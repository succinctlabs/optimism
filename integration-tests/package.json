--- conflicted
+++ resolved
@@ -1,10 +1,6 @@
 {
   "name": "@eth-optimism/integration-tests",
-<<<<<<< HEAD
-  "version": "0.0.6",
-=======
   "version": "0.0.7",
->>>>>>> e389ba10
   "description": "[Optimism] Integration Tests",
   "private": true,
   "author": "Optimism PBC",
@@ -21,12 +17,8 @@
     "clean": "rimraf cache artifacts artifacts-ovm cache-ovm"
   },
   "devDependencies": {
-<<<<<<< HEAD
-    "@eth-optimism/core-utils": "^0.4.4",
-=======
     "@eth-optimism/contracts": "^0.3.5",
     "@eth-optimism/core-utils": "^0.4.5",
->>>>>>> e389ba10
     "@eth-optimism/hardhat-ovm": "^0.2.2",
     "@ethersproject/providers": "^5.0.24",
     "@metis.io/contracts": "^1.1.*",

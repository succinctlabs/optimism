import { injectL2Context, L2GasLimit } from '@eth-optimism/core-utils'
import { Wallet, BigNumber, Contract } from 'ethers'
import { ethers } from 'hardhat'
import chai, { expect } from 'chai'
import { sleep, l2Provider, GWEI } from './shared/utils'
import chaiAsPromised from 'chai-as-promised'
import { OptimismEnv } from './shared/env'
import {
  TransactionReceipt,
  TransactionRequest,
} from '@ethersproject/providers'
import { solidity } from 'ethereum-waffle'
chai.use(chaiAsPromised)
chai.use(solidity)

describe('Basic RPC tests', () => {
  let env: OptimismEnv
  let wallet: Wallet

  const DEFAULT_TRANSACTION = {
    to: '0x' + '1234'.repeat(10),
    gasLimit: 33600000000001,
    gasPrice: 0,
    data: '0x',
    value: 0,
  }

  const provider = injectL2Context(l2Provider)

  let Reverter: Contract
  let revertMessage: string
  let revertingTx: TransactionRequest
  let revertingDeployTx: TransactionRequest

  before(async () => {
    env = await OptimismEnv.new()
    wallet = env.l2Wallet
    const Factory__Reverter = await ethers.getContractFactory(
      'Reverter',
      wallet
    )
    Reverter = await Factory__Reverter.connect(env.l2Wallet).deploy()
    await Reverter.deployTransaction.wait()
    revertMessage = await Reverter.revertMessage()
    revertingTx = {
      to: Reverter.address,
      data: Reverter.interface.encodeFunctionData('doRevert'),
    }
    const Factory__ConstructorReverter = await ethers.getContractFactory(
      'ConstructorReverter',
      wallet
    )
    revertingDeployTx = {
      data: Factory__ConstructorReverter.bytecode,
    }
  })

  describe('eth_sendRawTransaction', () => {
    it('should correctly process a valid transaction', async () => {
      const tx = DEFAULT_TRANSACTION
      const nonce = await wallet.getTransactionCount()
      const result = await wallet.sendTransaction(tx)

      expect(result.from).to.equal(wallet.address)
      expect(result.nonce).to.equal(nonce)
      expect(result.gasLimit.toNumber()).to.equal(tx.gasLimit)
      expect(result.gasPrice.toNumber()).to.equal(tx.gasPrice)
      expect(result.data).to.equal(tx.data)
    })

    it('should not accept a transaction with the wrong chain ID', async () => {
      const tx = {
        ...DEFAULT_TRANSACTION,
        chainId: (await wallet.getChainId()) + 1,
      }

      await expect(
        provider.sendTransaction(await wallet.signTransaction(tx))
      ).to.be.rejectedWith('invalid transaction: invalid sender')
    })

    it('should not accept a transaction without a chain ID', async () => {
      const tx = {
        ...DEFAULT_TRANSACTION,
        chainId: null, // Disables EIP155 transaction signing.
      }

      await expect(
        provider.sendTransaction(await wallet.signTransaction(tx))
      ).to.be.rejectedWith('Cannot submit unprotected transaction')
    })

    it('should accept a transaction with a value', async () => {
      const tx = {
        ...DEFAULT_TRANSACTION,
        chainId: await env.l2Wallet.getChainId(),
        data: '0x',
        value: ethers.utils.parseEther('0.1'),
      }

      const balanceBefore = await provider.getBalance(env.l2Wallet.address)
      const result = await env.l2Wallet.sendTransaction(tx)
      const receipt = await result.wait()
      expect(receipt.status).to.deep.equal(1)

      expect(await provider.getBalance(env.l2Wallet.address)).to.deep.equal(
        balanceBefore.sub(ethers.utils.parseEther('0.1'))
      )
    })

    it('should reject a transaction with higher value than user balance', async () => {
      const balance = await env.l2Wallet.getBalance()
      const tx = {
        ...DEFAULT_TRANSACTION,
        chainId: await env.l2Wallet.getChainId(),
        data: '0x',
        value: balance.add(ethers.utils.parseEther('1')),
      }

      await expect(env.l2Wallet.sendTransaction(tx)).to.be.rejectedWith(
        'invalid transaction: insufficient funds for gas * price + value'
      )
    })

<<<<<<< HEAD
    it('should reject a transaction with too low of a fee', async () => {
      const tx = {
        ...DEFAULT_TRANSACTION,
        gasLimit: 1,
        gasPrice: 1,
      }

      await expect(env.l2Wallet.sendTransaction(tx)).to.be.rejectedWith(
        'fee too low: tx-fee 1, min-fee 33600100000001, l1-gas-price 8000000000, l2-gas-limit 1, l2-gas-price 100000001, data-size 0'
=======
    it('should correctly report OOG for contract creations', async () => {
      const factory = await ethers.getContractFactory('TestOOG')

      await expect(factory.connect(wallet).deploy()).to.be.rejectedWith(
        'gas required exceeds allowance'
>>>>>>> e3b138be
      )
    })
  })

  describe('eth_call', () => {
    it('should correctly identify call out-of-gas', async () => {
      await expect(
        provider.call({
          ...revertingTx,
          gasLimit: 1,
        })
      ).to.be.rejectedWith('out of gas')
    })

    it('should correctly return solidity revert data from a call', async () => {
      await expect(provider.call(revertingTx)).to.be.revertedWith(revertMessage)
    })

    it('should produce error when called from ethers', async () => {
      await expect(Reverter.doRevert()).to.be.revertedWith(revertMessage)
    })

    it('should correctly return revert data from contract creation', async () => {
      await expect(provider.call(revertingDeployTx)).to.be.revertedWith(
        revertMessage
      )
    })

    it('should correctly identify contract creation out of gas', async () => {
      await expect(
        provider.call({
          ...revertingDeployTx,
          gasLimit: 1,
        })
      ).to.be.rejectedWith('out of gas')
    })

    it('should return the correct error message when attempting to deploy unsafe initcode', async () => {
      // PUSH1 0x00 PUSH1 0x00 SSTORE
      const unsafeCode = '0x6000600055'

      await expect(
        provider.call({
          data: unsafeCode,
        })
      ).to.be.revertedWith(
        'Contract creation code contains unsafe opcodes. Did you use the right compiler or pass an unsafe constructor argument?'
      )
    })
  })

  describe('eth_getTransactionReceipt', () => {
    it('correctly exposes revert data for contract calls', async () => {
      const req: TransactionRequest = {
        ...revertingTx,
        gasLimit: 934111908999999, // override gas estimation
      }

      const tx = await wallet.sendTransaction(req)

      let errored = false
      try {
        await tx.wait()
      } catch (e) {
        errored = true
      }
      expect(errored).to.be.true

      const receipt: TransactionReceipt = await provider.getTransactionReceipt(
        tx.hash
      )

      expect(receipt.status).to.eq(0)
    })

    it('correctly exposes revert data for contract creations', async () => {
      const req: TransactionRequest = {
        ...revertingDeployTx,
        gasLimit: 1051391908999999, // override gas estimation
      }

      const tx = await wallet.sendTransaction(req)

      let errored = false
      try {
        await tx.wait()
      } catch (e) {
        errored = true
      }
      expect(errored).to.be.true

      const receipt: TransactionReceipt = await provider.getTransactionReceipt(
        tx.hash
      )

      expect(receipt.status).to.eq(0)
    })
  })

  describe('eth_getTransactionByHash', () => {
    it('should be able to get all relevant l1/l2 transaction data', async () => {
      const tx = DEFAULT_TRANSACTION
      const result = await wallet.sendTransaction(tx)
      await result.wait()

      const transaction = (await provider.getTransaction(result.hash)) as any
      expect(transaction.txType).to.equal('EIP155')
      expect(transaction.queueOrigin).to.equal('sequencer')
      expect(transaction.transactionIndex).to.be.eq(0)
      expect(transaction.gasLimit).to.be.deep.eq(BigNumber.from(tx.gasLimit))
    })
  })

  describe('eth_getBlockByHash', () => {
    it('should return the block and all included transactions', async () => {
      // Send a transaction and wait for it to be mined.
      const tx = DEFAULT_TRANSACTION
      const result = await wallet.sendTransaction(tx)
      const receipt = await result.wait()

      const block = (await provider.getBlockWithTransactions(
        receipt.blockHash
      )) as any

      expect(block.number).to.not.equal(0)
      expect(typeof block.stateRoot).to.equal('string')
      expect(block.transactions.length).to.equal(1)
      expect(block.transactions[0].txType).to.equal('EIP155')
      expect(block.transactions[0].queueOrigin).to.equal('sequencer')
      expect(block.transactions[0].l1TxOrigin).to.equal(null)
    })
  })

  describe('eth_getBlockByNumber', () => {
    // There was a bug that causes transactions to be reingested over
    // and over again only when a single transaction was in the
    // canonical transaction chain. This test catches this by
    // querying for the latest block and then waits and then queries
    // the latest block again and then asserts that they are the same.
    it('should return the same result when new transactions are not applied', async () => {
      // Get latest block once to start.
      const prev = await provider.getBlockWithTransactions('latest')

      // Over ten seconds, repeatedly check the latest block to make sure nothing has changed.
      for (let i = 0; i < 5; i++) {
        const latest = await provider.getBlockWithTransactions('latest')
        expect(latest).to.deep.equal(prev)
        await sleep(2000)
      }
    })
  })

  describe('eth_getBalance', () => {
    it('should get the OVM_ETH balance', async () => {
      const rpcBalance = await provider.getBalance(env.l2Wallet.address)
      const contractBalance = await env.ovmEth.balanceOf(env.l2Wallet.address)
      expect(rpcBalance).to.be.deep.eq(contractBalance)
    })
  })

  describe('eth_chainId', () => {
    it('should get the correct chainid', async () => {
      const { chainId } = await provider.getNetwork()
      expect(chainId).to.be.eq(420)
    })
  })

  describe('eth_gasPrice', () => {
    it('gas price should be 1 gwei', async () => {
      expect(await provider.getGasPrice()).to.be.deep.equal(1)
    })
  })

  describe('eth_estimateGas (returns the fee)', () => {
    it('should return a gas estimate for txs with empty data', async () => {
      const estimate = await l2Provider.estimateGas({
        to: DEFAULT_TRANSACTION.to,
        value: 0,
      })
      expect(estimate).to.be.eq(21000)
    })

    it('should return a gas estimate that grows with the size of data', async () => {
      const dataLen = [0, 2, 8, 64, 256]
      const l1GasPrice = await env.l1Wallet.provider.getGasPrice()

      // Repeat this test for a series of possible transaction sizes.
      for (const data of dataLen) {
        const tx = {
          to: '0x' + '1234'.repeat(10),
          gasPrice: '0x1',
          value: '0x0',
          data: '0x' + '00'.repeat(data),
          from: '0x' + '1234'.repeat(10),
        }
        const estimate = await l2Provider.estimateGas(tx)
        const l2Gaslimit = await l2Provider.send('eth_estimateExecutionGas', [
          tx,
        ])

        const decoded = L2GasLimit.decode(estimate)
        expect(decoded).to.deep.eq(BigNumber.from(l2Gaslimit))
        expect(estimate.toString().endsWith(l2Gaslimit.toString()))

        // The L2GasPrice should be fetched from the L2GasPrice oracle contract,
        // but it does not yet exist. Use the default value for now
        const l2GasPrice = BigNumber.from(100_000_001)
        const expected = L2GasLimit.encode(
          tx.data,
          l1GasPrice,
          BigNumber.from(l2Gaslimit),
          l2GasPrice
        )
        expect(expected).to.deep.eq(estimate)
      }
    })

    it('should fail for a reverting call transaction', async () => {
      await expect(provider.send('eth_estimateGas', [revertingTx])).to.be
        .reverted
    })

    it('should fail for a reverting deploy transaction', async () => {
      await expect(provider.send('eth_estimateGas', [revertingDeployTx])).to.be
        .reverted
    })
  })
})<|MERGE_RESOLUTION|>--- conflicted
+++ resolved
@@ -122,7 +122,6 @@
       )
     })
 
-<<<<<<< HEAD
     it('should reject a transaction with too low of a fee', async () => {
       const tx = {
         ...DEFAULT_TRANSACTION,
@@ -132,13 +131,13 @@
 
       await expect(env.l2Wallet.sendTransaction(tx)).to.be.rejectedWith(
         'fee too low: tx-fee 1, min-fee 33600100000001, l1-gas-price 8000000000, l2-gas-limit 1, l2-gas-price 100000001, data-size 0'
-=======
+    })
+
     it('should correctly report OOG for contract creations', async () => {
       const factory = await ethers.getContractFactory('TestOOG')
 
       await expect(factory.connect(wallet).deploy()).to.be.rejectedWith(
         'gas required exceeds allowance'
->>>>>>> e3b138be
       )
     })
   })

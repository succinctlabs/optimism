name: omgx_integration

on:
  push:
    branches:
      - 'master'
      - 'develop'
      - '*rc'
      - 'regenesis/*'
  pull_request:
  workflow_dispatch:

jobs:
  start-runner:
    name: Start self-hosted EC2 runner
    runs-on: ubuntu-latest
    outputs:
      label: ${{ steps.start-ec2-runner.outputs.label }}
      ec2-instance-id: ${{ steps.start-ec2-runner.outputs.ec2-instance-id }}
    steps:
      - name: Configure AWS credentials
        uses: aws-actions/configure-aws-credentials@v1
        with:
          aws-access-key-id: ${{ secrets.AWS_ACCESS_KEY_ID }}
          aws-secret-access-key: ${{ secrets.AWS_SECRET_ACCESS_KEY }}
          aws-region: ${{ secrets.AWS_REGION }}
      - name: Start EC2 runner
        id: start-ec2-runner
        uses: machulav/ec2-github-runner@v2
        with:
          mode: start
          github-token: ${{ secrets.GH_PERSONAL_ACCESS_TOKEN }}
<<<<<<< HEAD
          ec2-image-id: ami-0e3ae6d481c3a3de2

=======
          ec2-image-id: ami-00b46fa1102c70ff2
>>>>>>> e304c3b5
          ec2-instance-type: t2.xlarge
          subnet-id: subnet-905870ae
          security-group-id: sg-0855631d714870b32
  omgx_integration:
    needs: start-runner
    runs-on: ${{ needs.start-runner.outputs.label }}
    env:
      DOCKER_BUILDKIT: 1
      COMPOSE_DOCKER_CLI_BUILD: 1
      TEST_PRIVATE_KEY_1: "0xac0974bec39a17e36ba4a6b4d238ff944bacb478cbed5efcae784d7bf4f2ff80"
      TEST_PRIVATE_KEY_2: "0x8b3a350cf5c34c9194ca85829a2df0ec3153be0318b5e2d3348e872092edffba"
      TEST_PRIVATE_KEY_3: "0x92db14e403b83dfe3df233f83dfa3a0d7096f21ca9b0d6d6b8d88b2b4ec1564e"
      ADDRESS_MANAGER_ADDRESS: "0x5FbDB2315678afecb367f032d93F642f64180aa3"
      L1_NODE_WEB3_URL: http://localhost:9545
      L2_NODE_WEB3_URL: http://localhost:8545
      URL: http://127.0.0.1:8080/addresses.json
      OMGX_URL: http://127.0.0.1:8078/addresses.json

    steps:
      # Monorepo tests
      - uses: actions/checkout@v2

      - name: Get yarn cache directory path
        id: yarn-cache-dir-path
        run: echo "::set-output name=dir::$(yarn cache dir)"

      - uses: actions/cache@v2
        id: yarn-cache
        with:
          path: ${{ steps.yarn-cache-dir-path.outputs.dir }}
          key: ${{ runner.os }}-yarn-${{ hashFiles('**/yarn.lock') }}
          restore-keys: |
            ${{ runner.os }}-yarn-

      - name: Install yq
        run: sudo snap install yq

      - name: Check the .envs
        run: printenv

      - name: Build the services, bring the stack up + OMGX services
        working-directory: ./ops
        env:
          BUILD: 1
          DAEMON: 1
        run: ./up_local.sh

      # just sets up background logs for the system that was just started
      - name: Start background logging
        working-directory: ./ops
        run: docker-compose -f docker-compose.yml -f docker-compose-omgx-services.yml logs --follow &

      # this test jitters - in any case, later tests will fail if the OMGX_deployer does not come up
      - name: Test serving OMGX contracts
        working-directory: ./
        run: |
          RETRIES=60
          URL=http://127.0.0.1:8078/addresses.json
          until $(curl --silent --fail --output /dev/null "$URL"); do
            sleep 20s
            echo "Will wait $((RETRIES--)) more times for $URL to be up..."

            if [ "$RETRIES" -lt 0 ]; then
              echo "Timeout waiting for contract deployment"
              exit 1
            fi
          done
          echo "OMGX contracts are deployed"
          L2LIQUIDITY_POOL=$(curl --silent $URL | jq -r .L2LiquidityPool)
          echo $L2LIQUIDITY_POOL
          if [[ $L2LIQUIDITY_POOL =~ "0x" ]]; then
            exit 0
          else
            exit 1
          fi

      - name: Test the base OMGX contracts
        working-directory: ./packages/omgx/contracts
        run: |
          yarn test:integration

      # ToDo
      # - name: Test the base OMGX contracts
      #   working-directory: ./ops
      #   run: docker-compose -f docker-compose.yml -f docker-compose-omgx-services.yml run omgx_test_contracts

      - name: Test the message-relayer-fast
        working-directory: ./packages/omgx/message-relayer-fast
        run: |
          yarn test:integration

      # ToDo
      # - name: Test the message-relayer-fast
      #   working-directory: ./ops
      #   run: docker-compose -f docker-compose.yml -f docker-compose-omgx-services.yml run omgx_test_relayer

      # - name: List all built images
      #   if: failure()
      #   run: docker images

      # - name: Collect docker logs on failure
      #   if: failure()
      #   uses: jwalton/gh-docker-logs@v1
      #   with:
      #     images: 'omgx/builder,omgx/hardhat,omgx/deployer,omgx/data-transport-layer,omgx/l2geth,omgx/message-relayer,omgx/batch-submitter,omgx/l2geth,omgx/integration-tests,omgx/wallet_builder,omgx/wallet_deployer'
      #     dest: './logs'

      # - name: Tar logs
      #   if: failure()
      #   run: tar cvzf ./logs.tgz ./logs

      # - name: Upload logs to GitHub
      #   if: failure()
      #   uses: actions/upload-artifact@master
      #   with:
      #     name: logs.tgz
      #     path: ./logs.tgz
  stop-runner:
    name: Stop self-hosted EC2 runner
    needs:
      - start-runner # required to get output from the start-runner job
      - omgx_integration # required to wait when the main job is done
    runs-on: ubuntu-latest
    if: ${{ always() }} # required to stop the runner even if the error happened in the previous jobs
    steps:
      - name: Configure AWS credentials
        uses: aws-actions/configure-aws-credentials@v1
        with:
          aws-access-key-id: ${{ secrets.AWS_ACCESS_KEY_ID }}
          aws-secret-access-key: ${{ secrets.AWS_SECRET_ACCESS_KEY }}
          aws-region: ${{ secrets.AWS_REGION }}
      - name: Stop EC2 runner
        uses: machulav/ec2-github-runner@v2
        with:
          mode: stop
          github-token: ${{ secrets.GH_PERSONAL_ACCESS_TOKEN }}
          label: ${{ needs.start-runner.outputs.label }}
          ec2-instance-id: ${{ needs.start-runner.outputs.ec2-instance-id }}<|MERGE_RESOLUTION|>--- conflicted
+++ resolved
@@ -30,12 +30,7 @@
         with:
           mode: start
           github-token: ${{ secrets.GH_PERSONAL_ACCESS_TOKEN }}
-<<<<<<< HEAD
-          ec2-image-id: ami-0e3ae6d481c3a3de2
-
-=======
           ec2-image-id: ami-00b46fa1102c70ff2
->>>>>>> e304c3b5
           ec2-instance-type: t2.xlarge
           subnet-id: subnet-905870ae
           security-group-id: sg-0855631d714870b32

--- conflicted
+++ resolved
@@ -7,13 +7,9 @@
 COPY ./op-bindings /app/op-bindings
 COPY ./op-node /app/op-node
 COPY ./op-chain-ops /app/op-chain-ops
-<<<<<<< HEAD
 COPY ./op-geth /app/op-geth
 COPY ./op-service /app/op-service
-=======
-COPY ./op-service /app/op-service
 COPY ./.git /app/.git
->>>>>>> 8d8219f5
 
 WORKDIR /app/op-node
 

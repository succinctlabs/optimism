package derive

import (
	"bufio"
	"bytes"
	"compress/zlib"
	"fmt"
	"io"

	"github.com/andybalholm/brotli"
	"github.com/ethereum-optimism/optimism/op-service/eth"
	"github.com/ethereum/go-ethereum/rlp"
)

const (
	ZlibCM8  = 8
	ZlibCM15 = 15
)

// A Channel is a set of batches that are split into at least one, but possibly multiple frames.
// Frames are allowed to be ingested out of order.
// Each frame is ingested one by one. Once a frame with `closed` is added to the channel, the
// channel may mark itself as ready for reading once all intervening frames have been added
type Channel struct {
	// id of the channel
	id        ChannelID
	openBlock eth.L1BlockRef

	// estimated memory size, used to drop the channel if we have too much data
	size uint64

	// true if we have buffered the last frame
	closed bool

	// highestFrameNumber is the highest frame number yet seen.
	highestFrameNumber uint16

	// endFrameNumber is the frame number of the frame where `isLast` is true
	// No other frame number must be larger than this.
	endFrameNumber uint16

	// Store a map of frame number -> frame for constant time ordering
	inputs map[uint64]Frame

	highestL1InclusionBlock eth.L1BlockRef
}

func NewChannel(id ChannelID, openBlock eth.L1BlockRef) *Channel {
	return &Channel{
		id:        id,
		inputs:    make(map[uint64]Frame),
		openBlock: openBlock,
	}
}

// AddFrame adds a frame to the channel.
// If the frame is not valid for the channel it returns an error.
// Otherwise the frame is buffered.
func (ch *Channel) AddFrame(frame Frame, l1InclusionBlock eth.L1BlockRef) error {
	if frame.ID != ch.id {
		return fmt.Errorf("frame id does not match channel id. Expected %v, got %v", ch.id, frame.ID)
	}
	// These checks are specified and cannot be changed without a hard fork.
	if frame.IsLast && ch.closed {
		return fmt.Errorf("cannot add ending frame to a closed channel. id %v", ch.id)
	}
	if _, ok := ch.inputs[uint64(frame.FrameNumber)]; ok {
		return DuplicateErr
	}
	if ch.closed && frame.FrameNumber >= ch.endFrameNumber {
		return fmt.Errorf("frame number (%d) is greater than or equal to end frame number (%d) of a closed channel", frame.FrameNumber, ch.endFrameNumber)
	}

	// Guaranteed to succeed. Now update internal state
	if frame.IsLast {
		ch.endFrameNumber = frame.FrameNumber
		ch.closed = true
	}
	// Prune frames with a number higher than the closing frame number when we receive a closing frame
	if frame.IsLast && ch.endFrameNumber < ch.highestFrameNumber {
		// Do a linear scan over saved inputs instead of ranging over ID numbers
		for id, prunedFrame := range ch.inputs {
			if id >= uint64(ch.endFrameNumber) {
				delete(ch.inputs, id)
			}
			ch.size -= frameSize(prunedFrame)
		}
		ch.highestFrameNumber = ch.endFrameNumber
	}
	// Update highest seen frame number after pruning
	if frame.FrameNumber > ch.highestFrameNumber {
		ch.highestFrameNumber = frame.FrameNumber
	}

	if ch.highestL1InclusionBlock.Number < l1InclusionBlock.Number {
		ch.highestL1InclusionBlock = l1InclusionBlock
	}
	ch.inputs[uint64(frame.FrameNumber)] = frame
	ch.size += frameSize(frame)

	return nil
}

// OpenBlockNumber returns the block number of L1 block that contained
// the first frame for this channel.
func (ch *Channel) OpenBlockNumber() uint64 {
	return ch.openBlock.Number
}

// HighestBlock returns the last L1 block which affect this channel
func (ch *Channel) HighestBlock() eth.L1BlockRef {
	return ch.highestL1InclusionBlock
}

// Size returns the current size of the channel including frame overhead.
// Reading from the channel does not reduce the size as reading is done
// on uncompressed data while this size is over compressed data.
func (ch *Channel) Size() uint64 {
	return ch.size
}

// IsReady returns true iff the channel is ready to be read.
func (ch *Channel) IsReady() bool {
	// Must see the last frame before the channel is ready to be read
	if !ch.closed {
		return false
	}
	// Must have the possibility of contiguous frames
	if len(ch.inputs) != int(ch.endFrameNumber)+1 {
		return false
	}
	// Check for contiguous frames
	for i := uint64(0); i <= uint64(ch.endFrameNumber); i++ {
		_, ok := ch.inputs[i]
		if !ok {
			return false
		}
	}
	return true
}

// Reader returns an io.Reader over the channel data.
// This panics if it is called while `IsReady` is not true.
// This function is able to be called multiple times.
func (ch *Channel) Reader() io.Reader {
	var readers []io.Reader
	for i := uint64(0); i <= uint64(ch.endFrameNumber); i++ {
		frame, ok := ch.inputs[i]
		if !ok {
			panic("dev error in channel.Reader. Must be called after the channel is ready.")
		}
		readers = append(readers, bytes.NewReader(frame.Data))
	}
	return io.MultiReader(readers...)
}

// BatchReader provides a function that iteratively consumes batches from the reader.
// The L1Inclusion block is also provided at creation time.
// Warning: the batch reader can read every batch-type.
// The caller of the batch-reader should filter the results.
<<<<<<< HEAD
func BatchReader(r io.Reader) (func() (*BatchData, error), error) {
	// use buffered reader so can peek the first byte
	bufReader := bufio.NewReader(r)
	compressionType, err := bufReader.Peek(1)
	if err != nil {
		return nil, err
	}

	var zr io.Reader
	// For zlib, the last 4 bits must be either 8 or 15 (both are reserved value)
	if compressionType[0]&0x0F == ZlibCM8 || compressionType[0]&0x0F == ZlibCM15 {
		var err error
		zr, err = zlib.NewReader(bufReader)
		if err != nil {
			return nil, err
		}
		// If the bits equal to 1, then it is a brotli reader
	} else if compressionType[0] == ChannelVersionBrotli {
		// discard the first byte
		_, err := bufReader.Discard(1)
		if err != nil {
			return nil, err
		}
		zr = brotli.NewReader(bufReader)
	} else {
		return nil, fmt.Errorf("cannot distinguish the compression algo used given type byte %v", compressionType[0])
	}

	// Setup decompressor stage + RLP reader
	rlpReader := rlp.NewStream(zr, MaxRLPBytesPerChannel)
=======
func BatchReader(r io.Reader, maxRLPBytesPerChannel uint64) (func() (*BatchData, error), error) {
	// Setup decompressor stage + RLP reader
	zr, err := zlib.NewReader(r)
	if err != nil {
		return nil, err
	}
	rlpReader := rlp.NewStream(zr, maxRLPBytesPerChannel)
>>>>>>> a7b85e6e
	// Read each batch iteratively
	return func() (*BatchData, error) {
		var batchData BatchData
		if err := rlpReader.Decode(&batchData); err != nil {
			return nil, err
		}
		return &batchData, nil
	}, nil
}<|MERGE_RESOLUTION|>--- conflicted
+++ resolved
@@ -158,8 +158,7 @@
 // The L1Inclusion block is also provided at creation time.
 // Warning: the batch reader can read every batch-type.
 // The caller of the batch-reader should filter the results.
-<<<<<<< HEAD
-func BatchReader(r io.Reader) (func() (*BatchData, error), error) {
+func BatchReader(r io.Reader, maxRLPBytesPerChannel uint64) (func() (*BatchData, error), error) {
 	// use buffered reader so can peek the first byte
 	bufReader := bufio.NewReader(r)
 	compressionType, err := bufReader.Peek(1)
@@ -188,16 +187,7 @@
 	}
 
 	// Setup decompressor stage + RLP reader
-	rlpReader := rlp.NewStream(zr, MaxRLPBytesPerChannel)
-=======
-func BatchReader(r io.Reader, maxRLPBytesPerChannel uint64) (func() (*BatchData, error), error) {
-	// Setup decompressor stage + RLP reader
-	zr, err := zlib.NewReader(r)
-	if err != nil {
-		return nil, err
-	}
 	rlpReader := rlp.NewStream(zr, maxRLPBytesPerChannel)
->>>>>>> a7b85e6e
 	// Read each batch iteratively
 	return func() (*BatchData, error) {
 		var batchData BatchData

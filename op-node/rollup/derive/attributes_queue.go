package derive

import (
	"context"
	"fmt"
	"io"
	"time"

	"github.com/ethereum-optimism/optimism/op-node/eth"
	"github.com/ethereum-optimism/optimism/op-node/rollup"
	"github.com/ethereum/go-ethereum/log"
)

// The attributes queue sits in between the batch queue and the engine queue
// It transforms batches into payload attributes. The outputted payload
// attributes cannot be buffered because each batch->attributes transformation
// pulls in data about the current L2 safe head.
//
// It also buffers batches that have been output because multiple batches can
// be created at once.
//
// This stage can be reset by clearing it's batch buffer.
// This stage does not need to retain any references to L1 blocks.

type AttributesQueue struct {
	log    log.Logger
	config *rollup.Config
	dl     L1ReceiptsFetcher
	prev   *BatchQueue
	batch  *BatchData
}

func NewAttributesQueue(log log.Logger, cfg *rollup.Config, l1Fetcher L1ReceiptsFetcher, prev *BatchQueue) *AttributesQueue {
	return &AttributesQueue{
		log:    log,
		config: cfg,
		dl:     l1Fetcher,
		prev:   prev,
	}
}

func (aq *AttributesQueue) Origin() eth.L1BlockRef {
	return aq.prev.Origin()
}

<<<<<<< HEAD
func (aq *AttributesQueue) Progress() Progress {
	return aq.progress
}

func (aq *AttributesQueue) Step(ctx context.Context, outer Progress) error {
	log.Debug("MMDBG attributes_queue Step")
	if changed, err := aq.progress.Update(outer); err != nil || changed {
		return err
=======
func (aq *AttributesQueue) NextAttributes(ctx context.Context, l2SafeHead eth.L2BlockRef) (*eth.PayloadAttributes, error) {
	// Get a batch if we need it
	if aq.batch == nil {
		batch, err := aq.prev.NextBatch(ctx, l2SafeHead)
		if err != nil {
			return nil, err
		}
		aq.batch = batch
>>>>>>> 98035730
	}

	// Actually generate the next attributes
	if attrs, err := aq.createNextAttributes(ctx, aq.batch, l2SafeHead); err != nil {
		return nil, err
	} else {
		// Clear out the local state once we will succeed
		aq.batch = nil
		return attrs, nil
	}

}

// createNextAttributes transforms a batch into a payload attributes. This sets `NoTxPool` and appends the batched transactions
// to the attributes transaction list
func (aq *AttributesQueue) createNextAttributes(ctx context.Context, batch *BatchData, l2SafeHead eth.L2BlockRef) (*eth.PayloadAttributes, error) {
	// sanity check parent hash
	if batch.ParentHash != l2SafeHead.Hash {
		return nil, NewResetError(fmt.Errorf("valid batch has bad parent hash %s, expected %s", batch.ParentHash, l2SafeHead.Hash))
	}
	fetchCtx, cancel := context.WithTimeout(ctx, 20*time.Second)
	defer cancel()
	attrs, err := PreparePayloadAttributes(fetchCtx, aq.config, aq.dl, l2SafeHead, batch.Timestamp, batch.Epoch())
	if err != nil {
		return nil, err
	}

	// we are verifying, not sequencing, we've got all transactions and do not pull from the tx-pool
	// (that would make the block derivation non-deterministic)
	attrs.NoTxPool = true
	attrs.Transactions = append(attrs.Transactions, batch.Transactions...)

	aq.log.Info("generated attributes in payload queue", "txs", len(attrs.Transactions), "timestamp", batch.Timestamp)

	return attrs, nil
}

func (aq *AttributesQueue) Reset(ctx context.Context, _ eth.L1BlockRef) error {
	return io.EOF
}<|MERGE_RESOLUTION|>--- conflicted
+++ resolved
@@ -43,17 +43,8 @@
 	return aq.prev.Origin()
 }
 
-<<<<<<< HEAD
-func (aq *AttributesQueue) Progress() Progress {
-	return aq.progress
-}
-
-func (aq *AttributesQueue) Step(ctx context.Context, outer Progress) error {
-	log.Debug("MMDBG attributes_queue Step")
-	if changed, err := aq.progress.Update(outer); err != nil || changed {
-		return err
-=======
 func (aq *AttributesQueue) NextAttributes(ctx context.Context, l2SafeHead eth.L2BlockRef) (*eth.PayloadAttributes, error) {
+	log.Debug("MMDBG attributes_queue NextAttributes")
 	// Get a batch if we need it
 	if aq.batch == nil {
 		batch, err := aq.prev.NextBatch(ctx, l2SafeHead)
@@ -61,7 +52,6 @@
 			return nil, err
 		}
 		aq.batch = batch
->>>>>>> 98035730
 	}
 
 	// Actually generate the next attributes

--- conflicted
+++ resolved
@@ -140,13 +140,8 @@
 	}
 	if co.compress.FullErr() != nil {
 		err = co.compress.FullErr()
-<<<<<<< HEAD
 		if len(co.spanBatch.Batches) == 1 {
-			// Do not return CompressorFullErr for the first block in the batch
-=======
-		if co.spanBatchBuilder.GetBlockCount() == 1 {
 			// Do not return ErrCompressorFull for the first block in the batch
->>>>>>> b2509186
 			// In this case, reader must be empty. then the contents of compressor will be copied to reader when the channel is closed.
 			err = nil
 		}

package genesis

import (
	"context"
	"encoding/json"
	"errors"
	"fmt"
	"math/big"
	"os"
	"path/filepath"

	"github.com/urfave/cli"

	"github.com/ethereum-optimism/optimism/op-bindings/hardhat"
	"github.com/ethereum-optimism/optimism/op-bindings/predeploys"
	"github.com/ethereum-optimism/optimism/op-chain-ops/genesis"
	"github.com/ethereum-optimism/optimism/op-node/eth"
	"github.com/ethereum-optimism/optimism/op-node/rollup"
	"github.com/ethereum/go-ethereum/common"
	"github.com/ethereum/go-ethereum/core"
	"github.com/ethereum/go-ethereum/core/types"
	"github.com/ethereum/go-ethereum/ethclient"
)

var Subcommands = cli.Commands{
	{
		Name:  "devnet",
		Usage: "Initialize new L1 and L2 genesis files and rollup config suitable for a local devnet",
		Flags: []cli.Flag{
			cli.StringFlag{
				Name:  "deploy-config",
				Usage: "Path to hardhat deploy config file",
			},
			cli.StringFlag{
				Name:  "outfile.l1",
				Usage: "Path to L1 genesis output file",
			},
			cli.StringFlag{
				Name:  "outfile.l2",
				Usage: "Path to L2 genesis output file",
			},
			cli.StringFlag{
				Name:  "outfile.rollup",
				Usage: "Path to rollup output file",
			},
		},
		Action: func(ctx *cli.Context) error {
			deployConfig := ctx.String("deploy-config")
			config, err := genesis.NewDeployConfig(deployConfig)
			if err != nil {
				return err
			}

			l1Genesis, err := genesis.BuildL1DeveloperGenesis(config)
			if err != nil {
				return err
			}

			l1StartBlock := l1Genesis.ToBlock()
			l2Genesis, err := genesis.BuildL2DeveloperGenesis(config, l1StartBlock, nil)
			if err != nil {
				return err
			}
			// SYSCOIN
			rollupConfig := makeRollupConfig(config, l1StartBlock, l2Genesis, predeploys.DevOptimismPortalAddr, predeploys.DevL2OutputOracleAddr, config.BatchInboxAddress)

			if err := writeGenesisFile(ctx.String("outfile.l1"), l1Genesis); err != nil {
				return err
			}
			if err := writeGenesisFile(ctx.String("outfile.l2"), l2Genesis); err != nil {
				return err
			}
			return writeGenesisFile(ctx.String("outfile.rollup"), rollupConfig)
		},
	},
	{
		Name:  "l2",
		Usage: "Generates an L2 genesis file and rollup config suitable for a deployed network",
		Flags: []cli.Flag{
			cli.StringFlag{
				Name:  "l1-rpc",
				Usage: "L1 RPC URL",
			},
			cli.StringFlag{
				Name:  "deploy-config",
				Usage: "Path to hardhat deploy config file",
			},
			cli.StringFlag{
				Name:  "deployment-dir",
				Usage: "Path to deployment directory",
			},
			cli.StringFlag{
				Name:  "outfile.l2",
				Usage: "Path to L2 genesis output file",
			},
			cli.StringFlag{
				Name:  "outfile.rollup",
				Usage: "Path to rollup output file",
			},
		},
		Action: func(ctx *cli.Context) error {
			deployConfig := ctx.String("deploy-config")
			config, err := genesis.NewDeployConfig(deployConfig)
			if err != nil {
				return err
			}

			if config.L1StartingBlockTag == nil {
				return errors.New("must specify a starting block tag in genesis")
			}

			client, err := ethclient.Dial(ctx.String("l1-rpc"))
			if err != nil {
				return err
			}

			var l1StartBlock *types.Block
			if config.L1StartingBlockTag.BlockHash != nil {
				l1StartBlock, err = client.BlockByHash(context.Background(), *config.L1StartingBlockTag.BlockHash)
			} else if config.L1StartingBlockTag.BlockNumber != nil {
				l1StartBlock, err = client.BlockByNumber(context.Background(), big.NewInt(config.L1StartingBlockTag.BlockNumber.Int64()))
			}
			if err != nil {
				return fmt.Errorf("error getting l1 start block: %w", err)
			}

			depPath, network := filepath.Split(ctx.String("deployment-dir"))
			hh, err := hardhat.New(network, nil, []string{depPath})
			if err != nil {
				return err
			}

			l1SBP, err := hh.GetDeployment("L1StandardBridgeProxy")
			if err != nil {
				return err
			}
			l1XDMP, err := hh.GetDeployment("L1CrossDomainMessengerProxy")
			if err != nil {
				return err
			}
			portalProxy, err := hh.GetDeployment("OptimismPortalProxy")
			if err != nil {
				return err
			}
<<<<<<< HEAD
			outputOracle, err := hh.GetDeployment("L2OutputOracle")
			if err != nil {
				return err
			}
			batchInboxAddr, err := hh.GetDeployment("BatchInbox")
			if err != nil {
				return err
			}
=======
			l1ERC721BP, err := hh.GetDeployment("L1ERC721BridgeProxy")
			if err != nil {
				return err
			}

>>>>>>> eaa371a0
			l2Addrs := &genesis.L2Addresses{
				ProxyAdminOwner:             config.ProxyAdminOwner,
				L1StandardBridgeProxy:       l1SBP.Address,
				L1CrossDomainMessengerProxy: l1XDMP.Address,
				L1ERC721BridgeProxy:         l1ERC721BP.Address,
			}
			l2Genesis, err := genesis.BuildL2DeveloperGenesis(config, l1StartBlock, l2Addrs)
			if err != nil {
				return fmt.Errorf("error creating l2 developer genesis: %w", err)
			}

			rollupConfig := makeRollupConfig(config, l1StartBlock, l2Genesis, portalProxy.Address, outputOracle.Address, batchInboxAddr.Address)

			if err := writeGenesisFile(ctx.String("outfile.l2"), l2Genesis); err != nil {
				return err
			}
			return writeGenesisFile(ctx.String("outfile.rollup"), rollupConfig)
		},
	},
}

func makeRollupConfig(
	config *genesis.DeployConfig,
	l1StartBlock *types.Block,
	l2Genesis *core.Genesis,
	portalAddr common.Address,
	outputOracleAddr common.Address,
	batchInboxAddr common.Address,
) *rollup.Config {
	return &rollup.Config{
		Genesis: rollup.Genesis{
			L1: eth.BlockID{
				Hash:   l1StartBlock.Hash(),
				Number: l1StartBlock.NumberU64(),
			},
			L2: eth.BlockID{
				Hash:   l2Genesis.ToBlock().Hash(),
				Number: 0,
			},
			L2Time: l1StartBlock.Time(),
		},
		BlockTime:              config.L2BlockTime,
		MaxSequencerDrift:      config.MaxSequencerDrift,
		SeqWindowSize:          config.SequencerWindowSize,
		ChannelTimeout:         config.ChannelTimeout,
		L1ChainID:              new(big.Int).SetUint64(config.L1ChainID),
		L2ChainID:              new(big.Int).SetUint64(config.L2ChainID),
		P2PSequencerAddress:    config.P2PSequencerAddress,
		FeeRecipientAddress:    config.OptimismL2FeeRecipient,
		BatchInboxAddress:      batchInboxAddr,
		BatchSenderAddress:     config.BatchSenderAddress,
		DepositContractAddress: portalAddr,
		L2OutputOracleAddress:  outputOracleAddr,
	}
}

func writeGenesisFile(outfile string, input interface{}) error {
	f, err := os.OpenFile(outfile, os.O_WRONLY|os.O_CREATE|os.O_TRUNC, 0o755)
	if err != nil {
		return err
	}
	defer f.Close()

	enc := json.NewEncoder(f)
	enc.SetIndent("", "  ")
	return enc.Encode(input)
}<|MERGE_RESOLUTION|>--- conflicted
+++ resolved
@@ -142,7 +142,6 @@
 			if err != nil {
 				return err
 			}
-<<<<<<< HEAD
 			outputOracle, err := hh.GetDeployment("L2OutputOracle")
 			if err != nil {
 				return err
@@ -151,13 +150,11 @@
 			if err != nil {
 				return err
 			}
-=======
 			l1ERC721BP, err := hh.GetDeployment("L1ERC721BridgeProxy")
 			if err != nil {
 				return err
 			}
 
->>>>>>> eaa371a0
 			l2Addrs := &genesis.L2Addresses{
 				ProxyAdminOwner:             config.ProxyAdminOwner,
 				L1StandardBridgeProxy:       l1SBP.Address,

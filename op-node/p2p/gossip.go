package p2p

import (
	"bytes"
	"context"
	"crypto/sha256"
	"encoding/binary"
	"fmt"
	"sync"
	"time"

	"github.com/golang/snappy"
	lru "github.com/hashicorp/golang-lru"
	pubsub "github.com/libp2p/go-libp2p-pubsub"
	pb "github.com/libp2p/go-libp2p-pubsub/pb"
	"github.com/libp2p/go-libp2p/core/host"
	"github.com/libp2p/go-libp2p/core/peer"

	"github.com/ethereum/go-ethereum/common"
	"github.com/ethereum/go-ethereum/crypto"
	"github.com/ethereum/go-ethereum/log"

	"github.com/ethereum-optimism/optimism/op-node/eth"
	"github.com/ethereum-optimism/optimism/op-node/rollup"
)

const (
	// SYSCOIN maxGossipSize limits the total size of gossip RPC containers as well as decompressed individual messages.
	maxGossipSize = 100 * (1 << 20)
	// minGossipSize is used to make sure that there is at least some data to validate the signature against.
	minGossipSize          = 66
	// SYSCOIN
	maxOutboundQueue       = 2560
	maxValidateQueue       = 2560
	// SYSCOIN
	globalValidateThrottle = 5120
	gossipHeartbeat        = 500 * time.Millisecond
	// seenMessagesTTL limits the duration that message IDs are remembered for gossip deduplication purposes
	// 130 * gossipHeartbeat
	seenMessagesTTL  = 130 * gossipHeartbeat
	DefaultMeshD     = 8  // topic stable mesh target count
	DefaultMeshDlo   = 6  // topic stable mesh low watermark
	DefaultMeshDhi   = 12 // topic stable mesh high watermark
	DefaultMeshDlazy = 6  // gossip target
)

// Message domains, the msg id function uncompresses to keep data monomorphic,
// but invalid compressed data will need a unique different id.

var MessageDomainInvalidSnappy = [4]byte{0, 0, 0, 0}
var MessageDomainValidSnappy = [4]byte{1, 0, 0, 0}

type GossipSetupConfigurables interface {
	ConfigureGossip(params *pubsub.GossipSubParams) []pubsub.Option
}

type GossipRuntimeConfig interface {
	P2PSequencerAddress() common.Address
}

type GossipMetricer interface {
	RecordGossipEvent(evType int32)
}

func blocksTopicV1(cfg *rollup.Config) string {
	return fmt.Sprintf("/optimism/%s/0/blocks", cfg.L2ChainID.String())
}

// BuildSubscriptionFilter builds a simple subscription filter,
// to help protect against peers spamming useless subscriptions.
func BuildSubscriptionFilter(cfg *rollup.Config) pubsub.SubscriptionFilter {
	return pubsub.NewAllowlistSubscriptionFilter(blocksTopicV1(cfg)) // add more topics here in the future, if any.
}

var msgBufPool = sync.Pool{New: func() any {
	// note: the topic validator concurrency is limited, so pool won't blow up, even with large pre-allocation.
	x := make([]byte, 0, maxGossipSize)
	return &x
}}

// BuildMsgIdFn builds a generic message ID function for gossipsub that can handle compressed payloads,
// mirroring the eth2 p2p gossip spec.
func BuildMsgIdFn(cfg *rollup.Config) pubsub.MsgIdFunction {
	return func(pmsg *pb.Message) string {
		valid := false
		var data []byte
		// If it's a valid compressed snappy data, then hash the uncompressed contents.
		// The validator can throw away the message later when recognized as invalid,
		// and the unique hash helps detect duplicates.
		dLen, err := snappy.DecodedLen(pmsg.Data)
		if err == nil && dLen <= maxGossipSize {
			res := msgBufPool.Get().(*[]byte)
			defer msgBufPool.Put(res)
			if data, err = snappy.Decode((*res)[:0], pmsg.Data); err == nil {
				*res = data // if we ended up growing the slice capacity, fine, keep the larger one.
				valid = true
			}
		}
		if data == nil {
			data = pmsg.Data
		}
		h := sha256.New()
		if valid {
			h.Write(MessageDomainValidSnappy[:])
		} else {
			h.Write(MessageDomainInvalidSnappy[:])
		}
		// The chain ID is part of the gossip topic, making the msg id unique
		topic := pmsg.GetTopic()
		var topicLen [8]byte
		binary.LittleEndian.PutUint64(topicLen[:], uint64(len(topic)))
		h.Write(topicLen[:])
		h.Write([]byte(topic))
		h.Write(data)
		// the message ID is shortened to save space, a lot of these may be gossiped.
		return string(h.Sum(nil)[:20])
	}
}

func (p *Config) ConfigureGossip(params *pubsub.GossipSubParams) []pubsub.Option {
	params.D = p.MeshD
	params.Dlo = p.MeshDLo
	params.Dhi = p.MeshDHi
	params.Dlazy = p.MeshDLazy

	// in the future we may add more advanced options like scoring and PX / direct-mesh / episub
	return []pubsub.Option{
		pubsub.WithFloodPublish(p.FloodPublish),
	}
}

func BuildGlobalGossipParams(cfg *rollup.Config) pubsub.GossipSubParams {
	params := pubsub.DefaultGossipSubParams()
	params.D = DefaultMeshD                    // topic stable mesh target count
	params.Dlo = DefaultMeshDlo                // topic stable mesh low watermark
	params.Dhi = DefaultMeshDhi                // topic stable mesh high watermark
	params.Dlazy = DefaultMeshDlazy            // gossip target
	params.HeartbeatInterval = gossipHeartbeat // interval of heartbeat
	params.FanoutTTL = 24 * time.Second        // ttl for fanout maps for topics we are not subscribed to but have published to
	params.HistoryLength = 12                  // number of windows to retain full messages in cache for IWANT responses
	params.HistoryGossip = 3                   // number of windows to gossip about

	return params
}

// NewGossipSub configures a new pubsub instance with the specified parameters.
// PubSub uses a GossipSubRouter as it's router under the hood.
func NewGossipSub(p2pCtx context.Context, h host.Host, cfg *rollup.Config, gossipConf GossipSetupConfigurables, m GossipMetricer) (*pubsub.PubSub, error) {
	denyList, err := pubsub.NewTimeCachedBlacklist(30 * time.Second)
	if err != nil {
		return nil, err
	}
	params := BuildGlobalGossipParams(cfg)
	gossipOpts := []pubsub.Option{
		pubsub.WithMaxMessageSize(maxGossipSize),
		pubsub.WithMessageIdFn(BuildMsgIdFn(cfg)),
		pubsub.WithNoAuthor(),
		pubsub.WithMessageSignaturePolicy(pubsub.StrictNoSign),
		pubsub.WithSubscriptionFilter(BuildSubscriptionFilter(cfg)),
		pubsub.WithValidateQueueSize(maxValidateQueue),
		pubsub.WithPeerOutboundQueueSize(maxOutboundQueue),
		pubsub.WithValidateThrottle(globalValidateThrottle),
		pubsub.WithSeenMessagesTTL(seenMessagesTTL),
		pubsub.WithPeerExchange(false),
		pubsub.WithBlacklist(denyList),
		pubsub.WithGossipSubParams(params),
		pubsub.WithEventTracer(&gossipTracer{m: m}),
	}
	gossipOpts = append(gossipOpts, gossipConf.ConfigureGossip(&params)...)
	return pubsub.NewGossipSub(p2pCtx, h, gossipOpts...)
	// TODO: pubsub.WithPeerScoreInspect(inspect, InspectInterval) to update peerstore scores with gossip scores
}

func validationResultString(v pubsub.ValidationResult) string {
	switch v {
	case pubsub.ValidationAccept:
		return "ACCEPT"
	case pubsub.ValidationIgnore:
		return "IGNORE"
	case pubsub.ValidationReject:
		return "REJECT"
	default:
		return fmt.Sprintf("UNKNOWN_%d", v)
	}
}

func logValidationResult(self peer.ID, msg string, log log.Logger, fn pubsub.ValidatorEx) pubsub.ValidatorEx {
	return func(ctx context.Context, id peer.ID, message *pubsub.Message) pubsub.ValidationResult {
		res := fn(ctx, id, message)
		var src any
		src = id
		if id == self {
			src = "self"
		}
		log.Debug(msg, "result", validationResultString(res), "from", src)
		return res
	}
}

func guardGossipValidator(log log.Logger, fn pubsub.ValidatorEx) pubsub.ValidatorEx {
	return func(ctx context.Context, id peer.ID, message *pubsub.Message) (result pubsub.ValidationResult) {
		defer func() {
			if err := recover(); err != nil {
				log.Error("gossip validation panic", "err", err, "peer", id)
				result = pubsub.ValidationReject
			}
		}()
		return fn(ctx, id, message)
	}
}

type seenBlocks struct {
	sync.Mutex
	blockHashes []common.Hash
}

// hasSeen checks if the hash has been marked as seen, and how many have been seen.
func (sb *seenBlocks) hasSeen(h common.Hash) (count int, hasSeen bool) {
	sb.Lock()
	defer sb.Unlock()
	for _, prev := range sb.blockHashes {
		if prev == h {
			return len(sb.blockHashes), true
		}
	}
	return len(sb.blockHashes), false
}

// markSeen marks the block hash as seen
func (sb *seenBlocks) markSeen(h common.Hash) {
	sb.Lock()
	defer sb.Unlock()
	sb.blockHashes = append(sb.blockHashes, h)
}

func BuildBlocksValidator(log log.Logger, cfg *rollup.Config, runCfg GossipRuntimeConfig) pubsub.ValidatorEx {

	// Seen block hashes per block height
	// uint64 -> *seenBlocks
<<<<<<< HEAD
	// SYSCOIN
=======
>>>>>>> 911813cb
	blockHeightLRU, err := lru.New(1000)
	if err != nil {
		panic(fmt.Errorf("failed to set up block height LRU cache: %w", err))
	}

	return func(ctx context.Context, id peer.ID, message *pubsub.Message) pubsub.ValidationResult {
		// [REJECT] if the compression is not valid
		outLen, err := snappy.DecodedLen(message.Data)
		if err != nil {
			log.Warn("invalid snappy compression length data", "err", err, "peer", id)
			return pubsub.ValidationReject
		}
		if outLen > maxGossipSize {
			log.Warn("possible snappy zip bomb, decoded length is too large", "decoded_length", outLen, "peer", id)
			return pubsub.ValidationReject
		}
		if outLen < minGossipSize {
			log.Warn("rejecting undersized gossip payload")
			return pubsub.ValidationReject
		}

		res := msgBufPool.Get().(*[]byte)
		defer msgBufPool.Put(res)
		data, err := snappy.Decode((*res)[:0], message.Data)
		if err != nil {
			log.Warn("invalid snappy compression", "err", err, "peer", id)
			return pubsub.ValidationReject
		}
		*res = data // if we ended up growing the slice capacity, fine, keep the larger one.

		// message starts with compact-encoding secp256k1 encoded signature
		signatureBytes, payloadBytes := data[:65], data[65:]

		// [REJECT] if the signature by the sequencer is not valid
		result := verifyBlockSignature(log, cfg, runCfg, id, signatureBytes, payloadBytes)
		if result != pubsub.ValidationAccept {
			return result
		}

		// [REJECT] if the block encoding is not valid
		var payload eth.ExecutionPayload
		if err := payload.UnmarshalSSZ(uint32(len(payloadBytes)), bytes.NewReader(payloadBytes)); err != nil {
			log.Warn("invalid payload", "err", err, "peer", id)
			return pubsub.ValidationReject
		}

		// rounding down to seconds is fine here.
		now := uint64(time.Now().Unix())
		// SYSCOIN
		// [REJECT] if the `payload.timestamp` is older than 3600 seconds in the past
		if uint64(payload.Timestamp) < now-3600 {
			log.Warn("payload is too old", "timestamp", uint64(payload.Timestamp))
			return pubsub.ValidationReject
		}

		// [REJECT] if the `payload.timestamp` is more than 5 seconds into the future
		if uint64(payload.Timestamp) > now+5 {
			log.Warn("payload is too new", "timestamp", uint64(payload.Timestamp))
			return pubsub.ValidationReject
		}

		// [REJECT] if the `block_hash` in the `payload` is not valid
		if actual, ok := payload.CheckBlockHash(); !ok {
			log.Warn("payload has bad block hash", "bad_hash", payload.BlockHash.String(), "actual", actual.String())
			return pubsub.ValidationReject
		}

		seen, ok := blockHeightLRU.Get(uint64(payload.BlockNumber))
		if !ok {
			seen = new(seenBlocks)
			blockHeightLRU.Add(uint64(payload.BlockNumber), seen)
		}

		if count, hasSeen := seen.(*seenBlocks).hasSeen(payload.BlockHash); count > 5 {
			// [REJECT] if more than 5 blocks have been seen with the same block height
			log.Warn("seen too many different blocks at same height", "height", payload.BlockNumber)
			return pubsub.ValidationReject
		} else if hasSeen {
			// [IGNORE] if the block has already been seen
			log.Warn("validated already seen message again")
			return pubsub.ValidationIgnore
		}

		// mark it as seen. (note: with concurrent validation more than 5 blocks may be marked as seen still,
		// but validator concurrency is limited anyway)
		seen.(*seenBlocks).markSeen(payload.BlockHash)

		// remember the decoded payload for later usage in topic subscriber.
		message.ValidatorData = &payload
		return pubsub.ValidationAccept
	}
}

func verifyBlockSignature(log log.Logger, cfg *rollup.Config, runCfg GossipRuntimeConfig, id peer.ID, signatureBytes []byte, payloadBytes []byte) pubsub.ValidationResult {
	result := verifyBlockSignatureWithHasher(nil, cfg, runCfg, id, signatureBytes, payloadBytes, LegacyBlockSigningHash)
	if result != pubsub.ValidationAccept {
		return verifyBlockSignatureWithHasher(log, cfg, runCfg, id, signatureBytes, payloadBytes, BlockSigningHash)
	}
	return result
}

func verifyBlockSignatureWithHasher(log log.Logger, cfg *rollup.Config, runCfg GossipRuntimeConfig, id peer.ID, signatureBytes []byte, payloadBytes []byte, hasher func(cfg *rollup.Config, payloadBytes []byte) (common.Hash, error)) pubsub.ValidationResult {
	signingHash, err := hasher(cfg, payloadBytes)
	if err != nil {
		if log != nil {
			log.Warn("failed to compute block signing hash", "err", err, "peer", id)
		}
		return pubsub.ValidationReject
	}

	pub, err := crypto.SigToPub(signingHash[:], signatureBytes)
	if err != nil {
		if log != nil {
			log.Warn("invalid block signature", "err", err, "peer", id)
		}
		return pubsub.ValidationReject
	}
	addr := crypto.PubkeyToAddress(*pub)

	// In the future we may load & validate block metadata before checking the signature.
	// And then check the signer based on the metadata, to support e.g. multiple p2p signers at the same time.
	// For now we only have one signer at a time and thus check the address directly.
	// This means we may drop old payloads upon key rotation,
	// but this can be recovered from like any other missed unsafe payload.
	if expected := runCfg.P2PSequencerAddress(); expected == (common.Address{}) {
		if log != nil {
			log.Warn("no configured p2p sequencer address, ignoring gossiped block", "peer", id, "addr", addr)
		}
		return pubsub.ValidationIgnore
	} else if addr != expected {
		if log != nil {
			log.Warn("unexpected block author", "err", err, "peer", id, "addr", addr, "expected", expected)
		}
		return pubsub.ValidationReject
	}
	return pubsub.ValidationAccept
}

type GossipIn interface {
	OnUnsafeL2Payload(ctx context.Context, from peer.ID, msg *eth.ExecutionPayload) error
}

type GossipTopicInfo interface {
	BlocksTopicPeers() []peer.ID
}

type GossipOut interface {
	GossipTopicInfo
	PublishL2Payload(ctx context.Context, msg *eth.ExecutionPayload, signer Signer) error
	Close() error
}

type publisher struct {
	log         log.Logger
	cfg         *rollup.Config
	blocksTopic *pubsub.Topic
	runCfg      GossipRuntimeConfig
}

var _ GossipOut = (*publisher)(nil)

func (p *publisher) BlocksTopicPeers() []peer.ID {
	return p.blocksTopic.ListPeers()
}

func (p *publisher) PublishL2Payload(ctx context.Context, payload *eth.ExecutionPayload, signer Signer) error {
	res := msgBufPool.Get().(*[]byte)
	buf := bytes.NewBuffer((*res)[:0])
	defer func() {
		*res = buf.Bytes()
		defer msgBufPool.Put(res)
	}()

	buf.Write(make([]byte, 65))
	if _, err := payload.MarshalSSZ(buf); err != nil {
		return fmt.Errorf("failed to encoded execution payload to publish: %w", err)
	}
	data := buf.Bytes()
	payloadData := data[65:]
	sig, err := signer.Sign(ctx, SigningDomainBlocksV1, p.cfg.L2ChainID, payloadData)
	if err != nil {
		return fmt.Errorf("failed to sign execution payload with signer: %w", err)
	}
	copy(data[:65], sig[:])

	// compress the full message
	// This also copies the data, freeing up the original buffer to go back into the pool
	out := snappy.Encode(nil, data)

	return p.blocksTopic.Publish(ctx, out)
}

func (p *publisher) Close() error {
	return p.blocksTopic.Close()
}

func JoinGossip(p2pCtx context.Context, self peer.ID, ps *pubsub.PubSub, log log.Logger, cfg *rollup.Config, runCfg GossipRuntimeConfig, gossipIn GossipIn) (GossipOut, error) {
	val := guardGossipValidator(log, logValidationResult(self, "validated block", log, BuildBlocksValidator(log, cfg, runCfg)))
	blocksTopicName := blocksTopicV1(cfg)
	err := ps.RegisterTopicValidator(blocksTopicName,
		val,
		pubsub.WithValidatorTimeout(3*time.Second),
		pubsub.WithValidatorConcurrency(4))
	if err != nil {
		return nil, fmt.Errorf("failed to register blocks gossip topic: %w", err)
	}
	blocksTopic, err := ps.Join(blocksTopicName)
	if err != nil {
		return nil, fmt.Errorf("failed to join blocks gossip topic: %w", err)
	}
	blocksTopicEvents, err := blocksTopic.EventHandler()
	if err != nil {
		return nil, fmt.Errorf("failed to create blocks gossip topic handler: %w", err)
	}
	go LogTopicEvents(p2pCtx, log.New("topic", "blocks"), blocksTopicEvents)

	// TODO: block topic scoring parameters
	// See prysm: https://github.com/prysmaticlabs/prysm/blob/develop/beacon-chain/p2p/gossip_scoring_params.go
	// And research from lighthouse: https://gist.github.com/blacktemplar/5c1862cb3f0e32a1a7fb0b25e79e6e2c
	// And docs: https://github.com/libp2p/specs/blob/master/pubsub/gossipsub/gossipsub-v1.1.md#topic-parameter-calculation-and-decay
	//err := blocksTopic.SetScoreParams(&pubsub.TopicScoreParams{......})

	subscription, err := blocksTopic.Subscribe()
	if err != nil {
		return nil, fmt.Errorf("failed to subscribe to blocks gossip topic: %w", err)
	}

	subscriber := MakeSubscriber(log, BlocksHandler(gossipIn.OnUnsafeL2Payload))
	go subscriber(p2pCtx, subscription)

	return &publisher{log: log, cfg: cfg, blocksTopic: blocksTopic, runCfg: runCfg}, nil
}

type TopicSubscriber func(ctx context.Context, sub *pubsub.Subscription)
type MessageHandler func(ctx context.Context, from peer.ID, msg any) error

func BlocksHandler(onBlock func(ctx context.Context, from peer.ID, msg *eth.ExecutionPayload) error) MessageHandler {
	return func(ctx context.Context, from peer.ID, msg any) error {
		payload, ok := msg.(*eth.ExecutionPayload)
		if !ok {
			return fmt.Errorf("expected topic validator to parse and validate data into execution payload, but got %T", msg)
		}
		return onBlock(ctx, from, payload)
	}
}

func MakeSubscriber(log log.Logger, msgHandler MessageHandler) TopicSubscriber {
	return func(ctx context.Context, sub *pubsub.Subscription) {
		topicLog := log.New("topic", sub.Topic())
		for {
			msg, err := sub.Next(ctx)
			if err != nil { // ctx was closed, or subscription was closed
				topicLog.Debug("stopped subscriber")
				return
			}
			if msg.ValidatorData == nil {
				topicLog.Error("gossip message with no data", "from", msg.ReceivedFrom)
				continue
			}
			if err := msgHandler(ctx, msg.ReceivedFrom, msg.ValidatorData); err != nil {
				topicLog.Error("failed to process gossip message", "err", err)
			}
		}
	}
}

func LogTopicEvents(ctx context.Context, log log.Logger, evHandler *pubsub.TopicEventHandler) {
	defer evHandler.Cancel()
	for {
		ev, err := evHandler.NextPeerEvent(ctx)
		if err != nil {
			return // ctx closed
		}
		switch ev.Type {
		case pubsub.PeerJoin:
			log.Debug("peer joined topic", "peer", ev.Peer)
		case pubsub.PeerLeave:
			log.Debug("peer left topic", "peer", ev.Peer)
		default:
			log.Warn("unrecognized topic event", "ev", ev)
		}
	}
}

type gossipTracer struct {
	m GossipMetricer
}

func (g *gossipTracer) Trace(evt *pb.TraceEvent) {
	if g.m != nil {
		g.m.RecordGossipEvent(int32(*evt.Type))
	}
}<|MERGE_RESOLUTION|>--- conflicted
+++ resolved
@@ -237,10 +237,6 @@
 
 	// Seen block hashes per block height
 	// uint64 -> *seenBlocks
-<<<<<<< HEAD
-	// SYSCOIN
-=======
->>>>>>> 911813cb
 	blockHeightLRU, err := lru.New(1000)
 	if err != nil {
 		panic(fmt.Errorf("failed to set up block height LRU cache: %w", err))

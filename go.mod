module github.com/ethereum-optimism/optimism

go 1.21

require (
	github.com/BurntSushi/toml v1.3.2
	github.com/DataDog/zstd v1.5.2
	github.com/andybalholm/brotli v1.1.0
	github.com/btcsuite/btcd v0.24.0
	github.com/btcsuite/btcd/chaincfg/chainhash v1.1.0
	github.com/cockroachdb/pebble v0.0.0-20231018212520-f6cde3fc2fa4
	github.com/consensys/gnark-crypto v0.12.1
	github.com/crate-crypto/go-kzg-4844 v0.7.0
	github.com/decred/dcrd/dcrec/secp256k1/v4 v4.2.0
	github.com/ethereum-optimism/go-ethereum-hdwallet v0.1.3
	github.com/ethereum-optimism/superchain-registry/superchain v0.0.0-20240418160534-4156733e7232
	github.com/ethereum/go-ethereum v1.13.15
	github.com/fsnotify/fsnotify v1.7.0
	github.com/go-chi/chi/v5 v5.0.12
	github.com/go-chi/docgen v1.2.0
	github.com/golang/snappy v0.0.5-0.20220116011046-fa5810519dcb
	github.com/google/go-cmp v0.6.0
	github.com/google/gofuzz v1.2.1-0.20220503160820-4a35382e8fc8
	github.com/google/uuid v1.6.0
	github.com/hashicorp/go-multierror v1.1.1
	github.com/hashicorp/golang-lru/v2 v2.0.5
	github.com/hashicorp/raft v1.6.1
	github.com/hashicorp/raft-boltdb v0.0.0-20231211162105-6c830fa4535e
	github.com/holiman/uint256 v1.2.4
	github.com/ipfs/go-datastore v0.6.0
	github.com/ipfs/go-ds-leveldb v0.5.0
	github.com/jackc/pgtype v1.14.3
	github.com/jackc/pgx/v5 v5.5.5
	github.com/libp2p/go-libp2p v0.32.0
	github.com/libp2p/go-libp2p-mplex v0.9.0
	github.com/libp2p/go-libp2p-pubsub v0.10.1
	github.com/libp2p/go-libp2p-testing v0.12.0
	github.com/mattn/go-isatty v0.0.20
	github.com/minio/minio-go/v7 v7.0.70
	github.com/multiformats/go-base32 v0.1.0
	github.com/multiformats/go-multiaddr v0.12.3
	github.com/multiformats/go-multiaddr-dns v0.3.1
	github.com/olekukonko/tablewriter v0.0.5
	github.com/onsi/gomega v1.31.1
	github.com/pkg/errors v0.9.1
	github.com/pkg/profile v1.7.0
	github.com/prometheus/client_golang v1.19.0
	github.com/stretchr/testify v1.9.0
	github.com/urfave/cli/v2 v2.27.1
	golang.org/x/crypto v0.21.0
	golang.org/x/exp v0.0.0-20240112132812-db7319d0e0e3
	golang.org/x/sync v0.6.0
	golang.org/x/term v0.18.0
	golang.org/x/time v0.5.0
	gorm.io/driver/postgres v1.5.7
	gorm.io/gorm v1.25.10
)

require (
<<<<<<< HEAD
	github.com/CloudyKit/fastprinter v0.0.0-20200109182630-33d98a066a53 // indirect
	github.com/CloudyKit/jet/v6 v6.2.0 // indirect
	github.com/Joker/jade v1.1.3 // indirect
=======
	github.com/DataDog/zstd v1.5.2 // indirect
>>>>>>> a7b85e6e
	github.com/Microsoft/go-winio v0.6.1 // indirect
	github.com/VictoriaMetrics/fastcache v1.12.1 // indirect
	github.com/allegro/bigcache v1.2.1 // indirect
	github.com/armon/go-metrics v0.4.1 // indirect
	github.com/benbjohnson/clock v1.3.5 // indirect
	github.com/beorn7/perks v1.0.1 // indirect
	github.com/bits-and-blooms/bitset v1.10.0 // indirect
	github.com/boltdb/bolt v1.3.1 // indirect
	github.com/btcsuite/btcd/btcec/v2 v2.2.0 // indirect
	github.com/btcsuite/btcd/btcutil v1.1.5 // indirect
	github.com/btcsuite/btclog v0.0.0-20170628155309-84c8d2346e9f // indirect
	github.com/cespare/xxhash/v2 v2.2.0 // indirect
	github.com/cockroachdb/errors v1.11.1 // indirect
	github.com/cockroachdb/logtags v0.0.0-20230118201751-21c54148d20b // indirect
	github.com/cockroachdb/redact v1.1.5 // indirect
	github.com/cockroachdb/tokenbucket v0.0.0-20230807174530-cc333fc44b06 // indirect
	github.com/consensys/bavard v0.1.13 // indirect
	github.com/containerd/cgroups v1.1.0 // indirect
	github.com/coreos/go-systemd/v22 v22.5.0 // indirect
	github.com/cpuguy83/go-md2man/v2 v2.0.2 // indirect
	github.com/crate-crypto/go-ipa v0.0.0-20231025140028-3c0104f4b233 // indirect
	github.com/davecgh/go-spew v1.1.1 // indirect
	github.com/davidlazar/go-crypto v0.0.0-20200604182044-b73af7476f6c // indirect
	github.com/deckarep/golang-set/v2 v2.1.0 // indirect
	github.com/decred/dcrd/crypto/blake256 v1.0.1 // indirect
	github.com/deepmap/oapi-codegen v1.8.2 // indirect
	github.com/dgraph-io/ristretto v0.0.3-0.20200630154024-f66de99634de // indirect
	github.com/dlclark/regexp2 v1.7.0 // indirect
	github.com/docker/go-units v0.5.0 // indirect
	github.com/dop251/goja v0.0.0-20230806174421-c933cf95e127 // indirect
	github.com/dustin/go-humanize v1.0.1 // indirect
	github.com/elastic/gosigar v0.14.2 // indirect
	github.com/ethereum/c-kzg-4844 v0.4.0 // indirect
	github.com/fatih/color v1.15.0 // indirect
	github.com/felixge/fgprof v0.9.3 // indirect
	github.com/ferranbt/fastssz v0.1.2 // indirect
	github.com/fjl/memsize v0.0.2 // indirect
	github.com/flynn/noise v1.0.0 // indirect
	github.com/francoispqt/gojay v1.2.13 // indirect
	github.com/gballet/go-libpcsclite v0.0.0-20191108122812-4678299bea08 // indirect
	github.com/gballet/go-verkle v0.1.1-0.20231031103413-a67434b50f46 // indirect
	github.com/getsentry/sentry-go v0.18.0 // indirect
	github.com/go-ole/go-ole v1.3.0 // indirect
	github.com/go-sourcemap/sourcemap v2.1.3+incompatible // indirect
	github.com/go-task/slim-sprig v0.0.0-20230315185526-52ccab3ef572 // indirect
	github.com/goccy/go-json v0.10.2 // indirect
	github.com/godbus/dbus/v5 v5.1.0 // indirect
	github.com/gofrs/flock v0.8.1 // indirect
	github.com/gogo/protobuf v1.3.2 // indirect
	github.com/golang-jwt/jwt/v4 v4.5.0 // indirect
	github.com/golang/protobuf v1.5.3 // indirect
	github.com/google/gopacket v1.1.19 // indirect
	github.com/google/pprof v0.0.0-20231023181126-ff6d637d2a7b // indirect
	github.com/gorilla/websocket v1.5.1 // indirect
	github.com/graph-gophers/graphql-go v1.3.0 // indirect
	github.com/hashicorp/errwrap v1.1.0 // indirect
	github.com/hashicorp/go-bexpr v0.1.11 // indirect
	github.com/hashicorp/go-hclog v1.6.2 // indirect
	github.com/hashicorp/go-immutable-radix v1.0.0 // indirect
	github.com/hashicorp/go-msgpack v0.5.5 // indirect
	github.com/hashicorp/go-msgpack/v2 v2.1.1 // indirect
	github.com/hashicorp/golang-lru v0.5.0 // indirect
	github.com/hashicorp/golang-lru/arc/v2 v2.0.5 // indirect
	github.com/holiman/billy v0.0.0-20240216141850-2abb0c79d3c4 // indirect
	github.com/holiman/bloomfilter/v2 v2.0.3 // indirect
	github.com/huin/goupnp v1.3.0 // indirect
	github.com/influxdata/influxdb-client-go/v2 v2.4.0 // indirect
	github.com/influxdata/influxdb1-client v0.0.0-20220302092344-a9ab5670611c // indirect
	github.com/influxdata/line-protocol v0.0.0-20210311194329-9aa0e372d097 // indirect
	github.com/ipfs/go-cid v0.4.1 // indirect
	github.com/ipfs/go-log/v2 v2.5.1 // indirect
	github.com/jackc/pgio v1.0.0 // indirect
	github.com/jackc/pgpassfile v1.0.0 // indirect
	github.com/jackc/pgservicefile v0.0.0-20221227161230-091c0ba34f0a // indirect
	github.com/jackc/puddle/v2 v2.2.1 // indirect
	github.com/jackpal/go-nat-pmp v1.0.2 // indirect
	github.com/jbenet/go-temp-err-catcher v0.1.0 // indirect
	github.com/jbenet/goprocess v0.1.4 // indirect
	github.com/jedisct1/go-minisign v0.0.0-20230811132847-661be99b8267 // indirect
	github.com/jinzhu/inflection v1.0.0 // indirect
	github.com/jinzhu/now v1.1.5 // indirect
	github.com/karalabe/usb v0.0.3-0.20230711191512-61db3e06439c // indirect
	github.com/klauspost/compress v1.17.6 // indirect
	github.com/klauspost/cpuid/v2 v2.2.6 // indirect
	github.com/koron/go-ssdp v0.0.4 // indirect
	github.com/kr/pretty v0.3.1 // indirect
	github.com/kr/text v0.2.0 // indirect
	github.com/lib/pq v1.10.9 // indirect
	github.com/libp2p/go-buffer-pool v0.1.0 // indirect
	github.com/libp2p/go-cidranger v1.1.0 // indirect
	github.com/libp2p/go-flow-metrics v0.1.0 // indirect
	github.com/libp2p/go-libp2p-asn-util v0.3.0 // indirect
	github.com/libp2p/go-mplex v0.7.0 // indirect
	github.com/libp2p/go-msgio v0.3.0 // indirect
	github.com/libp2p/go-nat v0.2.0 // indirect
	github.com/libp2p/go-netroute v0.2.1 // indirect
	github.com/libp2p/go-reuseport v0.4.0 // indirect
	github.com/libp2p/go-yamux/v4 v4.0.1 // indirect
	github.com/marten-seemann/tcp v0.0.0-20210406111302-dfbc87cc63fd // indirect
	github.com/mattn/go-colorable v0.1.13 // indirect
	github.com/mattn/go-runewidth v0.0.14 // indirect
	github.com/miekg/dns v1.1.56 // indirect
	github.com/mikioh/tcpinfo v0.0.0-20190314235526-30a79bb1804b // indirect
	github.com/mikioh/tcpopt v0.0.0-20190314235656-172688c1accc // indirect
	github.com/minio/md5-simd v1.1.2 // indirect
	github.com/minio/sha256-simd v1.0.1 // indirect
	github.com/mitchellh/mapstructure v1.5.0 // indirect
	github.com/mitchellh/pointerstructure v1.2.1 // indirect
	github.com/mmcloughlin/addchain v0.4.0 // indirect
	github.com/mr-tron/base58 v1.2.0 // indirect
	github.com/multiformats/go-base36 v0.2.0 // indirect
	github.com/multiformats/go-multiaddr-fmt v0.1.0 // indirect
	github.com/multiformats/go-multibase v0.2.0 // indirect
	github.com/multiformats/go-multicodec v0.9.0 // indirect
	github.com/multiformats/go-multihash v0.2.3 // indirect
	github.com/multiformats/go-multistream v0.5.0 // indirect
	github.com/multiformats/go-varint v0.0.7 // indirect
	github.com/naoina/go-stringutil v0.1.0 // indirect
	github.com/naoina/toml v0.1.2-0.20170918210437-9fafd6967416 // indirect
	github.com/nxadm/tail v1.4.11 // indirect
	github.com/onsi/ginkgo/v2 v2.15.0 // indirect
	github.com/opencontainers/runtime-spec v1.1.0 // indirect
	github.com/opentracing/opentracing-go v1.2.0 // indirect
	github.com/pbnjay/memory v0.0.0-20210728143218-7b4eea64cf58 // indirect
	github.com/peterh/liner v1.1.1-0.20190123174540-a2c9a5303de7 // indirect
	github.com/pmezard/go-difflib v1.0.0 // indirect
	github.com/prometheus/client_model v0.5.0 // indirect
	github.com/prometheus/common v0.48.0 // indirect
	github.com/prometheus/procfs v0.12.0 // indirect
	github.com/quic-go/qpack v0.4.0 // indirect
	github.com/quic-go/qtls-go1-20 v0.3.4 // indirect
	github.com/quic-go/quic-go v0.39.4 // indirect
	github.com/quic-go/webtransport-go v0.6.0 // indirect
	github.com/raulk/go-watchdog v1.3.0 // indirect
	github.com/rivo/uniseg v0.4.3 // indirect
	github.com/rogpeppe/go-internal v1.10.0 // indirect
	github.com/rs/cors v1.9.0 // indirect
	github.com/rs/xid v1.5.0 // indirect
	github.com/russross/blackfriday/v2 v2.1.0 // indirect
	github.com/shirou/gopsutil v3.21.11+incompatible // indirect
	github.com/spaolacci/murmur3 v1.1.0 // indirect
	github.com/status-im/keycard-go v0.2.0 // indirect
	github.com/stretchr/objx v0.5.2 // indirect
	github.com/supranational/blst v0.3.11 // indirect
	github.com/syndtr/goleveldb v1.0.1-0.20220614013038-64ee5596c38a // indirect
	github.com/tklauser/go-sysconf v0.3.12 // indirect
	github.com/tklauser/numcpus v0.6.1 // indirect
	github.com/tyler-smith/go-bip39 v1.1.0 // indirect
	github.com/xrash/smetrics v0.0.0-20201216005158-039620a65673 // indirect
	github.com/yusufpapurcu/wmi v1.2.3 // indirect
	go.uber.org/automaxprocs v1.5.2 // indirect
	go.uber.org/dig v1.17.1 // indirect
	go.uber.org/fx v1.20.1 // indirect
	go.uber.org/mock v0.3.0 // indirect
	go.uber.org/multierr v1.11.0 // indirect
	go.uber.org/zap v1.26.0 // indirect
	golang.org/x/mod v0.14.0 // indirect
	golang.org/x/net v0.23.0 // indirect
	golang.org/x/sys v0.18.0 // indirect
	golang.org/x/text v0.14.0 // indirect
	golang.org/x/tools v0.17.0 // indirect
	google.golang.org/protobuf v1.32.0 // indirect
	gopkg.in/ini.v1 v1.67.0 // indirect
	gopkg.in/natefinch/lumberjack.v2 v2.0.0 // indirect
	gopkg.in/yaml.v2 v2.4.0 // indirect
	gopkg.in/yaml.v3 v3.0.1 // indirect
	lukechampine.com/blake3 v1.2.1 // indirect
	rsc.io/tmplfunc v0.0.3 // indirect
)

replace github.com/ethereum/go-ethereum v1.13.15 => github.com/ethereum-optimism/op-geth v1.101315.0-rc.1

//replace github.com/ethereum/go-ethereum v1.13.9 => ../op-geth

// replace github.com/ethereum-optimism/superchain-registry/superchain => ../superchain-registry/superchain<|MERGE_RESOLUTION|>--- conflicted
+++ resolved
@@ -57,13 +57,6 @@
 )
 
 require (
-<<<<<<< HEAD
-	github.com/CloudyKit/fastprinter v0.0.0-20200109182630-33d98a066a53 // indirect
-	github.com/CloudyKit/jet/v6 v6.2.0 // indirect
-	github.com/Joker/jade v1.1.3 // indirect
-=======
-	github.com/DataDog/zstd v1.5.2 // indirect
->>>>>>> a7b85e6e
 	github.com/Microsoft/go-winio v0.6.1 // indirect
 	github.com/VictoriaMetrics/fastcache v1.12.1 // indirect
 	github.com/allegro/bigcache v1.2.1 // indirect

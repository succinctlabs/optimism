{
  "abigen": "v1.10.25",
  "foundry": "63fff3510408b552f11efb8196f48cfe6c1da664",
  "geth": "v1.13.14",
  "nvm": "v20.9.0",
  "slither": "0.10.0",
<<<<<<< HEAD
  "kontrol": "0.1.242"
=======
  "kontrol": "0.1.247"
>>>>>>> ba174f4d
}<|MERGE_RESOLUTION|>--- conflicted
+++ resolved
@@ -4,9 +4,5 @@
   "geth": "v1.13.14",
   "nvm": "v20.9.0",
   "slither": "0.10.0",
-<<<<<<< HEAD
-  "kontrol": "0.1.242"
-=======
   "kontrol": "0.1.247"
->>>>>>> ba174f4d
 }
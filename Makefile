COMPOSEFLAGS=-d
ITESTS_L2_HOST=http://localhost:9545
BEDROCK_TAGS_REMOTE?=origin

build: build-go build-ts
.PHONY: build

build-go: submodules op-node op-proposer op-batcher op-erigon
.PHONY: build-go

build-ts: submodules
	if [ -n "$$NVM_DIR" ]; then \
		. $$NVM_DIR/nvm.sh && nvm use; \
	fi
	pnpm install
	pnpm build
.PHONY: build-ts

submodules:
	# CI will checkout submodules on its own (and fails on these commands)
	if [ -z "$$GITHUB_ENV" ]; then \
		echo "SKIP submodules" \
		#git submodule init; \
		#git submodule update; \
	fi
.PHONY: submodules

op-bindings:
	make -C ./op-bindings
.PHONY: op-bindings

op-node:
	make -C ./op-node op-node
.PHONY: op-node

generate-mocks-op-node:
	make -C ./op-node generate-mocks
.PHONY: generate-mocks-op-node

generate-mocks-op-service:
	make -C ./op-service generate-mocks
.PHONY: generate-mocks-op-service

op-batcher:
	make -C ./op-batcher op-batcher
.PHONY: op-batcher

op-proposer:
	make -C ./op-proposer op-proposer
.PHONY: op-proposer

op-challenger:
	make -C ./op-challenger op-challenger
.PHONY: op-challenger

op-program:
	make -C ./op-program op-program
.PHONY: op-program

<<<<<<< HEAD
op-erigon:
	make -C ./op-erigon erigon
.PHONY: op-erigon
=======
cannon:
	make -C ./cannon cannon
.PHONY: cannon

cannon-prestate: op-program cannon
	./cannon/bin/cannon load-elf --path op-program/bin/op-program-client.elf --out op-program/bin/prestate.json --meta op-program/bin/meta.json
	./cannon/bin/cannon run --proof-at '=0' --stop-at '=1' --input op-program/bin/prestate.json --meta op-program/bin/meta.json --proof-fmt 'op-program/bin/%d.json' --output /dev/null
	mv op-program/bin/0.json op-program/bin/prestate-proof.json
>>>>>>> 05f1c85c

mod-tidy:
	# Below GOPRIVATE line allows mod-tidy to be run immediately after
	# releasing new versions. This bypasses the Go modules proxy, which
	# can take a while to index new versions.
	#
	# See https://proxy.golang.org/ for more info.
	export GOPRIVATE="github.com/ethereum-optimism,github.com/bobanetwork"
	export GOPROXY="https://proxy.golang.org,direct"
	go mod tidy
.PHONY: mod-tidy

clean:
	rm -rf ./bin
	make -C ./op-erigon clean
.PHONY: clean

nuke: clean devnet-clean
	git clean -Xdf
.PHONY: nuke

devnet-up:
	$(shell ./ops/scripts/newer-file.sh .devnet/allocs-l1.json ./packages/contracts-bedrock)
	if [ $(.SHELLSTATUS) -ne 0 ]; then \
		make devnet-allocs; \
	fi
	PYTHONPATH=./bedrock-devnet python3 ./bedrock-devnet/main.py --monorepo-dir=.
.PHONY: devnet-up

# alias for devnet-up
devnet-up-deploy: devnet-up

devnet-test:
	PYTHONPATH=./bedrock-devnet python3 ./bedrock-devnet/main.py --monorepo-dir=. --test
.PHONY: devnet-test

devnet-test:
	PYTHONPATH=./bedrock-devnet python3 ./bedrock-devnet/main.py --monorepo-dir=. --test
.PHONY: devnet-test

devnet-down:
	@(cd ./ops-bedrock && GENESIS_TIMESTAMP=$(shell date +%s) docker-compose stop)
.PHONY: devnet-down

devnet-clean:
	rm -rf ./packages/contracts-bedrock/deployments/devnetL1
	rm -rf ./.devnet
	cd ./ops-bedrock && docker-compose down
	docker image ls 'ops-bedrock*' --format='{{.Repository}}' | xargs -r docker rmi
	docker volume ls --filter name=ops-bedrock --format='{{.Name}}' | xargs -r docker volume rm
.PHONY: devnet-clean

devnet-allocs:
	PYTHONPATH=./bedrock-devnet python3 ./bedrock-devnet/main.py --monorepo-dir=. --allocs

devnet-logs:
	@(cd ./ops-bedrock && docker-compose logs -f)
	.PHONY: devnet-logs

test-unit:
	make -C ./op-node test
	make -C ./op-proposer test
	make -C ./op-batcher test
	make -C ./op-e2e test
	pnpm test
.PHONY: test-unit

test-integration:
	bash ./ops-bedrock/test-integration.sh \
		./packages/contracts-bedrock/deployments/devnetL1
.PHONY: test-integration

# Remove the baseline-commit to generate a base reading & show all issues
semgrep:
	$(eval DEV_REF := $(shell git rev-parse develop))
	SEMGREP_REPO_NAME=ethereum-optimism/optimism semgrep ci --baseline-commit=$(DEV_REF)
.PHONY: semgrep

clean-node-modules:
	rm -rf node_modules
	rm -rf packages/**/node_modules


tag-bedrock-go-modules:
	./ops/scripts/tag-bedrock-go-modules.sh $(BEDROCK_TAGS_REMOTE) $(VERSION)
.PHONY: tag-bedrock-go-modules

update-op-geth:
	./ops/scripts/update-op-geth.py
.PHONY: update-op-geth

bedrock-markdown-links:
	docker run --init -it -v `pwd`:/input lycheeverse/lychee --verbose --no-progress --exclude-loopback \
		--exclude twitter.com --exclude explorer.optimism.io --exclude linux-mips.org \
		--exclude-mail /input/README.md "/input/specs/**/*.md"

install-geth:
	go install github.com/ethereum/go-ethereum/cmd/geth@v1.12.0<|MERGE_RESOLUTION|>--- conflicted
+++ resolved
@@ -57,11 +57,10 @@
 	make -C ./op-program op-program
 .PHONY: op-program
 
-<<<<<<< HEAD
 op-erigon:
 	make -C ./op-erigon erigon
 .PHONY: op-erigon
-=======
+
 cannon:
 	make -C ./cannon cannon
 .PHONY: cannon
@@ -70,7 +69,6 @@
 	./cannon/bin/cannon load-elf --path op-program/bin/op-program-client.elf --out op-program/bin/prestate.json --meta op-program/bin/meta.json
 	./cannon/bin/cannon run --proof-at '=0' --stop-at '=1' --input op-program/bin/prestate.json --meta op-program/bin/meta.json --proof-fmt 'op-program/bin/%d.json' --output /dev/null
 	mv op-program/bin/0.json op-program/bin/prestate-proof.json
->>>>>>> 05f1c85c
 
 mod-tidy:
 	# Below GOPRIVATE line allows mod-tidy to be run immediately after

module github.com/ethereum-optimism/optimism/op-ufm

go 1.20

require (
	cloud.google.com/go/kms v1.12.1
	github.com/BurntSushi/toml v1.3.2
	github.com/aws/aws-sdk-go v1.45.5
	github.com/ethereum-optimism/optimism/op-service v0.10.14
	github.com/ethereum-optimism/optimism/op-signer v0.1.1
	github.com/ethereum/go-ethereum v1.12.1
	github.com/gorilla/mux v1.8.0
	github.com/pkg/errors v0.9.1
	github.com/prometheus/client_golang v1.16.0
	github.com/rs/cors v1.9.0
<<<<<<< HEAD
)

require (
	github.com/google/uuid v1.3.0 // indirect
	github.com/jmespath/go-jmespath v0.4.0 // indirect
	google.golang.org/genproto v0.0.0-20230706204954-ccb25ca9f130 // indirect
=======
>>>>>>> 3e89530a
)

require (
	cloud.google.com/go/compute v1.20.1 // indirect
	cloud.google.com/go/compute/metadata v0.2.3 // indirect
	cloud.google.com/go/iam v1.1.0 // indirect
	github.com/DataDog/zstd v1.5.2 // indirect
	github.com/VictoriaMetrics/fastcache v1.10.0 // indirect
	github.com/beorn7/perks v1.0.1 // indirect
	github.com/bits-and-blooms/bitset v1.7.0 // indirect
	github.com/btcsuite/btcd/btcec/v2 v2.2.0 // indirect
	github.com/cespare/xxhash/v2 v2.2.0 // indirect
	github.com/cockroachdb/errors v1.9.1 // indirect
	github.com/cockroachdb/logtags v0.0.0-20230118201751-21c54148d20b // indirect
	github.com/cockroachdb/pebble v0.0.0-20230209160836-829675f94811 // indirect
	github.com/cockroachdb/redact v1.1.3 // indirect
	github.com/consensys/bavard v0.1.13 // indirect
	github.com/consensys/gnark-crypto v0.10.0 // indirect
	github.com/cpuguy83/go-md2man/v2 v2.0.2 // indirect
	github.com/crate-crypto/go-kzg-4844 v0.3.0 // indirect
	github.com/deckarep/golang-set/v2 v2.1.0 // indirect
	github.com/decred/dcrd/dcrec/secp256k1/v4 v4.1.0 // indirect
	github.com/ethereum/c-kzg-4844 v0.3.0 // indirect
	github.com/fsnotify/fsnotify v1.6.0 // indirect
	github.com/getsentry/sentry-go v0.18.0 // indirect
	github.com/go-ole/go-ole v1.2.6 // indirect
	github.com/go-stack/stack v1.8.1 // indirect
	github.com/gofrs/flock v0.8.1 // indirect
	github.com/gogo/protobuf v1.3.2 // indirect
	github.com/golang/groupcache v0.0.0-20210331224755-41bb18bfe9da // indirect
	github.com/golang/protobuf v1.5.3 // indirect
	github.com/golang/snappy v0.0.5-0.20220116011046-fa5810519dcb // indirect
	github.com/google/go-cmp v0.5.9 // indirect
	github.com/google/s2a-go v0.1.4 // indirect
	github.com/googleapis/enterprise-certificate-proxy v0.2.5 // indirect
	github.com/googleapis/gax-go/v2 v2.12.0 // indirect
	github.com/gorilla/websocket v1.5.0 // indirect
	github.com/holiman/bloomfilter/v2 v2.0.3 // indirect
	github.com/holiman/uint256 v1.2.3 // indirect
	github.com/klauspost/compress v1.15.15 // indirect
	github.com/kr/pretty v0.3.1 // indirect
	github.com/kr/text v0.2.0 // indirect
	github.com/mattn/go-runewidth v0.0.13 // indirect
	github.com/matttproud/golang_protobuf_extensions v1.0.4 // indirect
	github.com/mmcloughlin/addchain v0.4.0 // indirect
	github.com/olekukonko/tablewriter v0.0.5 // indirect
	github.com/prometheus/client_model v0.3.0 // indirect
	github.com/prometheus/common v0.42.0 // indirect
	github.com/prometheus/procfs v0.10.1 // indirect
	github.com/rivo/uniseg v0.3.4 // indirect
	github.com/rogpeppe/go-internal v1.9.0 // indirect
	github.com/russross/blackfriday/v2 v2.1.0 // indirect
	github.com/shirou/gopsutil v3.21.11+incompatible // indirect
	github.com/supranational/blst v0.3.11 // indirect
	github.com/syndtr/goleveldb v1.0.1-0.20220614013038-64ee5596c38a // indirect
	github.com/tklauser/go-sysconf v0.3.10 // indirect
	github.com/tklauser/numcpus v0.5.0 // indirect
	github.com/urfave/cli v1.22.9 // indirect
	github.com/urfave/cli/v2 v2.25.7 // indirect
	github.com/welthee/go-ethereum-aws-kms-tx-signer v0.0.0-20211013075913-ca566ae7abeb
	github.com/yusufpapurcu/wmi v1.2.2 // indirect
	go.opencensus.io v0.24.0 // indirect
	golang.org/x/crypto v0.11.0 // indirect
	golang.org/x/exp v0.0.0-20230515195305-f3d0a9c9a5cc // indirect
	golang.org/x/net v0.12.0 // indirect
	golang.org/x/oauth2 v0.10.0 // indirect
	golang.org/x/sync v0.3.0 // indirect
	golang.org/x/sys v0.10.0 // indirect
	golang.org/x/text v0.11.0 // indirect
	google.golang.org/api v0.132.0 // indirect
	google.golang.org/appengine v1.6.7 // indirect
	google.golang.org/genproto v0.0.0-20230706204954-ccb25ca9f130 // indirect
	google.golang.org/genproto/googleapis/api v0.0.0-20230706204954-ccb25ca9f130 // indirect
	google.golang.org/genproto/googleapis/rpc v0.0.0-20230711160842-782d3b101e98 // indirect
	google.golang.org/grpc v1.56.2 // indirect
	google.golang.org/protobuf v1.31.0 // indirect
	gopkg.in/natefinch/npipe.v2 v2.0.0-20160621034901-c1b8fa8bdcce // indirect
	rsc.io/tmplfunc v0.0.3 // indirect
)<|MERGE_RESOLUTION|>--- conflicted
+++ resolved
@@ -13,15 +13,11 @@
 	github.com/pkg/errors v0.9.1
 	github.com/prometheus/client_golang v1.16.0
 	github.com/rs/cors v1.9.0
-<<<<<<< HEAD
 )
 
 require (
 	github.com/google/uuid v1.3.0 // indirect
 	github.com/jmespath/go-jmespath v0.4.0 // indirect
-	google.golang.org/genproto v0.0.0-20230706204954-ccb25ca9f130 // indirect
-=======
->>>>>>> 3e89530a
 )
 
 require (

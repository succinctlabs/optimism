global:
  tlsDisable: false
<<<<<<< HEAD
  certSecretName: omgnetwork-certs-ck6hgfbb79
=======
  certSecretName: omgnetwork-certs-62f8bbkck8
>>>>>>> 2df84c9f
injector:
  enabled: false
server:
  dataStorage:
    enabled: true
    size: 200Gi
    storageClassName: vault-data
    accessMode: ReadWriteOnce
  auditStorage:
    enabled: true
<<<<<<< HEAD
    size: 10Gi
=======
    size: 100Gi
    storageClass: vault-audit
>>>>>>> 2df84c9f
    accessMode: ReadWriteOnce
  service:
    enabled: true
    type: LoadBalancer
    annotations:
      cloud.google.com/load-balancer-type: Internal
  ha:
    enabled: true
    replicas: 5
    raft:
      enabled: true
      setNodeId: true
      config: |-
        ui = false
        log_level = "info"
        cluster_name = "omgnetwork-cluster"

        listener "tcp" {
            tls_disable = {{ .Values.global.tlsDisable }}
            tls_cert_file = "/vault/userconfig/{{ .Values.global.certSecretName }}/vault.crt"
            tls_key_file = "/vault/userconfig/{{ .Values.global.certSecretName }}/vault.key"

            address = "[::]:8200"
            cluster_address = "[::]:8201"
        }

        seal "gcpckms" {
            region      = "us-central1"
            project     = "omgnetwork-288020"
            key_ring    = "omgnetwork-vault-keyring"
            crypto_key  = "omgnetwork-vault-unseal-key"
        }

        storage "raft" {
            path = "/vault/data"

            retry_join {
            leader_api_addr = "https://vault-0.vault-internal.default.svc.cluster.local:8200"
            leader_client_cert_file = "/vault/userconfig/{{ .Values.global.certSecretName }}/vault.crt"
            leader_client_key_file = "/vault/userconfig/{{ .Values.global.certSecretName }}/vault.key"
            leader_ca_cert_file = "/vault/userconfig/{{ .Values.global.certSecretName }}/ca.crt"
            }

            retry_join {
            leader_api_addr = "https://vault-1.vault-internal.default.svc.cluster.local:8200"
            leader_client_cert_file = "/vault/userconfig/{{ .Values.global.certSecretName }}/vault.crt"
            leader_client_key_file = "/vault/userconfig/{{ .Values.global.certSecretName }}/vault.key"
            leader_ca_cert_file = "/vault/userconfig/{{ .Values.global.certSecretName }}/ca.crt"
            }

            retry_join {
            leader_api_addr = "https://vault-2.vault-internal.default.svc.cluster.local:8200"
            leader_client_cert_file = "/vault/userconfig/{{ .Values.global.certSecretName }}/vault.crt"
            leader_client_key_file = "/vault/userconfig/{{ .Values.global.certSecretName }}/vault.key"
            leader_ca_cert_file = "/vault/userconfig/{{ .Values.global.certSecretName }}/ca.crt"
            }

            retry_join {
            leader_api_addr = "https://vault-3.vault-internal.default.svc.cluster.local:8200"
            leader_client_cert_file = "/vault/userconfig/{{ .Values.global.certSecretName }}/vault.crt"
            leader_client_key_file = "/vault/userconfig/{{ .Values.global.certSecretName }}/vault.key"
            leader_ca_cert_file = "/vault/userconfig/{{ .Values.global.certSecretName }}/ca.crt"
            }

            retry_join {
            leader_api_addr = "https://vault-4.vault-internal.default.svc.cluster.local:8200"
            leader_client_cert_file = "/vault/userconfig/{{ .Values.global.certSecretName }}/vault.crt"
            leader_client_key_file = "/vault/userconfig/{{ .Values.global.certSecretName }}/vault.key"
            leader_ca_cert_file = "/vault/userconfig/{{ .Values.global.certSecretName }}/ca.crt"
            }
        }
  image:
    repository: vault # TODO: will change to the omgnetwork/vault image
    tag: "1.5.3" # TODO: will change to the appropriate tag for omgnetwork/vault
    pullPolicy: IfNotPresent
  extraEnvironmentVars:
    GOOGLE_REGION: us-central1
    GOOGLE_PROJECT: omgnetwork-288020
    GOOGLE_APPLICATION_CREDENTIALS: /vault/userconfig/kms-creds/kms_account.key.json
  extraVolumes:
    - type: secret
      name: "kms-creds"
    - type: secret
<<<<<<< HEAD
      name: omgnetwork-certs-ck6hgfbb79
=======
      name: omgnetwork-certs-62f8bbkck8
>>>>>>> 2df84c9f
  affinity: null
  dev:
    enabled: false
  standalone:
    enabled: false
  resources:
    requests:
      memory: 256Mi
      cpu: 250m
    limits:
      memory: 256Mi
      cpu: 250m
ui:
  enabled: true<|MERGE_RESOLUTION|>--- conflicted
+++ resolved
@@ -1,10 +1,6 @@
 global:
   tlsDisable: false
-<<<<<<< HEAD
   certSecretName: omgnetwork-certs-ck6hgfbb79
-=======
-  certSecretName: omgnetwork-certs-62f8bbkck8
->>>>>>> 2df84c9f
 injector:
   enabled: false
 server:
@@ -15,12 +11,8 @@
     accessMode: ReadWriteOnce
   auditStorage:
     enabled: true
-<<<<<<< HEAD
-    size: 10Gi
-=======
     size: 100Gi
     storageClass: vault-audit
->>>>>>> 2df84c9f
     accessMode: ReadWriteOnce
   service:
     enabled: true
@@ -104,11 +96,7 @@
     - type: secret
       name: "kms-creds"
     - type: secret
-<<<<<<< HEAD
       name: omgnetwork-certs-ck6hgfbb79
-=======
-      name: omgnetwork-certs-62f8bbkck8
->>>>>>> 2df84c9f
   affinity: null
   dev:
     enabled: false

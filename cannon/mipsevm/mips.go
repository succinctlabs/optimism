--- conflicted
+++ resolved
@@ -523,12 +523,8 @@
 			linkReg = 31
 		}
 		// Take top 4 bits of the next PC (its 256 MB region), and concatenate with the 26-bit offset
-<<<<<<< HEAD
 		target := (tc.State.NextPC & 0xF0000000) | ((insn & 0x03FFFFFF) << 2)
-=======
-		target := (m.state.NextPC & 0xF0000000) | ((insn & 0x03FFFFFF) << 2)
 		m.pushStack(target)
->>>>>>> 61b2b36c
 		return m.handleJump(linkReg, target)
 	}
 

import {
  predeploys,
  getDeployedContractDefinition,
} from '@eth-optimism/contracts'
import { predeploys as bedrockPredeploys } from '@eth-optimism/contracts-bedrock'

import {
  L1ChainID,
  L2ChainID,
  OEContractsLike,
  OEL1ContractsLike,
  OEL2ContractsLike,
  BridgeAdapterData,
} from '../interfaces'
import { StandardBridgeAdapter, DAIBridgeAdapter } from '../adapters'

export const DEPOSIT_CONFIRMATION_BLOCKS: {
  [ChainID in L2ChainID]: number
} = {
  [L2ChainID.OPTIMISM]: 50 as const,
  [L2ChainID.OPTIMISM_GOERLI]: 12 as const,
  [L2ChainID.OPTIMISM_HARDHAT_LOCAL]: 2 as const,
  [L2ChainID.OPTIMISM_HARDHAT_DEVNET]: 2 as const,
  [L2ChainID.OPTIMISM_BEDROCK_LOCAL_DEVNET]: 2 as const,
  [L2ChainID.OPTIMISM_BEDROCK_ALPHA_TESTNET]: 12 as const,
}

export const CHAIN_BLOCK_TIMES: {
  [ChainID in L1ChainID]: number
} = {
  [L1ChainID.MAINNET]: 13 as const,
<<<<<<< HEAD
  [L1ChainID.GOERLI]: 150 as const,
  [L1ChainID.KOVAN]: 4 as const,
=======
  [L1ChainID.GOERLI]: 15 as const,
>>>>>>> b00f81bc
  [L1ChainID.HARDHAT_LOCAL]: 1 as const,
  [L1ChainID.BEDROCK_LOCAL_DEVNET]: 15 as const,
}

/**
 * Full list of default L2 contract addresses.
 * TODO(tynes): migrate to predeploys from contracts-bedrock
 */
export const DEFAULT_L2_CONTRACT_ADDRESSES: OEL2ContractsLike = {
  L2CrossDomainMessenger: predeploys.L2CrossDomainMessenger,
  L2ToL1MessagePasser: predeploys.OVM_L2ToL1MessagePasser,
  L2StandardBridge: predeploys.L2StandardBridge,
  OVM_L1BlockNumber: predeploys.OVM_L1BlockNumber,
  OVM_L2ToL1MessagePasser: predeploys.OVM_L2ToL1MessagePasser,
  OVM_DeployerWhitelist: predeploys.OVM_DeployerWhitelist,
  OVM_ETH: predeploys.OVM_ETH,
  OVM_GasPriceOracle: predeploys.OVM_GasPriceOracle,
  OVM_SequencerFeeVault: predeploys.OVM_SequencerFeeVault,
  WETH: predeploys.WETH9,
  BedrockMessagePasser: bedrockPredeploys.L2ToL1MessagePasser,
}

/**
 * Loads the L1 contracts for a given network by the network name.
 *
 * @param network The name of the network to load the contracts for.
 * @returns The L1 contracts for the given network.
 */
const getL1ContractsByNetworkName = (network: string): OEL1ContractsLike => {
  const getDeployedAddress = (name: string) => {
    return getDeployedContractDefinition(name, network).address
  }

  return {
    AddressManager: getDeployedAddress('Lib_AddressManager'),
    L1CrossDomainMessenger: getDeployedAddress(
      'Proxy__OVM_L1CrossDomainMessenger'
    ),
    L1StandardBridge: getDeployedAddress('Proxy__OVM_L1StandardBridge'),
    StateCommitmentChain: getDeployedAddress('StateCommitmentChain'),
    CanonicalTransactionChain: getDeployedAddress('CanonicalTransactionChain'),
    BondManager: getDeployedAddress('BondManager'),
    OptimismPortal: '0x0000000000000000000000000000000000000000' as const,
    L2OutputOracle: '0x0000000000000000000000000000000000000000' as const,
  }
}

/**
 * Mapping of L1 chain IDs to the appropriate contract addresses for the OE deployments to the
 * given network. Simplifies the process of getting the correct contract addresses for a given
 * contract name.
 */
export const CONTRACT_ADDRESSES: {
  [ChainID in L2ChainID]: OEContractsLike
} = {
  [L2ChainID.OPTIMISM]: {
    l1: getL1ContractsByNetworkName('mainnet'),
    l2: DEFAULT_L2_CONTRACT_ADDRESSES,
  },
  [L2ChainID.OPTIMISM_GOERLI]: {
    l1: getL1ContractsByNetworkName('goerli'),
    l2: DEFAULT_L2_CONTRACT_ADDRESSES,
  },
  [L2ChainID.OPTIMISM_HARDHAT_LOCAL]: {
    l1: {
      AddressManager: '0x5FbDB2315678afecb367f032d93F642f64180aa3' as const,
      L1CrossDomainMessenger:
        '0x8A791620dd6260079BF849Dc5567aDC3F2FdC318' as const,
      L1StandardBridge: '0x610178dA211FEF7D417bC0e6FeD39F05609AD788' as const,
      StateCommitmentChain:
        '0xDc64a140Aa3E981100a9becA4E685f962f0cF6C9' as const,
      CanonicalTransactionChain:
        '0xCf7Ed3AccA5a467e9e704C703E8D87F634fB0Fc9' as const,
      BondManager: '0x5FC8d32690cc91D4c39d9d3abcBD16989F875707' as const,
      OptimismPortal: '0x0000000000000000000000000000000000000000' as const,
      L2OutputOracle: '0x0000000000000000000000000000000000000000' as const,
    },
    l2: DEFAULT_L2_CONTRACT_ADDRESSES,
  },
  [L2ChainID.OPTIMISM_HARDHAT_DEVNET]: {
    l1: {
      AddressManager: '0x5FbDB2315678afecb367f032d93F642f64180aa3' as const,
      L1CrossDomainMessenger:
        '0x8A791620dd6260079BF849Dc5567aDC3F2FdC318' as const,
      L1StandardBridge: '0x610178dA211FEF7D417bC0e6FeD39F05609AD788' as const,
      StateCommitmentChain:
        '0xDc64a140Aa3E981100a9becA4E685f962f0cF6C9' as const,
      CanonicalTransactionChain:
        '0xCf7Ed3AccA5a467e9e704C703E8D87F634fB0Fc9' as const,
      BondManager: '0x5FC8d32690cc91D4c39d9d3abcBD16989F875707' as const,
      OptimismPortal: '0x0000000000000000000000000000000000000000' as const,
      L2OutputOracle: '0x0000000000000000000000000000000000000000' as const,
    },
    l2: DEFAULT_L2_CONTRACT_ADDRESSES,
  },
  [L2ChainID.OPTIMISM_BEDROCK_LOCAL_DEVNET]: {
    l1: {
      AddressManager: '0x6900000000000000000000000000000000000005' as const,
      L1CrossDomainMessenger:
        '0x6900000000000000000000000000000000000002' as const,
      L1StandardBridge: '0x6900000000000000000000000000000000000003' as const,
      StateCommitmentChain:
        '0x0000000000000000000000000000000000000000' as const,
      CanonicalTransactionChain:
        '0x0000000000000000000000000000000000000000' as const,
      BondManager: '0x0000000000000000000000000000000000000000' as const,
      OptimismPortal: '0x6900000000000000000000000000000000000001' as const,
      L2OutputOracle: '0x6900000000000000000000000000000000000000' as const,
    },
    l2: DEFAULT_L2_CONTRACT_ADDRESSES,
  },
  [L2ChainID.OPTIMISM_BEDROCK_ALPHA_TESTNET]: {
    l1: {
      AddressManager: '0xb4e08DcE1F323608229265c9d4125E22a4B9dbAF' as const,
      L1CrossDomainMessenger:
        '0x838a6DC4E37CA45D4Ef05bb776bf05eEf50798De' as const,
      L1StandardBridge: '0xFf94B6C486350aD92561Ba09bad3a59df764Da92' as const,
      StateCommitmentChain:
        '0x0000000000000000000000000000000000000000' as const,
      CanonicalTransactionChain:
        '0x0000000000000000000000000000000000000000' as const,
      BondManager: '0x0000000000000000000000000000000000000000' as const,
      OptimismPortal: '0xA581Ca3353DB73115C4625FFC7aDF5dB379434A8' as const,
      L2OutputOracle: '0x3A234299a14De50027eA65dCdf1c0DaC729e04A6' as const,
    },
    l2: DEFAULT_L2_CONTRACT_ADDRESSES,
  },
}

/**
 * Mapping of L1 chain IDs to the list of custom bridge addresses for each chain.
 */
export const BRIDGE_ADAPTER_DATA: {
  [ChainID in L2ChainID]?: BridgeAdapterData
} = {
  [L2ChainID.OPTIMISM]: {
    wstETH: {
      Adapter: DAIBridgeAdapter,
      l1Bridge: '0x76943C0D61395d8F2edF9060e1533529cAe05dE6' as const,
      l2Bridge: '0x8E01013243a96601a86eb3153F0d9Fa4fbFb6957' as const,
    },
    BitBTC: {
      Adapter: StandardBridgeAdapter,
      l1Bridge: '0xaBA2c5F108F7E820C049D5Af70B16ac266c8f128' as const,
      l2Bridge: '0x158F513096923fF2d3aab2BcF4478536de6725e2' as const,
    },
    DAI: {
      Adapter: DAIBridgeAdapter,
      l1Bridge: '0x10E6593CDda8c58a1d0f14C5164B376352a55f2F' as const,
      l2Bridge: '0x467194771dAe2967Aef3ECbEDD3Bf9a310C76C65' as const,
    },
  },
  [L2ChainID.OPTIMISM_GOERLI]: {
    DAI: {
      Adapter: DAIBridgeAdapter,
      l1Bridge: '0x05a388Db09C2D44ec0b00Ee188cD42365c42Df23' as const,
      l2Bridge: '0x467194771dAe2967Aef3ECbEDD3Bf9a310C76C65' as const,
    },
  },
}<|MERGE_RESOLUTION|>--- conflicted
+++ resolved
@@ -29,12 +29,7 @@
   [ChainID in L1ChainID]: number
 } = {
   [L1ChainID.MAINNET]: 13 as const,
-<<<<<<< HEAD
   [L1ChainID.GOERLI]: 150 as const,
-  [L1ChainID.KOVAN]: 4 as const,
-=======
-  [L1ChainID.GOERLI]: 15 as const,
->>>>>>> b00f81bc
   [L1ChainID.HARDHAT_LOCAL]: 1 as const,
   [L1ChainID.BEDROCK_LOCAL_DEVNET]: 15 as const,
 }

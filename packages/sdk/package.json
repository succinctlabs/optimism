--- conflicted
+++ resolved
@@ -61,12 +61,8 @@
     "nyc": "^15.1.0",
     "prettier": "^2.3.1",
     "ts-mocha": "^8.0.0",
-<<<<<<< HEAD
+    "typedoc": "^0.22.13",
     "typescript": "^4.6.2"
-=======
-    "typedoc": "^0.22.13",
-    "typescript": "^4.3.5"
->>>>>>> d040a8d9
   },
   "dependencies": {
     "@eth-optimism/contracts": "0.5.19",

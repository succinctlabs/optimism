--- conflicted
+++ resolved
@@ -1,7 +1,5 @@
 # @eth-optimism/drippie-mon
 
-<<<<<<< HEAD
-=======
 ## 0.3.24
 
 ### Patch Changes
@@ -16,7 +14,6 @@
   - @eth-optimism/core-utils@0.12.0
   - @eth-optimism/common-ts@0.6.8
 
->>>>>>> 8d8219f5
 ## 0.3.23
 
 ### Patch Changes

--- conflicted
+++ resolved
@@ -3,11 +3,8 @@
 
 /* Contract Imports */
 import { ExecutionManager } from "./ExecutionManager.sol";
-<<<<<<< HEAD
 import { DataTypes } from "../utils/libraries/DataTypes.sol";
-=======
 import { StateManager } from "./StateManager.sol";
->>>>>>> b69c3af9
 
 /**
  * @title L2ExecutionManager

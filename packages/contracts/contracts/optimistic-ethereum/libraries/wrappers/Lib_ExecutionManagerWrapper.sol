// SPDX-License-Identifier: MIT
// @unsupported: evm
pragma solidity >0.5.0 <0.8.0;

/* Library Imports */
import { Lib_ErrorUtils } from "../utils/Lib_ErrorUtils.sol";

/**
 * @title Lib_ExecutionManagerWrapper
 *
 * Compiler used: solc
 * Runtime target: OVM
 */
library Lib_ExecutionManagerWrapper {

    /**********************
     * Internal Functions *
     **********************/

    /**
     * Performs a safe ovmCREATE call.
     * @param _bytecode Code for the new contract.
     * @return _contract Address of the created contract.
     */
    function ovmCREATE(
        bytes memory _bytecode
    )
        internal
        returns (
            address,
            bytes memory
        )
    {
        bytes memory returndata = _safeExecutionManagerInteraction(
            abi.encodeWithSignature(
                "ovmCREATE(bytes)",
                _bytecode
            )
        );

        return abi.decode(returndata, (address, bytes));
    }

    /**
     * Performs a safe ovmGETNONCE call.
     * @return _nonce Result of calling ovmGETNONCE.
     */
    function ovmGETNONCE()
        internal
        returns (
            uint256 _nonce
        )
    {
        bytes memory returndata = _safeExecutionManagerInteraction(
            abi.encodeWithSignature(
                "ovmGETNONCE()"
            )
        );

        return abi.decode(returndata, (uint256));
    }

    /**
     * Performs a safe ovmINCREMENTNONCE call.
     */
    function ovmINCREMENTNONCE()
        internal
    {
        _safeExecutionManagerInteraction(
            abi.encodeWithSignature(
                "ovmINCREMENTNONCE()"
            )
        );
    }

    /**
     * Performs a safe ovmCREATEEOA call.
     * @param _messageHash Message hash which was signed by EOA
     * @param _v v value of signature (0 or 1)
     * @param _r r value of signature
     * @param _s s value of signature
     */
    function ovmCREATEEOA(
        bytes32 _messageHash,
        uint8 _v,
        bytes32 _r,
        bytes32 _s
    )
        internal
    {
        _safeExecutionManagerInteraction(
            abi.encodeWithSignature(
                "ovmCREATEEOA(bytes32,uint8,bytes32,bytes32)",
                _messageHash,
                _v,
                _r,
                _s
            )
        );
    }

    /**
     * Calls the ovmL1TXORIGIN opcode.
     * @return Address that sent this message from L1.
     */
    function ovmL1TXORIGIN()
        internal
        returns (
            address
        )
    {
        bytes memory returndata = _safeExecutionManagerInteraction(
            abi.encodeWithSignature(
                "ovmL1TXORIGIN()"
            )
        );

        return abi.decode(returndata, (address));
    }

    /**
     * Calls the ovmCHAINID opcode.
     * @return Chain ID of the current network.
     */
    function ovmCHAINID()
        internal
        returns (
            uint256
        )
    {
        bytes memory returndata = _safeExecutionManagerInteraction(
            abi.encodeWithSignature(
                "ovmCHAINID()"
            )
        );

        return abi.decode(returndata, (uint256));
    }

<<<<<<< HEAD
    /**
     * Calls the ovmSETCODE opcode. Only callable by the upgrade deployer.
     * @param _address Address to set the code of.
     * @param _code New code for the address.
=======
    /*
     * Performs a safe ovmSETCODE call.
>>>>>>> 12d63cc1
     */
    function ovmSETCODE(
        address _address,
        bytes memory _code
    )
        internal
    {
        _safeExecutionManagerInteraction(
            abi.encodeWithSignature(
                "ovmSETCODE(address,bytes)",
                _address,
                _code
            )
        );
    }

    /**
<<<<<<< HEAD
     * Calls the ovmSETSTORAGE opcode. Only callable by the upgrade deployer.
     * @param _address Address to set a storage slot for.
     * @param _key Storage slot key to modify.
     * @param _val Storage slot value.
=======
     * Performs a safe ovmSETSTORAGE call.
>>>>>>> 12d63cc1
     */
    function ovmSETSTORAGE(
        address _address,
        bytes32 _key,
<<<<<<< HEAD
        bytes32 _val
=======
        bytes32 _value
>>>>>>> 12d63cc1
    )
        internal
    {
        _safeExecutionManagerInteraction(
            abi.encodeWithSignature(
                "ovmSETSTORAGE(address,bytes32,bytes32)",
                _address,
                _key,
<<<<<<< HEAD
                _val
=======
                _value
>>>>>>> 12d63cc1
            )
        );
    }


    /*********************
     * Private Functions *
     *********************/

    /**
     * Performs an ovm interaction and the necessary safety checks.
     * @param _calldata Data to send to the OVM_ExecutionManager (encoded with sighash).
     * @return _returndata Data sent back by the OVM_ExecutionManager.
     */
    function _safeExecutionManagerInteraction(
        bytes memory _calldata
    )
        private
        returns (
            bytes memory
        )
    {
        bytes memory returndata;
        assembly {
            // kall is a custom yul builtin within optimistic-solc that allows us to directly call
            // the execution manager (since `call` would be compiled).
            kall(add(_calldata, 0x20), mload(_calldata), 0x0, 0x0)
            let size := returndatasize()
            returndata := mload(0x40)
            mstore(0x40, add(returndata, and(add(add(size, 0x20), 0x1f), not(0x1f))))
            mstore(returndata, size)
            returndatacopy(add(returndata, 0x20), 0x0, size)
        }
        return returndata;
    }
}<|MERGE_RESOLUTION|>--- conflicted
+++ resolved
@@ -137,15 +137,10 @@
         return abi.decode(returndata, (uint256));
     }
 
-<<<<<<< HEAD
     /**
      * Calls the ovmSETCODE opcode. Only callable by the upgrade deployer.
      * @param _address Address to set the code of.
      * @param _code New code for the address.
-=======
-    /*
-     * Performs a safe ovmSETCODE call.
->>>>>>> 12d63cc1
      */
     function ovmSETCODE(
         address _address,
@@ -163,23 +158,15 @@
     }
 
     /**
-<<<<<<< HEAD
      * Calls the ovmSETSTORAGE opcode. Only callable by the upgrade deployer.
      * @param _address Address to set a storage slot for.
      * @param _key Storage slot key to modify.
-     * @param _val Storage slot value.
-=======
-     * Performs a safe ovmSETSTORAGE call.
->>>>>>> 12d63cc1
+     * @param _value Storage slot value.
      */
     function ovmSETSTORAGE(
         address _address,
         bytes32 _key,
-<<<<<<< HEAD
-        bytes32 _val
-=======
         bytes32 _value
->>>>>>> 12d63cc1
     )
         internal
     {
@@ -188,11 +175,7 @@
                 "ovmSETSTORAGE(address,bytes32,bytes32)",
                 _address,
                 _key,
-<<<<<<< HEAD
-                _val
-=======
                 _value
->>>>>>> 12d63cc1
             )
         );
     }

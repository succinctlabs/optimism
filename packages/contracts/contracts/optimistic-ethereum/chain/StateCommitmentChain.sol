pragma solidity ^0.5.0;
pragma experimental ABIEncoderV2;

/* Contract Imports */
import { CanonicalTransactionChain } from "./CanonicalTransactionChain.sol";
import { FraudVerifier } from "../ovm/FraudVerifier.sol";

/* Library Imports */
import { ContractResolver } from "../utils/resolvers/ContractResolver.sol";
import { DataTypes } from "../utils/libraries/DataTypes.sol";
import { RollupMerkleUtils } from "../utils/libraries/RollupMerkleUtils.sol";

/**
 * @title StateCommitmentChain
 */
contract StateCommitmentChain is ContractResolver {
    /*
     * Events
     */

    event StateBatchAppended(bytes32 _batchHeaderHash);


    /*
    * Contract Variables
    */

    uint public cumulativeNumElements;
    bytes32[] public batches;


    /*
    * Constructor
    */

    /**
     * @param _addressResolver Address of the AddressResolver contract.
     */
    constructor(
<<<<<<< HEAD
        address _rollupMerkleUtilsAddress,
        address _canonicalTransactionChain
    ) public {
        merkleUtils = RollupMerkleUtils(_rollupMerkleUtilsAddress);
        canonicalTransactionChain = CanonicalTransactionChain(_canonicalTransactionChain);
    }
=======
        address _addressResolver
    )
        public
        ContractResolver(_addressResolver)
    {}

>>>>>>> 88b56728

    /*
    * Public Functions
    */

<<<<<<< HEAD
    function setFraudVerifier(address _fraudVerifier) public {
        fraudVerifier = _fraudVerifier;
    }

    function getBatchesLength() public view returns (uint) {
=======
    /**
     * @return Total number of published state batches.
     */
    function getBatchesLength()
        public
        view
        returns (uint)
    {
>>>>>>> 88b56728
        return batches.length;
    }

    /**
     * Computes the hash of a batch header.
     * @param _batchHeader Header to hash.
     * @return Hash of the provided header.
     */
    function hashBatchHeader(
        DataTypes.StateChainBatchHeader memory _batchHeader
    )
        public
        pure
        returns (bytes32)
    {
        return keccak256(abi.encodePacked(
            _batchHeader.elementsMerkleRoot,
            _batchHeader.numElementsInBatch,
            _batchHeader.cumulativePrevElements
        ));
    }

    /**
     * Attempts to append a state batch.
     * @param _stateBatch Batch to append.
     */
    function appendStateBatch(
        bytes[] memory _stateBatch
    )
        public
    {
        CanonicalTransactionChain canonicalTransactionChain = resolveCanonicalTransactionChain();
        RollupMerkleUtils merkleUtils = resolveRollupMerkleUtils();

        require(
            cumulativeNumElements + _stateBatch.length <= canonicalTransactionChain.cumulativeNumElements(),
            "Cannot append more state commitments than total number of transactions in CanonicalTransactionChain"
        );

        require(
            _stateBatch.length > 0,
            "Cannot submit an empty state commitment batch"
        );

        bytes32 batchHeaderHash = keccak256(abi.encodePacked(
            merkleUtils.getMerkleRoot(_stateBatch), // elementsMerkleRoot
            _stateBatch.length, // numElementsInBatch
            cumulativeNumElements // cumulativeNumElements
        ));

        batches.push(batchHeaderHash);
        cumulativeNumElements += _stateBatch.length;
        emit StateBatchAppended(batchHeaderHash);
    }

    /**
     * Checks that an element is included within a published batch.
     * @param _element Element to prove within the batch.
     * @param _position Index of the element within the batch.
     * @param _inclusionProof Inclusion proof for the element/batch.
     */
    function verifyElement(
        bytes memory _element,
        uint _position,
        DataTypes.StateElementInclusionProof memory _inclusionProof
    )
        public
        view
        returns (bool)
    {
        DataTypes.StateChainBatchHeader memory batchHeader = _inclusionProof.batchHeader;
        if (_position != _inclusionProof.indexInBatch +
            batchHeader.cumulativePrevElements) {
            return false;
        }

        RollupMerkleUtils merkleUtils = resolveRollupMerkleUtils();
        if (!merkleUtils.verify(
            batchHeader.elementsMerkleRoot,
            _element,
            _inclusionProof.indexInBatch,
            _inclusionProof.siblings
        )) {
            return false;
        }

        //compare computed batch header with the batch header in the list.
        return hashBatchHeader(batchHeader) == batches[_inclusionProof.batchIndex];
    }

    /**
     * Deletes all state batches after and including the given batch index.
     * Can only be called by the FraudVerifier contract.
     * @param _batchIndex Index of the batch to start deletion from.
     * @param _batchHeader Header of batch at the given index.
     */
    function deleteAfterInclusive(
        uint _batchIndex,
        DataTypes.StateChainBatchHeader memory _batchHeader
    )
        public
    {
        FraudVerifier fraudVerifier = resolveFraudVerifier();

        require(
            msg.sender == address(fraudVerifier),
            "Only FraudVerifier has permission to delete state batches"
        );

        require(
            _batchIndex < batches.length,
            "Cannot delete batches outside of valid range"
        );

        bytes32 calculatedBatchHeaderHash = hashBatchHeader(_batchHeader);
        require(
            calculatedBatchHeaderHash == batches[_batchIndex],
            "Calculated batch header is different than expected batch header"
        );

        batches.length = _batchIndex;
        cumulativeNumElements = _batchHeader.cumulativePrevElements;
    }


    /*
     * Contract Resolution
     */

    function resolveCanonicalTransactionChain()
        internal
        view
        returns (CanonicalTransactionChain)
    {
        return CanonicalTransactionChain(resolveContract("CanonicalTransactionChain"));
    }

    function resolveFraudVerifier()
        internal
        view
        returns (FraudVerifier)
    {
        return FraudVerifier(resolveContract("FraudVerifier"));
    }

    function resolveRollupMerkleUtils()
        internal
        view
        returns (RollupMerkleUtils)
    {
        return RollupMerkleUtils(resolveContract("RollupMerkleUtils"));
    }
}<|MERGE_RESOLUTION|>--- conflicted
+++ resolved
@@ -37,33 +37,17 @@
      * @param _addressResolver Address of the AddressResolver contract.
      */
     constructor(
-<<<<<<< HEAD
-        address _rollupMerkleUtilsAddress,
-        address _canonicalTransactionChain
-    ) public {
-        merkleUtils = RollupMerkleUtils(_rollupMerkleUtilsAddress);
-        canonicalTransactionChain = CanonicalTransactionChain(_canonicalTransactionChain);
-    }
-=======
         address _addressResolver
     )
         public
         ContractResolver(_addressResolver)
     {}
 
->>>>>>> 88b56728
 
     /*
     * Public Functions
     */
 
-<<<<<<< HEAD
-    function setFraudVerifier(address _fraudVerifier) public {
-        fraudVerifier = _fraudVerifier;
-    }
-
-    function getBatchesLength() public view returns (uint) {
-=======
     /**
      * @return Total number of published state batches.
      */
@@ -72,7 +56,6 @@
         view
         returns (uint)
     {
->>>>>>> 88b56728
         return batches.length;
     }
 

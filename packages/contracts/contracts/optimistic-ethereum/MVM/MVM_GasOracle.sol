// SPDX-License-Identifier: MIT
pragma solidity >0.5.0 <0.8.0;

<<<<<<< HEAD
contract MVM_GasOracle{
=======
contract MVM_GasOracle {
>>>>>>> 4b9aad95
    uint _l2price;
    address _setter;
    constructor() {
      _l2price = 1_000_000_000_000_000_001;
      _setter = address(0);
    }

    function setPrice(uint price) public {
       require (msg.sender == _setter, "NOT ALLOWED");
       _l2price = price;
    }

    function transferSetter(address newsetter) public {
       require (msg.sender == _setter, "NOT ALLOWED");
       _setter = newsetter;
    }
}<|MERGE_RESOLUTION|>--- conflicted
+++ resolved
@@ -1,11 +1,8 @@
 // SPDX-License-Identifier: MIT
 pragma solidity >0.5.0 <0.8.0;
 
-<<<<<<< HEAD
 contract MVM_GasOracle{
-=======
-contract MVM_GasOracle {
->>>>>>> 4b9aad95
+
     uint _l2price;
     address _setter;
     constructor() {

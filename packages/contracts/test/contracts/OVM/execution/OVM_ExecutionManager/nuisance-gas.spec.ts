/* Internal Imports */
import { constants } from 'ethers'
import {
  ExecutionManagerTestRunner,
  TestDefinition,
  OVM_TX_GAS_LIMIT,
  NON_NULL_BYTES32,
  VERIFIED_EMPTY_CONTRACT_HASH,
  NUISANCE_GAS_COSTS,
  Helper_TestRunner_BYTELEN,
} from '../../../../helpers'

const CREATED_CONTRACT_1 = '0x2bda4a99d5be88609d23b1e4ab5d1d34fb1c2feb'

const FRESH_CALL_NUISANCE_GAS_COST =
  Helper_TestRunner_BYTELEN *
    NUISANCE_GAS_COSTS.NUISANCE_GAS_PER_CONTRACT_BYTE +
  NUISANCE_GAS_COSTS.MIN_NUISANCE_GAS_PER_CONTRACT

const test_nuisanceGas: TestDefinition = {
  name: 'Basic tests for nuisance gas',
  preState: {
    ExecutionManager: {
      ovmStateManager: '$OVM_STATE_MANAGER',
      ovmSafetyChecker: '$OVM_SAFETY_CHECKER',
      messageRecord: {
        nuisanceGasLeft: OVM_TX_GAS_LIMIT,
      },
    },
    StateManager: {
      owner: '$OVM_EXECUTION_MANAGER',
      accounts: {
        $DUMMY_OVM_ADDRESS_1: {
          codeHash: NON_NULL_BYTES32,
          ethAddress: '$OVM_CALL_HELPER',
        },
        $DUMMY_OVM_ADDRESS_2: {
          codeHash: NON_NULL_BYTES32,
          ethAddress: '$OVM_CALL_HELPER',
        },
        $DUMMY_OVM_ADDRESS_3: {
          codeHash: VERIFIED_EMPTY_CONTRACT_HASH,
          ethAddress: '0x' + '00'.repeat(20),
        },
        [CREATED_CONTRACT_1]: {
          codeHash: VERIFIED_EMPTY_CONTRACT_HASH,
          ethAddress: '0x' + '00'.repeat(20),
        },
      },
    },
  },
  subTests: [
    {
      name:
        'ovmCALL consumes nuisance gas of CODESIZE * NUISANCE_GAS_PER_CONTRACT_BYTE',
      postState: {
        ExecutionManager: {
          messageRecord: {
            nuisanceGasLeft: OVM_TX_GAS_LIMIT - FRESH_CALL_NUISANCE_GAS_COST,
          },
        },
      },
      parameters: [
        {
          name: 'single ovmCALL',
          steps: [
            // do a non-nuisance-gas-consuming opcode (test runner auto-wraps in ovmCALL)
            {
              functionName: 'ovmADDRESS',
              expectedReturnValue: '$DUMMY_OVM_ADDRESS_1',
            },
          ],
        },
        {
          name: 'nested ovmCALL, same address',
          steps: [
            {
              functionName: 'ovmCALL',
              functionParams: {
                gasLimit: OVM_TX_GAS_LIMIT,
                target: '$DUMMY_OVM_ADDRESS_1',
                subSteps: [],
              },
              expectedReturnStatus: true,
            },
          ],
        },
      ],
    },
    {
      name:
        'ovmCALL consumes nuisance gas of CODESIZE * NUISANCE_GAS_PER_CONTRACT_BYTE twice for two unique ovmCALLS',
      postState: {
        ExecutionManager: {
          messageRecord: {
            nuisanceGasLeft:
              OVM_TX_GAS_LIMIT - 2 * FRESH_CALL_NUISANCE_GAS_COST,
          },
        },
      },
      parameters: [
        {
          name: 'directly nested ovmCALL',
          steps: [
            {
              functionName: 'ovmCALL',
              functionParams: {
                gasLimit: OVM_TX_GAS_LIMIT,
                target: '$DUMMY_OVM_ADDRESS_2',
                subSteps: [],
              },
              expectedReturnStatus: true,
            },
          ],
        },
        {
          name: 'with a call to previously called contract too',
          steps: [
            {
              functionName: 'ovmCALL',
              functionParams: {
                gasLimit: OVM_TX_GAS_LIMIT,
                target: '$DUMMY_OVM_ADDRESS_2',
                subSteps: [
                  {
                    functionName: 'ovmCALL',
                    functionParams: {
                      gasLimit: OVM_TX_GAS_LIMIT,
                      target: '$DUMMY_OVM_ADDRESS_1',
                      subSteps: [],
                    },
                    expectedReturnStatus: true,
                  },
                ],
              },
              expectedReturnStatus: true,
            },
          ],
        },
      ],
    },
    {
      name:
        'ovmCALL consumes all allotted nuisance gas if code contract throws unknown exception',
      postState: {
        ExecutionManager: {
          messageRecord: {
            nuisanceGasLeft:
              OVM_TX_GAS_LIMIT -
              FRESH_CALL_NUISANCE_GAS_COST -
              OVM_TX_GAS_LIMIT / 2,
          },
        },
      },
      parameters: [
        {
          name: 'give 1/2 gas to evmINVALID',
          steps: [
            {
              functionName: 'ovmCALL',
              functionParams: {
                gasLimit: OVM_TX_GAS_LIMIT / 2,
                target: '$DUMMY_OVM_ADDRESS_1',
                subSteps: [
                  {
                    functionName: 'evmINVALID',
                  },
                ],
              },
              expectedReturnStatus: true,
              expectedReturnValue: {
                ovmSuccess: false,
                returnData: '0x',
              },
            },
          ],
        },
      ],
    },
    {
      name:
        'ovmCREATE consumes all allotted nuisance gas if creation code throws data-less exception',
<<<<<<< HEAD
      postState: {
        ExecutionManager: {
          messageRecord: {
            // note: this is slightly higher than the "idealized" value which would be:
            // OVM_TX_GAS_LIMIT / 2 - 2 * ( Helper_TestRunner_BYTELEN * NUISANCE_GAS_PER_CONTRACT_BYTE )
            // This is because there is natural gas consumption between the ovmCALL(GAS/2) and ovmCREATE, which allots nuisance gas via _getNuisanceGasLimit.
            // This means that the ovmCREATE exception, DOES consumes all nuisance gas allotted, but that allotment
            // is less than the full OVM_TX_GAS_LIMIT / 2 which is alloted to the parent ovmCALL.
            nuisanceGasLeft: 0x3f9fc9,
          },
        },
      },
=======
>>>>>>> dda6de66
      parameters: [
        {
          name: 'give 1/2 gas to ovmCALL => ovmCREATE, evmINVALID',
          steps: [
            {
              functionName: 'ovmCALL',
              functionParams: {
                target: '$DUMMY_OVM_ADDRESS_1',
                gasLimit: OVM_TX_GAS_LIMIT / 2,
                subSteps: [
                  {
                    functionName: 'ovmCREATE',
                    functionParams: {
                      subSteps: [
                        {
                          functionName: 'evmINVALID',
                        },
                      ],
                    },
                    expectedReturnStatus: true,
                    expectedReturnValue: constants.AddressZero,
                  },
                ],
              },
              expectedReturnStatus: true,
            },
          ],
        },
      ],
    },
  ],
}

const runner = new ExecutionManagerTestRunner()
runner.run(test_nuisanceGas)<|MERGE_RESOLUTION|>--- conflicted
+++ resolved
@@ -180,21 +180,6 @@
     {
       name:
         'ovmCREATE consumes all allotted nuisance gas if creation code throws data-less exception',
-<<<<<<< HEAD
-      postState: {
-        ExecutionManager: {
-          messageRecord: {
-            // note: this is slightly higher than the "idealized" value which would be:
-            // OVM_TX_GAS_LIMIT / 2 - 2 * ( Helper_TestRunner_BYTELEN * NUISANCE_GAS_PER_CONTRACT_BYTE )
-            // This is because there is natural gas consumption between the ovmCALL(GAS/2) and ovmCREATE, which allots nuisance gas via _getNuisanceGasLimit.
-            // This means that the ovmCREATE exception, DOES consumes all nuisance gas allotted, but that allotment
-            // is less than the full OVM_TX_GAS_LIMIT / 2 which is alloted to the parent ovmCALL.
-            nuisanceGasLeft: 0x3f9fc9,
-          },
-        },
-      },
-=======
->>>>>>> dda6de66
       parameters: [
         {
           name: 'give 1/2 gas to ovmCALL => ovmCREATE, evmINVALID',

--- conflicted
+++ resolved
@@ -7,37 +7,7 @@
 import { toPlainObject } from 'lodash'
 
 /* Internal Imports */
-<<<<<<< HEAD
-import { decodeSolidityError } from '../../../helpers'
-import {
-  getContractInterface,
-  getContractFactory,
-  predeploys,
-} from '../../../../src'
-
-const callPredeploy = async (
-  Helper_PredeployCaller: Contract,
-  predeploy: Contract,
-  functionName: string,
-  functionParams?: any[],
-  ethCall: boolean = false
-): Promise<any> => {
-  if (ethCall) {
-    return Helper_PredeployCaller.callStatic.callPredeployAbi(
-      predeploy.address,
-      predeploy.interface.encodeFunctionData(functionName, functionParams || [])
-    )
-  }
-  return Helper_PredeployCaller.callPredeploy(
-    predeploy.address,
-    predeploy.interface.encodeFunctionData(functionName, functionParams || [])
-  )
-}
-
-const addrToBytes32 = (addr: string) => '0x' + '00'.repeat(12) + remove0x(addr)
-=======
 import { getContractInterface, predeploys } from '../../../../src'
->>>>>>> 466827d1
 
 describe('OVM_ProxyEOA', () => {
   let signer: Signer
@@ -68,23 +38,8 @@
 
   describe('getImplementation()', () => {
     it(`should be created with implementation at predeploy address`, async () => {
-<<<<<<< HEAD
-      const eoaDefaultAddrBytes32 = addrToBytes32(
-        predeploys.OVM_ECDSAContractAccount
-      )
-      Mock__OVM_ExecutionManager.smocked.ovmSLOAD.will.return.with(
-        eoaDefaultAddrBytes32
-      )
-      const implAddrBytes32 = await callPredeploy(
-        Helper_PredeployCaller,
-        OVM_ProxyEOA,
-        'getImplementation',
-        [],
-        true
-=======
       expect(await OVM_ProxyEOA.getImplementation()).to.equal(
         predeploys.OVM_ECDSAContractAccount
->>>>>>> 466827d1
       )
     })
   })

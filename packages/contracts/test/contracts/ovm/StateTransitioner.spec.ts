import { expect } from '../../setup'

/* External Imports */
import * as path from 'path'
import * as rlp from 'rlp'
import { ethers } from '@nomiclabs/buidler'
import {
  getLogger,
  TestUtils,
  remove0x,
  numberToHexString,
} from '@eth-optimism/core-utils'
import * as solc from '@eth-optimism/solc-transpiler'
import { Contract, ContractFactory, Signer, BigNumber } from 'ethers'
import { keccak256 } from 'ethers/utils'
import { cloneDeep } from 'lodash'

/* Internal Imports */
import {
  makeAccountStorageProofTest,
  makeAccountStorageUpdateTest,
  AccountStorageProofTest,
  AccountStorageUpdateTest,
  StateTrieMap,
  StateTrieNode,
  TrieNode,
  compile,
  makeStateTrieUpdateTest,
  StateTrieUpdateTest,
  toHexString,
  AddressResolverMapping,
<<<<<<< HEAD
  makeAddressResolver,
=======
  GAS_LIMIT,
>>>>>>> 82e353e2
} from '../../test-helpers'

/* Logging */
const log = getLogger('state-transitioner', true)

const NULL_ADDRESS = '0x' + '00'.repeat(20)
const DUMMY_ACCOUNT_ADDRESSES = [
  '0x548855F6073c3430285c61Ed0ABf62F12084aA41',
  '0xD80e66Cbc34F06d24a0a4fDdD6f2aDB41ac1517D',
  '0x069889F3DC507DdA244d19b5f24caDCDd2a735c2',
  '0x808E5eCe9a8EA2cdce515764139Ee24bEF7098b4',
]

// gas metering always causes some storage slots to be updated
const DEFAULT_TX_NUM_STORAGE_UPDATES: number = 4

interface OVMTransactionData {
  timestamp: number
  queueOrigin: number
  ovmEntrypoint: string
  callBytes: string
  fromAddress: string
  l1MsgSenderAddress: string
  gasLimit: number
  allowRevert: boolean
}

const makeDummyTransaction = (calldata: string): OVMTransactionData => {
  return {
    timestamp: Math.floor(Date.now() / 1000),
    queueOrigin: 0,
    ovmEntrypoint: NULL_ADDRESS,
    callBytes: calldata,
    fromAddress: NULL_ADDRESS,
    l1MsgSenderAddress: NULL_ADDRESS,
    gasLimit: GAS_LIMIT,
    allowRevert: false,
  }
}

const EMPTY_ACCOUNT_STATE = (): StateTrieNode => {
  return cloneDeep({
    nonce: 0,
    balance: 0,
    storageRoot: null,
    codeHash: null,
  })
}

const STATE_TRANSITIONER_PHASES = {
  PRE_EXECUTION: 0,
  POST_EXECUTION: 1,
  COMPLETE: 2,
}

const DUMMY_ACCOUNT_STORAGE = (): TrieNode[] => {
  return cloneDeep([
    {
      key: keccak256('0x123'),
      val: keccak256('0x456'),
    },
    {
      key: keccak256('0x123123'),
      val: keccak256('0x456456'),
    },
    {
      key: keccak256('0x123123123'),
      val: keccak256('0x456456456'),
    },
  ])
}

// OVM address where we handle some persistent state that is used directly by the EM.  There will never be code deployed here, we just use it to persist this chain-related metadata.
const METADATA_STORAGE_ADDRESS = NULL_ADDRESS
// Storage keys which the EM will directly use to persist the different pieces of metadata:
// Storage slot where we will store the cumulative sequencer tx gas spent
const CUMULATIVE_SEQUENCED_GAS_STORAGE_KEY =
  '0x0000000000000000000000000000000000000000000000000000000000000001'
// Storage slot where we will store the cumulative queued tx gas spent
const CUMULATIVE_QUEUED_GAS_STORAGE_KEY =
  '0x0000000000000000000000000000000000000000000000000000000000000002'
// Storage slot where we will store the start of the current gas rate limit epoch
const GAS_RATE_LMIT_EPOCH_START_STORAGE_KEY =
  '0x0000000000000000000000000000000000000000000000000000000000000003'
// Storage slot where we will store what the cumulative sequencer gas was at the start of the last epoch
const CUMULATIVE_SEQUENCED_GAS_AT_EPOCH_START_STORAGE_KEY =
  '0x0000000000000000000000000000000000000000000000000000000000000004'
// Storage slot where we will store what the cumulative queued gas was at the start of the last epoch
const CUMULATIVE_QUEUED_GAS_AT_EPOCH_START_STORAGE_KEY =
  '0x0000000000000000000000000000000000000000000000000000000000000005'

const initialCumulativeSequencedGas = 0
const initialCumulativeQueuedGas = 0
const initialGasRateLimitEpochStart = 0
const initialCumulativeSequencedGasAtEpochStart = 0
const initialCumulativeQueuedGasAtEpochStart = 0

const INITIAL_OVM_GAS_STORAGE = (): any => {
  return cloneDeep([
    {
      key: CUMULATIVE_SEQUENCED_GAS_STORAGE_KEY,
      val: numberToHexString(initialCumulativeSequencedGas, 32),
    },
    {
      key: CUMULATIVE_QUEUED_GAS_STORAGE_KEY,
      val: numberToHexString(initialCumulativeQueuedGas, 32),
    },
    {
      key: GAS_RATE_LMIT_EPOCH_START_STORAGE_KEY,
      val: numberToHexString(initialGasRateLimitEpochStart, 32),
    },
    {
      key: CUMULATIVE_SEQUENCED_GAS_AT_EPOCH_START_STORAGE_KEY,
      val: numberToHexString(initialCumulativeSequencedGasAtEpochStart, 32),
    },
    {
      key: CUMULATIVE_QUEUED_GAS_AT_EPOCH_START_STORAGE_KEY,
      val: numberToHexString(initialCumulativeQueuedGasAtEpochStart, 32),
    },
  ])
}

// A populated state trie layout, with OVM gas metering state pre-populated
const DUMMY_INITIAL_STATE_TRIE = {
  [DUMMY_ACCOUNT_ADDRESSES[0]]: {
    state: EMPTY_ACCOUNT_STATE(),
    storage: DUMMY_ACCOUNT_STORAGE(),
  },
  [DUMMY_ACCOUNT_ADDRESSES[1]]: {
    state: EMPTY_ACCOUNT_STATE(),
    storage: DUMMY_ACCOUNT_STORAGE(),
  },
  [DUMMY_ACCOUNT_ADDRESSES[2]]: {
    state: EMPTY_ACCOUNT_STATE(),
    storage: DUMMY_ACCOUNT_STORAGE(),
  },
  [METADATA_STORAGE_ADDRESS]: {
    state: EMPTY_ACCOUNT_STATE(),
    storage: INITIAL_OVM_GAS_STORAGE(),
  },
}

const encodeTransaction = (transaction: OVMTransactionData): string => {
  return toHexString(
    rlp.encode([
      transaction.timestamp,
      transaction.queueOrigin,
      transaction.ovmEntrypoint,
      transaction.callBytes,
      transaction.fromAddress,
      transaction.l1MsgSenderAddress,
      transaction.gasLimit,
      transaction.allowRevert ? 1 : 0,
    ])
  )
}

const makeInitialStateTrie = (
  account: string,
  state: any,
  storage: any[]
): any => {
  return {
    [account]: {
      state,
      storage,
    },
    ...DUMMY_INITIAL_STATE_TRIE,
  }
}

const getCodeHash = async (provider: any, address: string): Promise<string> => {
  return keccak256(await provider.getCode(address))
}

const makeTransactionData = async (
  TargetFactory: ContractFactory,
  target: Contract,
  wallet: Signer,
  functionName: string,
  functionArgs: any[]
): Promise<OVMTransactionData> => {
  const calldata = TargetFactory.interface.encodeFunctionData(
    functionName,
    functionArgs
  )

  return {
    timestamp: 1,
    queueOrigin: 1,
    ovmEntrypoint: target.address,
    callBytes: calldata,
    fromAddress: target.address,
    l1MsgSenderAddress: await wallet.getAddress(),
    gasLimit: GAS_LIMIT,
    allowRevert: false,
  }
}

const proveAllStorageUpdates = async (
  stateTransitioner: Contract,
  stateManager: Contract,
  stateTrie: StateTrieMap
): Promise<string> => {
  let updateTest: AccountStorageUpdateTest
  let trie = cloneDeep(stateTrie)

  while ((await stateManager.updatedStorageSlotCounter()) > 0) {
    const [
      storageSlotContract,
      storageSlotKey,
      storageSlotValue,
    ] = await stateManager.peekUpdatedStorageSlot()

    updateTest = await makeAccountStorageUpdateTest(
      trie,
      storageSlotContract,
      storageSlotKey,
      storageSlotValue
    )

    await stateTransitioner.proveUpdatedStorageSlot(
      updateTest.stateTrieWitness,
      updateTest.storageTrieWitness
    )

    trie = makeModifiedTrie(trie, [
      {
        address: storageSlotContract,
        storage: [
          {
            key: storageSlotKey,
            val: storageSlotValue,
          },
        ],
      },
    ])
  }

  return updateTest.newStateTrieRoot
}

const proveAllContractUpdates = async (
  stateTransitioner: Contract,
  stateManager: Contract,
  stateTrie: StateTrieMap
): Promise<string> => {
  let updateTest: StateTrieUpdateTest
  let trie = cloneDeep(stateTrie)

  while ((await stateManager.updatedContractsCounter()) > 0) {
    const [
      updatedContract,
      updatedContractNonce,
      updatedCodeHash,
    ] = await stateManager.peekUpdatedContract()

    const updatedAccountState = {
      ...(updatedContract in trie
        ? trie[updatedContract].state
        : EMPTY_ACCOUNT_STATE()),
      ...{
        nonce: updatedContractNonce.toNumber(),
      },
    }

    if (updatedCodeHash !== '0x' + '00'.repeat(32)) {
      updatedAccountState.codeHash = updatedCodeHash
    }

    updateTest = await makeStateTrieUpdateTest(
      trie,
      updatedContract,
      updatedAccountState
    )

    await stateTransitioner.proveUpdatedContract(updateTest.stateTrieWitness)

    trie = makeModifiedTrie(trie, [
      {
        address: updatedContract,
        state: updatedAccountState,
      },
    ])
  }

  return updateTest.newStateTrieRoot
}

const getMappingStorageSlot = (key: string, index: number): string => {
  const hexIndex = remove0x(BigNumber.from(index).toHexString()).padStart(
    64,
    '0'
  )
  return keccak256(key + hexIndex)
}

const initStateTransitioner = async (
  StateTransitioner: ContractFactory,
  StateManager: ContractFactory,
  addressResolver: Contract,
  stateTrieRoot: string,
  transactionData: OVMTransactionData
): Promise<[Contract, Contract, OVMTransactionData]> => {
  const stateTransitioner = await StateTransitioner.deploy(
    addressResolver.address,
    10,
    stateTrieRoot,
    keccak256(encodeTransaction(transactionData))
  )
  const stateManager = StateManager.attach(
    await stateTransitioner.stateManager()
  )

  return [stateTransitioner, stateManager, transactionData]
}

interface StateTrieModification {
  address: string
  state?: Partial<StateTrieNode>
  storage?: TrieNode[]
}

const makeModifiedTrie = (
  stateTrie: StateTrieMap,
  modifications: StateTrieModification[]
): StateTrieMap => {
  const trie = cloneDeep(stateTrie)

  for (let modification of modifications) {
    modification = cloneDeep(modification)

    if (!(modification.address in trie)) {
      trie[modification.address] = {
        state: {
          ...EMPTY_ACCOUNT_STATE(),
          ...modification.state,
        },
        storage: modification.storage || [],
      }
    } else {
      if (modification.state) {
        trie[modification.address].state = {
          ...trie[modification.address].state,
          ...modification.state,
        }
      }

      if (modification.storage) {
        for (const element of modification.storage) {
          const hasKey = trie[modification.address].storage.some((kv: any) => {
            return kv.key === element.key
          })

          if (!hasKey) {
            trie[modification.address].storage.push({
              key: element.key,
              val: element.val,
            })
          } else {
            trie[modification.address].storage = trie[
              modification.address
            ].storage.map((kv: any) => {
              if (kv.key === element.key) {
                kv.val = element.val
              }

              return kv
            })
          }
        }
      }
    }
  }

  return trie
}

/* Begin tests */
describe('StateTransitioner', () => {
  let wallet: Signer
  before(async () => {
    ;[wallet] = await ethers.getSigners()
  })

  let resolver: AddressResolverMapping
  before(async () => {
    resolver = await makeAddressResolver(wallet)
  })

  let executionManager: Contract
  before(async () => {
    executionManager = resolver.contracts.executionManager
  })

  let StateTransitioner: ContractFactory
  let StateManager: ContractFactory
  let FraudTesterJson: any
  let MicroFraudTesterJson: any
  let FraudTester: ContractFactory
  let fraudTester: Contract
  before(async () => {
    StateTransitioner = await ethers.getContractFactory('StateTransitioner')
    StateManager = await ethers.getContractFactory('PartialStateManager')

    const AllFraudTestJson = compile(
      solc,
      path.resolve(
        __dirname,
        '../../../contracts/test-helpers/FraudTester.sol'
      ),
      {
        executionManagerAddress: executionManager.address,
      }
    ).contracts['FraudTester.sol']
    FraudTesterJson = AllFraudTestJson.FraudTester
    MicroFraudTesterJson = AllFraudTestJson.MicroFraudTester

    FraudTester = new ethers.ContractFactory(
      FraudTesterJson.abi,
      FraudTesterJson.evm.bytecode.object,
      wallet
    )
    fraudTester = await FraudTester.deploy()
  })

  let stateTrie: any
  let test: AccountStorageProofTest
  before(async () => {
    stateTrie = makeInitialStateTrie(
      fraudTester.address,
      {
        nonce: 0,
        balance: 0,
        storageRoot: null,
        codeHash: await getCodeHash(ethers.provider, fraudTester.address),
      },
      DUMMY_ACCOUNT_STORAGE()
    )

    test = await makeAccountStorageProofTest(
      stateTrie,
      fraudTester.address,
      DUMMY_ACCOUNT_STORAGE()[0].key
    )
  })

  let stateTransitioner: Contract
  let stateManager: Contract
  let transactionData: OVMTransactionData
  beforeEach(async () => {
    ;[stateTransitioner, stateManager] = await initStateTransitioner(
      StateTransitioner,
      StateManager,
      resolver.addressResolver,
      test.stateTrieRoot,
      makeDummyTransaction('0x00')
    )
  })

  describe('Initialization', async () => {
    it('sets the fraud verifier address to the deployer', async () => {
      const fraudVerifierAddress = await stateTransitioner.fraudVerifier()
      fraudVerifierAddress.should.equal(await wallet.getAddress())
    })
  })

  describe('Pre-Execution', async () => {
    describe('proveContractInclusion(...)', async () => {
      it('should correctly prove inclusion of a valid contract', async () => {
        await stateTransitioner.proveContractInclusion(
          fraudTester.address,
          fraudTester.address,
          0,
          test.stateTrieWitness
        )

        expect(
          await stateManager.isVerifiedContract(fraudTester.address)
        ).to.equal(true)
      })

      it('should correctly reject inclusion of a contract with an invalid nonce', async () => {
        try {
          await stateTransitioner.proveContractInclusion(
            fraudTester.address,
            fraudTester.address,
            123, // Wrong nonce.
            test.stateTrieWitness
          )
        } catch (e) {
          expect(e.toString()).to.contain('Invalid account state provided.')
        }

        expect(
          await stateManager.isVerifiedContract(fraudTester.address)
        ).to.equal(false)
      })
    })

    describe('proveStorageSlotInclusion(...)', async () => {
      it('should correctly prove inclusion of a valid storage slot', async () => {
        await stateTransitioner.proveContractInclusion(
          fraudTester.address,
          fraudTester.address,
          0,
          test.stateTrieWitness
        )

        await stateTransitioner.proveStorageSlotInclusion(
          fraudTester.address,
          DUMMY_ACCOUNT_STORAGE()[0].key,
          DUMMY_ACCOUNT_STORAGE()[0].val,
          test.stateTrieWitness,
          test.storageTrieWitness
        )

        expect(
          await stateManager.isVerifiedStorage(
            fraudTester.address,
            DUMMY_ACCOUNT_STORAGE()[0].key
          )
        ).to.equal(true)
      })

      it('should correctly reject inclusion of an invalid storage slot', async () => {
        await stateTransitioner.proveContractInclusion(
          fraudTester.address,
          fraudTester.address,
          0,
          test.stateTrieWitness
        )

        try {
          await stateTransitioner.proveStorageSlotInclusion(
            fraudTester.address,
            DUMMY_ACCOUNT_STORAGE()[0].key,
            DUMMY_ACCOUNT_STORAGE()[1].val, // Different value.
            test.stateTrieWitness,
            test.storageTrieWitness
          )
        } catch (e) {
          expect(e.toString()).to.contain('Invalid account state provided.')
        }

        expect(
          await stateManager.isVerifiedStorage(
            fraudTester.address,
            DUMMY_ACCOUNT_STORAGE()[0].key
          )
        ).to.equal(false)
      })
    })
  })

  describe('applyTransaction(...)', async () => {
    it('should succeed if no state is accessed', async () => {
      ;[
        stateTransitioner,
        stateManager,
        transactionData,
      ] = await initStateTransitioner(
        StateTransitioner,
        StateManager,
        resolver.addressResolver,
        test.stateTrieRoot,
        await makeTransactionData(
          FraudTester,
          fraudTester,
          wallet,
          'setStorage',
          [keccak256('0xabc'), keccak256('0xdef')]
        )
      )

      await stateTransitioner.proveContractInclusion(
        fraudTester.address,
        fraudTester.address,
        0,
        test.stateTrieWitness
      )

      await stateTransitioner.applyTransaction(transactionData)
      expect(await stateTransitioner.currentTransitionPhase()).to.equal(
        STATE_TRANSITIONER_PHASES.POST_EXECUTION
      )
    })

    it('should succeed initialized state is accessed', async () => {
      const testKey = keccak256('0xabc')
      const testKeySlot = getMappingStorageSlot(testKey, 0)
      const testVal = keccak256('0xdef')

      const trie = makeModifiedTrie(stateTrie, [
        {
          address: fraudTester.address,
          storage: [
            {
              key: testKeySlot,
              val: testVal,
            },
          ],
        },
      ])

      const accessTest = await makeAccountStorageProofTest(
        trie,
        fraudTester.address,
        testKeySlot
      )
      ;[
        stateTransitioner,
        stateManager,
        transactionData,
      ] = await initStateTransitioner(
        StateTransitioner,
        StateManager,
        resolver.addressResolver,
        accessTest.stateTrieRoot,
        await makeTransactionData(
          FraudTester,
          fraudTester,
          wallet,
          'getStorage',
          [testKey]
        )
      )

      await stateTransitioner.proveContractInclusion(
        fraudTester.address,
        fraudTester.address,
        0,
        accessTest.stateTrieWitness
      )

      await stateTransitioner.proveStorageSlotInclusion(
        fraudTester.address,
        testKeySlot,
        testVal,
        accessTest.stateTrieWitness,
        accessTest.storageTrieWitness
      )

      await stateTransitioner.applyTransaction(transactionData)
      expect(await stateTransitioner.currentTransitionPhase()).to.equal(
        STATE_TRANSITIONER_PHASES.POST_EXECUTION
      )
    })

    it('should succeed when a new contract is created', async () => {
      // Attempting a `getStorage` call to a key that hasn't been proven.
      ;[
        stateTransitioner,
        stateManager,
        transactionData,
      ] = await initStateTransitioner(
        StateTransitioner,
        StateManager,
        resolver.addressResolver,
        test.stateTrieRoot,
        await makeTransactionData(
          FraudTester,
          fraudTester,
          wallet,
          'createContract',
          ['0x' + MicroFraudTesterJson.evm.bytecode.object]
        )
      )

      await stateTransitioner.proveContractInclusion(
        fraudTester.address,
        fraudTester.address,
        0,
        test.stateTrieWitness
      )

      await stateTransitioner.applyTransaction(transactionData)
      expect(await stateTransitioner.currentTransitionPhase()).to.equal(
        STATE_TRANSITIONER_PHASES.POST_EXECUTION
      )
    })

    it('should fail if attempting to access uninitialized state', async () => {
      // Attempting a `getStorage` call to a key that hasn't been proven.
      ;[
        stateTransitioner,
        stateManager,
        transactionData,
      ] = await initStateTransitioner(
        StateTransitioner,
        StateManager,
        resolver.addressResolver,
        test.stateTrieRoot,
        await makeTransactionData(
          FraudTester,
          fraudTester,
          wallet,
          'getStorage',
          [keccak256('0xabc')]
        )
      )

      await stateTransitioner.proveContractInclusion(
        fraudTester.address,
        fraudTester.address,
        0,
        test.stateTrieWitness
      )

      await TestUtils.assertRevertsAsync(
        'Detected an invalid state access.',
        async () => {
          await stateTransitioner.applyTransaction(transactionData)
        }
      )

      expect(await stateTransitioner.currentTransitionPhase()).to.equal(
        STATE_TRANSITIONER_PHASES.PRE_EXECUTION
      )
    })

    it('should fail if attempting to access an uninitialized contract', async () => {
      ;[
        stateTransitioner,
        stateManager,
        transactionData,
      ] = await initStateTransitioner(
        StateTransitioner,
        StateManager,
        resolver.addressResolver,
        test.stateTrieRoot,
        await makeTransactionData(
          FraudTester,
          fraudTester,
          wallet,
          'setStorage',
          [keccak256('0xabc'), keccak256('0xdef')]
        )
      )

      await TestUtils.assertRevertsAsync(
        'Detected an invalid state access.',
        async () => {
          await stateTransitioner.applyTransaction(transactionData)
        }
      )

      expect(await stateTransitioner.currentTransitionPhase()).to.equal(
        STATE_TRANSITIONER_PHASES.PRE_EXECUTION
      )
    })
  })

  describe('Post-Execution', async () => {
    describe('proveUpdatedStorageSlot(...)', async () => {
      it('should correctly update when a slot has been changed', async () => {
        ;[
          stateTransitioner,
          stateManager,
          transactionData,
        ] = await initStateTransitioner(
          StateTransitioner,
          StateManager,
          resolver.addressResolver,
          test.stateTrieRoot,
          await makeTransactionData(
            FraudTester,
            fraudTester,
            wallet,
            'setStorage',
            [keccak256('0xabc'), keccak256('0xdef')]
          )
        )

        await stateTransitioner.proveContractInclusion(
          fraudTester.address,
          fraudTester.address,
          0,
          test.stateTrieWitness
        )

        await stateTransitioner.applyTransaction(transactionData)

        expect(await stateManager.updatedStorageSlotCounter()).to.equal(
          DEFAULT_TX_NUM_STORAGE_UPDATES + 1
        )

        const newStateTrieRoot = await proveAllStorageUpdates(
          stateTransitioner,
          stateManager,
          stateTrie
        )

        expect(await stateTransitioner.stateRoot()).to.equal(newStateTrieRoot)
        expect(await stateManager.updatedStorageSlotCounter()).to.equal(0)
      })

      it('should correctly update when multiple slots have changed', async () => {
        ;[
          stateTransitioner,
          stateManager,
          transactionData,
        ] = await initStateTransitioner(
          StateTransitioner,
          StateManager,
          resolver.addressResolver,
          test.stateTrieRoot,
          await makeTransactionData(
            FraudTester,
            fraudTester,
            wallet,
            'setStorageMultiple',
            [
              keccak256('0xabc'),
              keccak256('0xdef'),
              3, // Set three storage slots.
            ]
          )
        )

        await stateTransitioner.proveContractInclusion(
          fraudTester.address,
          fraudTester.address,
          0,
          test.stateTrieWitness
        )

        await stateTransitioner.applyTransaction(transactionData)

        expect(await stateManager.updatedStorageSlotCounter()).to.equal(
          DEFAULT_TX_NUM_STORAGE_UPDATES + 3
        )

        const newStateTrieRoot = await proveAllStorageUpdates(
          stateTransitioner,
          stateManager,
          stateTrie
        )

        expect(await stateTransitioner.stateRoot()).to.equal(newStateTrieRoot)
        expect(await stateManager.updatedStorageSlotCounter()).to.equal(0)
      })

      it('should correctly update when the same slot has changed multiple times', async () => {
        ;[
          stateTransitioner,
          stateManager,
          transactionData,
        ] = await initStateTransitioner(
          StateTransitioner,
          StateManager,
          resolver.addressResolver,
          test.stateTrieRoot,
          await makeTransactionData(
            FraudTester,
            fraudTester,
            wallet,
            'setStorageMultipleSameKey',
            [
              keccak256('0xabc'),
              keccak256('0xdef'),
              3, // Set slot three times.
            ]
          )
        )

        await stateTransitioner.proveContractInclusion(
          fraudTester.address,
          fraudTester.address,
          0,
          test.stateTrieWitness
        )

        await stateTransitioner.applyTransaction(transactionData)

        expect(await stateManager.updatedStorageSlotCounter()).to.equal(
          DEFAULT_TX_NUM_STORAGE_UPDATES + 1
        )

        const newStateTrieRoot = await proveAllStorageUpdates(
          stateTransitioner,
          stateManager,
          stateTrie
        )

        expect(await stateTransitioner.stateRoot()).to.equal(newStateTrieRoot)
        expect(await stateManager.updatedStorageSlotCounter()).to.equal(0)
      })
    })

    describe('proveUpdatedContract(...)', async () => {
      it('should correctly update when a contract has been created', async () => {
        ;[
          stateTransitioner,
          stateManager,
          transactionData,
        ] = await initStateTransitioner(
          StateTransitioner,
          StateManager,
          resolver.addressResolver,
          test.stateTrieRoot,
          await makeTransactionData(
            FraudTester,
            fraudTester,
            wallet,
            'createContract',
            ['0x' + MicroFraudTesterJson.evm.bytecode.object]
          )
        )

        await stateTransitioner.proveContractInclusion(
          fraudTester.address,
          fraudTester.address,
          0,
          test.stateTrieWitness
        )

        await stateTransitioner.applyTransaction(transactionData)

        // One update for each new contract, plus one nonce update for the creating contract.
        expect(await stateManager.updatedContractsCounter()).to.equal(2)

        const newStateTrieRoot = await proveAllContractUpdates(
          stateTransitioner,
          stateManager,
          stateTrie
        )

        expect(await stateTransitioner.stateRoot()).to.equal(newStateTrieRoot)
        expect(await stateManager.updatedContractsCounter()).to.equal(0)
      })

      it('should correctly update when multiple contracts have been created', async () => {
        ;[
          stateTransitioner,
          stateManager,
          transactionData,
        ] = await initStateTransitioner(
          StateTransitioner,
          StateManager,
          resolver.addressResolver,
          test.stateTrieRoot,
          await makeTransactionData(
            FraudTester,
            fraudTester,
            wallet,
            'createContractMultiple',
            [
              '0x' + MicroFraudTesterJson.evm.bytecode.object,
              3, // Create three contracts.
            ]
          )
        )

        await stateTransitioner.proveContractInclusion(
          fraudTester.address,
          fraudTester.address,
          0,
          test.stateTrieWitness
        )

        await stateTransitioner.applyTransaction(transactionData)

        // One update for each new contract, plus one nonce update for the creating contract.
        expect(await stateManager.updatedContractsCounter()).to.equal(4)

        const newStateTrieRoot = await proveAllContractUpdates(
          stateTransitioner,
          stateManager,
          stateTrie
        )

        expect(await stateTransitioner.stateRoot()).to.equal(newStateTrieRoot)
        expect(await stateManager.updatedContractsCounter()).to.equal(0)
      })
    })

    describe('completeTransition(...)', async () => {
      it('should correctly finalize when no slots are changed', async () => {
        const testKey = keccak256('0xabc')
        const testKeySlot = getMappingStorageSlot(testKey, 0)
        const testVal = keccak256('0xdef')

        const trie = makeModifiedTrie(stateTrie, [
          {
            address: fraudTester.address,
            storage: [
              {
                key: testKeySlot,
                val: testVal,
              },
            ],
          },
          {
            address: METADATA_STORAGE_ADDRESS,
            storage: INITIAL_OVM_GAS_STORAGE(),
          },
        ])

        const accessTest = await makeAccountStorageProofTest(
          trie,
          fraudTester.address,
          testKeySlot
        )
        ;[
          stateTransitioner,
          stateManager,
          transactionData,
        ] = await initStateTransitioner(
          StateTransitioner,
          StateManager,
          resolver.addressResolver,
          accessTest.stateTrieRoot,
          await makeTransactionData(
            FraudTester,
            fraudTester,
            wallet,
            'getStorage',
            [testKey]
          )
        )

        await stateTransitioner.proveContractInclusion(
          fraudTester.address,
          fraudTester.address,
          0,
          accessTest.stateTrieWitness
        )

        await stateTransitioner.proveStorageSlotInclusion(
          fraudTester.address,
          testKeySlot,
          testVal,
          accessTest.stateTrieWitness,
          accessTest.storageTrieWitness
        )

        await stateTransitioner.applyTransaction(transactionData)
        expect(await stateManager.updatedStorageSlotCounter()).to.equal(
          DEFAULT_TX_NUM_STORAGE_UPDATES + 0
        )

        await proveAllStorageUpdates(stateTransitioner, stateManager, trie)

        await stateTransitioner.completeTransition()
        expect(await stateTransitioner.currentTransitionPhase()).to.equal(
          STATE_TRANSITIONER_PHASES.COMPLETE
        )
      })

      it('should correctly finalize when storage slots are changed', async () => {
        ;[
          stateTransitioner,
          stateManager,
          transactionData,
        ] = await initStateTransitioner(
          StateTransitioner,
          StateManager,
          resolver.addressResolver,
          test.stateTrieRoot,
          await makeTransactionData(
            FraudTester,
            fraudTester,
            wallet,
            'setStorage',
            [keccak256('0xabc'), keccak256('0xdef')]
          )
        )

        await stateTransitioner.proveContractInclusion(
          fraudTester.address,
          fraudTester.address,
          0,
          test.stateTrieWitness
        )

        await stateTransitioner.applyTransaction(transactionData)
        expect(await stateManager.updatedStorageSlotCounter()).to.equal(
          DEFAULT_TX_NUM_STORAGE_UPDATES + 1
        )

        await proveAllStorageUpdates(stateTransitioner, stateManager, stateTrie)
        expect(await stateManager.updatedStorageSlotCounter()).to.equal(0)

        await stateTransitioner.completeTransition()
        expect(await stateTransitioner.currentTransitionPhase()).to.equal(
          STATE_TRANSITIONER_PHASES.COMPLETE
        )
      })
    })
  })
})<|MERGE_RESOLUTION|>--- conflicted
+++ resolved
@@ -29,11 +29,8 @@
   StateTrieUpdateTest,
   toHexString,
   AddressResolverMapping,
-<<<<<<< HEAD
   makeAddressResolver,
-=======
   GAS_LIMIT,
->>>>>>> 82e353e2
 } from '../../test-helpers'
 
 /* Logging */

import { expect } from '../../setup'

/* External Imports */
import * as path from 'path'
import * as rlp from 'rlp'
import { ethers } from '@nomiclabs/buidler'
import { getLogger, TestUtils, remove0x } from '@eth-optimism/core-utils'
import * as solc from '@eth-optimism/solc-transpiler'
import { Contract, ContractFactory, Signer, BigNumber } from 'ethers'
import { keccak256 } from 'ethers/utils'
import { cloneDeep } from 'lodash'

/* Internal Imports */
import {
  makeAccountStorageProofTest,
  makeAccountStorageUpdateTest,
  AccountStorageProofTest,
  AccountStorageUpdateTest,
  StateTrieMap,
  StateTrieNode,
  TrieNode,
  compile,
<<<<<<< HEAD
  DEFAULT_OPCODE_WHITELIST_MASK,
  GAS_LIMIT,
  makeStateTrieUpdateTest,
  StateTrieUpdateTest,
  toHexString,
=======
  makeStateTrieUpdateTest,
  StateTrieUpdateTest,
  toHexString,
  makeAddressResolver,
  AddressResolverMapping,
>>>>>>> 88b56728
} from '../../test-helpers'

/* Logging */
const log = getLogger('state-transitioner', true)

const NULL_ADDRESS = '0x' + '00'.repeat(20)
const DUMMY_ACCOUNT_ADDRESSES = [
  '0x548855F6073c3430285c61Ed0ABf62F12084aA41',
  '0xD80e66Cbc34F06d24a0a4fDdD6f2aDB41ac1517D',
  '0x069889F3DC507DdA244d19b5f24caDCDd2a735c2',
  '0x808E5eCe9a8EA2cdce515764139Ee24bEF7098b4',
]

interface OVMTransactionData {
  timestamp: number
  queueOrigin: number
  ovmEntrypoint: string
  callBytes: string
  fromAddress: string
  l1MsgSenderAddress: string
  allowRevert: boolean
}

const makeDummyTransaction = (calldata: string): OVMTransactionData => {
  return {
    timestamp: Math.floor(Date.now() / 1000),
    queueOrigin: 0,
    ovmEntrypoint: NULL_ADDRESS,
    callBytes: calldata,
    fromAddress: NULL_ADDRESS,
    l1MsgSenderAddress: NULL_ADDRESS,
    allowRevert: false,
  }
}

const EMPTY_ACCOUNT_STATE = (): StateTrieNode => {
  return cloneDeep({
    nonce: 0,
    balance: 0,
    storageRoot: null,
    codeHash: null,
  })
}

const STATE_TRANSITIONER_PHASES = {
  PRE_EXECUTION: 0,
  POST_EXECUTION: 1,
  COMPLETE: 2,
}

const DUMMY_ACCOUNT_STORAGE = (): TrieNode[] => {
  return cloneDeep([
    {
      key: keccak256('0x123'),
      val: keccak256('0x456'),
    },
    {
      key: keccak256('0x123123'),
      val: keccak256('0x456456'),
    },
    {
      key: keccak256('0x123123123'),
      val: keccak256('0x456456456'),
    },
  ])
}

const DUMMY_STATE_TRIE = {
  [DUMMY_ACCOUNT_ADDRESSES[0]]: {
    state: EMPTY_ACCOUNT_STATE(),
    storage: DUMMY_ACCOUNT_STORAGE(),
  },
  [DUMMY_ACCOUNT_ADDRESSES[1]]: {
    state: EMPTY_ACCOUNT_STATE(),
    storage: DUMMY_ACCOUNT_STORAGE(),
  },
  [DUMMY_ACCOUNT_ADDRESSES[2]]: {
    state: EMPTY_ACCOUNT_STATE(),
    storage: DUMMY_ACCOUNT_STORAGE(),
  },
}

const encodeTransaction = (transaction: OVMTransactionData): string => {
  return toHexString(
    rlp.encode([
      transaction.timestamp,
      transaction.queueOrigin,
      transaction.ovmEntrypoint,
      transaction.callBytes,
      transaction.fromAddress,
      transaction.l1MsgSenderAddress,
      transaction.allowRevert ? 1 : 0,
    ])
  )
}

const makeStateTrie = (account: string, state: any, storage: any[]): any => {
  return {
    [account]: {
      state,
      storage,
    },
    ...DUMMY_STATE_TRIE,
  }
}

const getCodeHash = async (provider: any, address: string): Promise<string> => {
  return keccak256(await provider.getCode(address))
}

const makeTransactionData = async (
  TargetFactory: ContractFactory,
  target: Contract,
  wallet: Signer,
  functionName: string,
  functionArgs: any[]
): Promise<OVMTransactionData> => {
  const calldata = TargetFactory.interface.encodeFunctionData(
    functionName,
    functionArgs
  )

  return {
    timestamp: 1,
    queueOrigin: 1,
    ovmEntrypoint: target.address,
    callBytes: calldata,
    fromAddress: target.address,
    l1MsgSenderAddress: await wallet.getAddress(),
    allowRevert: false,
  }
}

const proveAllStorageUpdates = async (
  stateTransitioner: Contract,
  stateManager: Contract,
  stateTrie: StateTrieMap
): Promise<string> => {
  let updateTest: AccountStorageUpdateTest
  let trie = cloneDeep(stateTrie)

  while ((await stateManager.updatedStorageSlotCounter()) > 0) {
    const [
      storageSlotContract,
      storageSlotKey,
      storageSlotValue,
    ] = await stateManager.peekUpdatedStorageSlot()

    updateTest = await makeAccountStorageUpdateTest(
      trie,
      storageSlotContract,
      storageSlotKey,
      storageSlotValue
    )

    await stateTransitioner.proveUpdatedStorageSlot(
      updateTest.stateTrieWitness,
      updateTest.storageTrieWitness
    )

    trie = makeModifiedTrie(trie, [
      {
        address: storageSlotContract,
        storage: [
          {
            key: storageSlotKey,
            val: storageSlotValue,
          },
        ],
      },
    ])
  }

  return updateTest.newStateTrieRoot
}

const proveAllContractUpdates = async (
  stateTransitioner: Contract,
  stateManager: Contract,
  stateTrie: StateTrieMap
): Promise<string> => {
  let updateTest: StateTrieUpdateTest
  let trie = cloneDeep(stateTrie)

  while ((await stateManager.updatedContractsCounter()) > 0) {
    const [
      updatedContract,
      updatedContractNonce,
      updatedCodeHash,
    ] = await stateManager.peekUpdatedContract()

    const updatedAccountState = {
      ...(updatedContract in trie
        ? trie[updatedContract].state
        : EMPTY_ACCOUNT_STATE()),
      ...{
        nonce: updatedContractNonce.toNumber(),
      },
    }

    if (updatedCodeHash !== '0x' + '00'.repeat(32)) {
      updatedAccountState.codeHash = updatedCodeHash
    }

    updateTest = await makeStateTrieUpdateTest(
      trie,
      updatedContract,
      updatedAccountState
    )

    await stateTransitioner.proveUpdatedContract(updateTest.stateTrieWitness)

    trie = makeModifiedTrie(trie, [
      {
        address: updatedContract,
        state: updatedAccountState,
      },
    ])
  }

  return updateTest.newStateTrieRoot
}

const getMappingStorageSlot = (key: string, index: number): string => {
  const hexIndex = remove0x(BigNumber.from(index).toHexString()).padStart(
    64,
    '0'
  )
  return keccak256(key + hexIndex)
}

const initStateTransitioner = async (
  StateTransitioner: ContractFactory,
  StateManager: ContractFactory,
<<<<<<< HEAD
  executionManager: Contract,
=======
  addressResolver: Contract,
>>>>>>> 88b56728
  stateTrieRoot: string,
  transactionData: OVMTransactionData
): Promise<[Contract, Contract, OVMTransactionData]> => {
  const stateTransitioner = await StateTransitioner.deploy(
<<<<<<< HEAD
    10,
    stateTrieRoot,
    keccak256(encodeTransaction(transactionData)),
    executionManager.address
=======
    addressResolver.address,
    10,
    stateTrieRoot,
    keccak256(encodeTransaction(transactionData))
>>>>>>> 88b56728
  )
  const stateManager = StateManager.attach(
    await stateTransitioner.stateManager()
  )

  return [stateTransitioner, stateManager, transactionData]
}

interface StateTrieModification {
  address: string
  state?: Partial<StateTrieNode>
  storage?: TrieNode[]
}

const makeModifiedTrie = (
  stateTrie: StateTrieMap,
  modifications: StateTrieModification[]
): StateTrieMap => {
  const trie = cloneDeep(stateTrie)

  for (let modification of modifications) {
    modification = cloneDeep(modification)

    if (!(modification.address in trie)) {
      trie[modification.address] = {
        state: {
          ...EMPTY_ACCOUNT_STATE(),
          ...modification.state,
        },
        storage: modification.storage || [],
      }
    } else {
      if (modification.state) {
        trie[modification.address].state = {
          ...trie[modification.address].state,
          ...modification.state,
        }
      }

      if (modification.storage) {
        for (const element of modification.storage) {
          const hasKey = trie[modification.address].storage.some((kv: any) => {
            return kv.key === element.key
          })

          if (!hasKey) {
            trie[modification.address].storage.push({
              key: element.key,
              val: element.val,
            })
          } else {
            trie[modification.address].storage = trie[
              modification.address
            ].storage.map((kv: any) => {
              if (kv.key === element.key) {
                kv.val = element.val
              }

              return kv
            })
          }
        }
      }
    }
  }

  return trie
}

/* Begin tests */
describe('StateTransitioner', () => {
  let wallet: Signer
  before(async () => {
    ;[wallet] = await ethers.getSigners()
  })

<<<<<<< HEAD
  let ExecutionManager: ContractFactory
  let StateTransitioner: ContractFactory
  let StateManager: ContractFactory
  let executionManager: Contract
  let FraudTesterJson: any
  let MicroFraudTesterJson: any
  let FraudTester: ContractFactory
  let fraudTester: Contract
  before(async () => {
    ExecutionManager = await ethers.getContractFactory('ExecutionManager')
    StateTransitioner = await ethers.getContractFactory('StateTransitioner')
    StateManager = await ethers.getContractFactory('PartialStateManager')

    executionManager = await ExecutionManager.deploy(
      DEFAULT_OPCODE_WHITELIST_MASK,
      '0x' + '00'.repeat(20),
      GAS_LIMIT,
      true
    )
=======
  let resolver: AddressResolverMapping
  before(async () => {
    resolver = await makeAddressResolver(wallet)
  })

  let executionManager: Contract
  before(async () => {
    executionManager = resolver.contracts.executionManager
  })

  let StateTransitioner: ContractFactory
  let StateManager: ContractFactory
  let FraudTesterJson: any
  let MicroFraudTesterJson: any
  let FraudTester: ContractFactory
  let fraudTester: Contract
  before(async () => {
    StateTransitioner = await ethers.getContractFactory('StateTransitioner')
    StateManager = await ethers.getContractFactory('PartialStateManager')
>>>>>>> 88b56728

    const AllFraudTestJson = compile(
      solc,
      path.resolve(
        __dirname,
        '../../../contracts/test-helpers/FraudTester.sol'
      ),
      {
        executionManagerAddress: executionManager.address,
      }
    ).contracts['FraudTester.sol']
    FraudTesterJson = AllFraudTestJson.FraudTester
    MicroFraudTesterJson = AllFraudTestJson.MicroFraudTester

    FraudTester = new ethers.ContractFactory(
      FraudTesterJson.abi,
      FraudTesterJson.evm.bytecode.object,
      wallet
    )
    fraudTester = await FraudTester.deploy()
  })

  let stateTrie: any
  let test: AccountStorageProofTest
  before(async () => {
    stateTrie = makeStateTrie(
      fraudTester.address,
      {
        nonce: 0,
        balance: 0,
        storageRoot: null,
        codeHash: await getCodeHash(ethers.provider, fraudTester.address),
      },
      DUMMY_ACCOUNT_STORAGE()
    )

    test = await makeAccountStorageProofTest(
      stateTrie,
      fraudTester.address,
      DUMMY_ACCOUNT_STORAGE()[0].key
    )
  })

  let stateTransitioner: Contract
  let stateManager: Contract
  let transactionData: OVMTransactionData
  beforeEach(async () => {
    ;[stateTransitioner, stateManager] = await initStateTransitioner(
      StateTransitioner,
      StateManager,
<<<<<<< HEAD
      executionManager,
=======
      resolver.addressResolver,
>>>>>>> 88b56728
      test.stateTrieRoot,
      makeDummyTransaction('0x00')
    )
  })

  describe('Initialization', async () => {
    it('sets the fraud verifier address to the deployer', async () => {
      const fraudVerifierAddress = await stateTransitioner.fraudVerifier()
      fraudVerifierAddress.should.equal(await wallet.getAddress())
    })
  })

  describe('Pre-Execution', async () => {
    describe('proveContractInclusion(...)', async () => {
      it('should correctly prove inclusion of a valid contract', async () => {
        await stateTransitioner.proveContractInclusion(
          fraudTester.address,
          fraudTester.address,
          0,
          test.stateTrieWitness
        )

        expect(
          await stateManager.isVerifiedContract(fraudTester.address)
        ).to.equal(true)
      })

      it('should correctly reject inclusion of a contract with an invalid nonce', async () => {
        try {
          await stateTransitioner.proveContractInclusion(
            fraudTester.address,
            fraudTester.address,
            123, // Wrong nonce.
            test.stateTrieWitness
          )
        } catch (e) {
          expect(e.toString()).to.contain('Invalid account state provided.')
        }

        expect(
          await stateManager.isVerifiedContract(fraudTester.address)
        ).to.equal(false)
      })
    })

    describe('proveStorageSlotInclusion(...)', async () => {
      it('should correctly prove inclusion of a valid storage slot', async () => {
        await stateTransitioner.proveContractInclusion(
          fraudTester.address,
          fraudTester.address,
          0,
          test.stateTrieWitness
        )

        await stateTransitioner.proveStorageSlotInclusion(
          fraudTester.address,
          DUMMY_ACCOUNT_STORAGE()[0].key,
          DUMMY_ACCOUNT_STORAGE()[0].val,
          test.stateTrieWitness,
          test.storageTrieWitness
        )

        expect(
          await stateManager.isVerifiedStorage(
            fraudTester.address,
            DUMMY_ACCOUNT_STORAGE()[0].key
          )
        ).to.equal(true)
      })

      it('should correctly reject inclusion of an invalid storage slot', async () => {
        await stateTransitioner.proveContractInclusion(
          fraudTester.address,
          fraudTester.address,
          0,
          test.stateTrieWitness
        )

        try {
          await stateTransitioner.proveStorageSlotInclusion(
            fraudTester.address,
            DUMMY_ACCOUNT_STORAGE()[0].key,
            DUMMY_ACCOUNT_STORAGE()[1].val, // Different value.
            test.stateTrieWitness,
            test.storageTrieWitness
          )
        } catch (e) {
          expect(e.toString()).to.contain('Invalid account state provided.')
        }

        expect(
          await stateManager.isVerifiedStorage(
            fraudTester.address,
            DUMMY_ACCOUNT_STORAGE()[0].key
          )
        ).to.equal(false)
      })
    })
  })

  describe('applyTransaction(...)', async () => {
    it('should succeed if no state is accessed', async () => {
<<<<<<< HEAD
      ;[stateTransitioner, stateManager, transactionData] = await initStateTransitioner(
        StateTransitioner,
        StateManager,
        executionManager,
=======
      ;[
        stateTransitioner,
        stateManager,
        transactionData,
      ] = await initStateTransitioner(
        StateTransitioner,
        StateManager,
        resolver.addressResolver,
>>>>>>> 88b56728
        test.stateTrieRoot,
        await makeTransactionData(
          FraudTester,
          fraudTester,
          wallet,
          'setStorage',
          [keccak256('0xabc'), keccak256('0xdef')]
        )
<<<<<<< HEAD
      )

      await stateTransitioner.proveContractInclusion(
        fraudTester.address,
        fraudTester.address,
        0,
        test.stateTrieWitness
      )

      await stateTransitioner.applyTransaction(transactionData)
      expect(await stateTransitioner.currentTransitionPhase()).to.equal(STATE_TRANSITIONER_PHASES.POST_EXECUTION)
    })

    it('should succeed initialized state is accessed', async () => {
      const testKey = keccak256('0xabc')
      const testKeySlot = getMappingStorageSlot(testKey, 0)
      const testVal = keccak256('0xdef')

      const trie = makeModifiedTrie(stateTrie, [
        {
          address: fraudTester.address,
          storage: [
            {
              key: testKeySlot,
              val: testVal,
            },
          ],
        },
      ])

      const accessTest = await makeAccountStorageProofTest(
        trie,
        fraudTester.address,
        testKeySlot
      )
      ;[stateTransitioner, stateManager, transactionData] = await initStateTransitioner(
        StateTransitioner,
        StateManager,
        executionManager,
        accessTest.stateTrieRoot,
        await makeTransactionData(
          FraudTester,
          fraudTester,
          wallet,
          'getStorage',
          [testKey]
        )
      )
=======
      )
>>>>>>> 88b56728

      await stateTransitioner.proveContractInclusion(
        fraudTester.address,
        fraudTester.address,
        0,
<<<<<<< HEAD
        accessTest.stateTrieWitness
      )

      await stateTransitioner.proveStorageSlotInclusion(
        fraudTester.address,
        testKeySlot,
        testVal,
        accessTest.stateTrieWitness,
        accessTest.storageTrieWitness
      )

      await stateTransitioner.applyTransaction(transactionData)
      expect(await stateTransitioner.currentTransitionPhase()).to.equal(STATE_TRANSITIONER_PHASES.POST_EXECUTION)
    })

    it('should succeed when a new contract is created', async () => {
      // Attempting a `getStorage` call to a key that hasn't been proven.
      ;[stateTransitioner, stateManager, transactionData] = await initStateTransitioner(
        StateTransitioner,
        StateManager,
        executionManager,
        test.stateTrieRoot,
        await makeTransactionData(
          FraudTester,
          fraudTester,
          wallet,
          'createContract',
          ['0x' + MicroFraudTesterJson.evm.bytecode.object]
        )
      )

      await stateTransitioner.proveContractInclusion(
        fraudTester.address,
        fraudTester.address,
        0,
        test.stateTrieWitness
      )

      await stateTransitioner.applyTransaction(transactionData)
      expect(await stateTransitioner.currentTransitionPhase()).to.equal(STATE_TRANSITIONER_PHASES.POST_EXECUTION)
    })

    it('should fail if attempting to access uninitialized state', async () => {
      // Attempting a `getStorage` call to a key that hasn't been proven.
      ;[stateTransitioner, stateManager, transactionData] = await initStateTransitioner(
        StateTransitioner,
        StateManager,
        executionManager,
        test.stateTrieRoot,
=======
        test.stateTrieWitness
      )

      await stateTransitioner.applyTransaction(transactionData)
      expect(await stateTransitioner.currentTransitionPhase()).to.equal(
        STATE_TRANSITIONER_PHASES.POST_EXECUTION
      )
    })

    it('should succeed initialized state is accessed', async () => {
      const testKey = keccak256('0xabc')
      const testKeySlot = getMappingStorageSlot(testKey, 0)
      const testVal = keccak256('0xdef')

      const trie = makeModifiedTrie(stateTrie, [
        {
          address: fraudTester.address,
          storage: [
            {
              key: testKeySlot,
              val: testVal,
            },
          ],
        },
      ])

      const accessTest = await makeAccountStorageProofTest(
        trie,
        fraudTester.address,
        testKeySlot
      )
      ;[
        stateTransitioner,
        stateManager,
        transactionData,
      ] = await initStateTransitioner(
        StateTransitioner,
        StateManager,
        resolver.addressResolver,
        accessTest.stateTrieRoot,
>>>>>>> 88b56728
        await makeTransactionData(
          FraudTester,
          fraudTester,
          wallet,
          'getStorage',
<<<<<<< HEAD
          [keccak256('0xabc')]
        )
      )

      await stateTransitioner.proveContractInclusion(
        fraudTester.address,
        fraudTester.address,
        0,
        test.stateTrieWitness
      )

      await TestUtils.assertRevertsAsync(
        'Detected an invalid state access.',
        async () => {
          await stateTransitioner.applyTransaction(transactionData)
        }
      )

      expect(await stateTransitioner.currentTransitionPhase()).to.equal(STATE_TRANSITIONER_PHASES.PRE_EXECUTION)
    })

    it('should fail if attempting to access an uninitialized contract', async () => {
      ;[stateTransitioner, stateManager, transactionData] = await initStateTransitioner(
        StateTransitioner,
        StateManager,
        executionManager,
=======
          [testKey]
        )
      )

      await stateTransitioner.proveContractInclusion(
        fraudTester.address,
        fraudTester.address,
        0,
        accessTest.stateTrieWitness
      )

      await stateTransitioner.proveStorageSlotInclusion(
        fraudTester.address,
        testKeySlot,
        testVal,
        accessTest.stateTrieWitness,
        accessTest.storageTrieWitness
      )

      await stateTransitioner.applyTransaction(transactionData)
      expect(await stateTransitioner.currentTransitionPhase()).to.equal(
        STATE_TRANSITIONER_PHASES.POST_EXECUTION
      )
    })

    it('should succeed when a new contract is created', async () => {
      // Attempting a `getStorage` call to a key that hasn't been proven.
      ;[
        stateTransitioner,
        stateManager,
        transactionData,
      ] = await initStateTransitioner(
        StateTransitioner,
        StateManager,
        resolver.addressResolver,
        test.stateTrieRoot,
        await makeTransactionData(
          FraudTester,
          fraudTester,
          wallet,
          'createContract',
          ['0x' + MicroFraudTesterJson.evm.bytecode.object]
        )
      )

      await stateTransitioner.proveContractInclusion(
        fraudTester.address,
        fraudTester.address,
        0,
        test.stateTrieWitness
      )

      await stateTransitioner.applyTransaction(transactionData)
      expect(await stateTransitioner.currentTransitionPhase()).to.equal(
        STATE_TRANSITIONER_PHASES.POST_EXECUTION
      )
    })

    it('should fail if attempting to access uninitialized state', async () => {
      // Attempting a `getStorage` call to a key that hasn't been proven.
      ;[
        stateTransitioner,
        stateManager,
        transactionData,
      ] = await initStateTransitioner(
        StateTransitioner,
        StateManager,
        resolver.addressResolver,
        test.stateTrieRoot,
        await makeTransactionData(
          FraudTester,
          fraudTester,
          wallet,
          'getStorage',
          [keccak256('0xabc')]
        )
      )

      await stateTransitioner.proveContractInclusion(
        fraudTester.address,
        fraudTester.address,
        0,
        test.stateTrieWitness
      )

      await TestUtils.assertRevertsAsync(
        'Detected an invalid state access.',
        async () => {
          await stateTransitioner.applyTransaction(transactionData)
        }
      )

      expect(await stateTransitioner.currentTransitionPhase()).to.equal(
        STATE_TRANSITIONER_PHASES.PRE_EXECUTION
      )
    })

    it('should fail if attempting to access an uninitialized contract', async () => {
      ;[
        stateTransitioner,
        stateManager,
        transactionData,
      ] = await initStateTransitioner(
        StateTransitioner,
        StateManager,
        resolver.addressResolver,
>>>>>>> 88b56728
        test.stateTrieRoot,
        await makeTransactionData(
          FraudTester,
          fraudTester,
          wallet,
          'setStorage',
          [keccak256('0xabc'), keccak256('0xdef')]
        )
      )

      await TestUtils.assertRevertsAsync(
        'Detected an invalid state access.',
        async () => {
          await stateTransitioner.applyTransaction(transactionData)
        }
      )

<<<<<<< HEAD
      expect(await stateTransitioner.currentTransitionPhase()).to.equal(STATE_TRANSITIONER_PHASES.PRE_EXECUTION)
=======
      expect(await stateTransitioner.currentTransitionPhase()).to.equal(
        STATE_TRANSITIONER_PHASES.PRE_EXECUTION
      )
>>>>>>> 88b56728
    })
  })

  describe('Post-Execution', async () => {
    describe('proveUpdatedStorageSlot(...)', async () => {
      it('should correctly update when a slot has been changed', async () => {
<<<<<<< HEAD
        ;[stateTransitioner, stateManager, transactionData] = await initStateTransitioner(
          StateTransitioner,
          StateManager,
          executionManager,
=======
        ;[
          stateTransitioner,
          stateManager,
          transactionData,
        ] = await initStateTransitioner(
          StateTransitioner,
          StateManager,
          resolver.addressResolver,
>>>>>>> 88b56728
          test.stateTrieRoot,
          await makeTransactionData(
            FraudTester,
            fraudTester,
            wallet,
            'setStorage',
            [keccak256('0xabc'), keccak256('0xdef')]
          )
        )

        await stateTransitioner.proveContractInclusion(
          fraudTester.address,
          fraudTester.address,
          0,
          test.stateTrieWitness
        )

        await stateTransitioner.applyTransaction(transactionData)

        expect(await stateManager.updatedStorageSlotCounter()).to.equal(1)

        const newStateTrieRoot = await proveAllStorageUpdates(
          stateTransitioner,
          stateManager,
          stateTrie
        )

        expect(await stateTransitioner.stateRoot()).to.equal(newStateTrieRoot)
        expect(await stateManager.updatedStorageSlotCounter()).to.equal(0)
      })

      it('should correctly update when multiple slots have changed', async () => {
<<<<<<< HEAD
        ;[stateTransitioner, stateManager, transactionData] = await initStateTransitioner(
          StateTransitioner,
          StateManager,
          executionManager,
=======
        ;[
          stateTransitioner,
          stateManager,
          transactionData,
        ] = await initStateTransitioner(
          StateTransitioner,
          StateManager,
          resolver.addressResolver,
>>>>>>> 88b56728
          test.stateTrieRoot,
          await makeTransactionData(
            FraudTester,
            fraudTester,
            wallet,
            'setStorageMultiple',
            [
              keccak256('0xabc'),
              keccak256('0xdef'),
              3, // Set three storage slots.
            ]
          )
        )

        await stateTransitioner.proveContractInclusion(
          fraudTester.address,
          fraudTester.address,
          0,
          test.stateTrieWitness
        )

        await stateTransitioner.applyTransaction(transactionData)

        expect(await stateManager.updatedStorageSlotCounter()).to.equal(3)

        const newStateTrieRoot = await proveAllStorageUpdates(
          stateTransitioner,
          stateManager,
          stateTrie
        )

        expect(await stateTransitioner.stateRoot()).to.equal(newStateTrieRoot)
        expect(await stateManager.updatedStorageSlotCounter()).to.equal(0)
      })

      it('should correctly update when the same slot has changed multiple times', async () => {
<<<<<<< HEAD
        ;[stateTransitioner, stateManager, transactionData] = await initStateTransitioner(
          StateTransitioner,
          StateManager,
          executionManager,
=======
        ;[
          stateTransitioner,
          stateManager,
          transactionData,
        ] = await initStateTransitioner(
          StateTransitioner,
          StateManager,
          resolver.addressResolver,
>>>>>>> 88b56728
          test.stateTrieRoot,
          await makeTransactionData(
            FraudTester,
            fraudTester,
            wallet,
            'setStorageMultipleSameKey',
            [
              keccak256('0xabc'),
              keccak256('0xdef'),
              3, // Set slot three times.
            ]
          )
        )

        await stateTransitioner.proveContractInclusion(
          fraudTester.address,
          fraudTester.address,
          0,
          test.stateTrieWitness
        )

        await stateTransitioner.applyTransaction(transactionData)

        expect(await stateManager.updatedStorageSlotCounter()).to.equal(1)

        const newStateTrieRoot = await proveAllStorageUpdates(
          stateTransitioner,
          stateManager,
          stateTrie
        )

        expect(await stateTransitioner.stateRoot()).to.equal(newStateTrieRoot)
        expect(await stateManager.updatedStorageSlotCounter()).to.equal(0)
      })
    })

    describe('proveUpdatedContract(...)', async () => {
      it('should correctly update when a contract has been created', async () => {
<<<<<<< HEAD
        ;[stateTransitioner, stateManager, transactionData] = await initStateTransitioner(
          StateTransitioner,
          StateManager,
          executionManager,
=======
        ;[
          stateTransitioner,
          stateManager,
          transactionData,
        ] = await initStateTransitioner(
          StateTransitioner,
          StateManager,
          resolver.addressResolver,
>>>>>>> 88b56728
          test.stateTrieRoot,
          await makeTransactionData(
            FraudTester,
            fraudTester,
            wallet,
            'createContract',
            ['0x' + MicroFraudTesterJson.evm.bytecode.object]
          )
        )

        await stateTransitioner.proveContractInclusion(
          fraudTester.address,
          fraudTester.address,
          0,
          test.stateTrieWitness
        )

        await stateTransitioner.applyTransaction(transactionData)

        // One update for each new contract, plus one nonce update for the creating contract.
        expect(await stateManager.updatedContractsCounter()).to.equal(2)

        const newStateTrieRoot = await proveAllContractUpdates(
          stateTransitioner,
          stateManager,
          stateTrie
        )

        expect(await stateTransitioner.stateRoot()).to.equal(newStateTrieRoot)
        expect(await stateManager.updatedContractsCounter()).to.equal(0)
      })

      it('should correctly update when multiple contracts have been created', async () => {
<<<<<<< HEAD
        ;[stateTransitioner, stateManager, transactionData] = await initStateTransitioner(
          StateTransitioner,
          StateManager,
          executionManager,
=======
        ;[
          stateTransitioner,
          stateManager,
          transactionData,
        ] = await initStateTransitioner(
          StateTransitioner,
          StateManager,
          resolver.addressResolver,
>>>>>>> 88b56728
          test.stateTrieRoot,
          await makeTransactionData(
            FraudTester,
            fraudTester,
            wallet,
            'createContractMultiple',
            [
              '0x' + MicroFraudTesterJson.evm.bytecode.object,
              3, // Create three contracts.
            ]
          )
        )

        await stateTransitioner.proveContractInclusion(
          fraudTester.address,
          fraudTester.address,
          0,
          test.stateTrieWitness
        )

        await stateTransitioner.applyTransaction(transactionData)

        // One update for each new contract, plus one nonce update for the creating contract.
        expect(await stateManager.updatedContractsCounter()).to.equal(4)

        const newStateTrieRoot = await proveAllContractUpdates(
          stateTransitioner,
          stateManager,
          stateTrie
        )

        expect(await stateTransitioner.stateRoot()).to.equal(newStateTrieRoot)
        expect(await stateManager.updatedContractsCounter()).to.equal(0)
      })
    })

    describe('completeTransition(...)', async () => {
      it('should correctly finalize when no slots are changed', async () => {
        const testKey = keccak256('0xabc')
        const testKeySlot = getMappingStorageSlot(testKey, 0)
        const testVal = keccak256('0xdef')

        const trie = makeModifiedTrie(stateTrie, [
          {
            address: fraudTester.address,
            storage: [
              {
                key: testKeySlot,
                val: testVal,
              },
            ],
          },
        ])

        const accessTest = await makeAccountStorageProofTest(
          trie,
          fraudTester.address,
          testKeySlot
        )
<<<<<<< HEAD
        ;[stateTransitioner, stateManager, transactionData] = await initStateTransitioner(
          StateTransitioner,
          StateManager,
          executionManager,
=======
        ;[
          stateTransitioner,
          stateManager,
          transactionData,
        ] = await initStateTransitioner(
          StateTransitioner,
          StateManager,
          resolver.addressResolver,
>>>>>>> 88b56728
          accessTest.stateTrieRoot,
          await makeTransactionData(
            FraudTester,
            fraudTester,
            wallet,
            'getStorage',
            [testKey]
          )
        )

        await stateTransitioner.proveContractInclusion(
          fraudTester.address,
          fraudTester.address,
          0,
          accessTest.stateTrieWitness
        )

        await stateTransitioner.proveStorageSlotInclusion(
          fraudTester.address,
          testKeySlot,
          testVal,
          accessTest.stateTrieWitness,
          accessTest.storageTrieWitness
        )

        await stateTransitioner.applyTransaction(transactionData)
        expect(await stateManager.updatedStorageSlotCounter()).to.equal(0)

        await stateTransitioner.completeTransition()
<<<<<<< HEAD
        expect(await stateTransitioner.currentTransitionPhase()).to.equal(STATE_TRANSITIONER_PHASES.COMPLETE)
      })

      it('should correctly finalize when storage slots are changed', async () => {
        ;[stateTransitioner, stateManager, transactionData] = await initStateTransitioner(
          StateTransitioner,
          StateManager,
          executionManager,
=======
        expect(await stateTransitioner.currentTransitionPhase()).to.equal(
          STATE_TRANSITIONER_PHASES.COMPLETE
        )
      })

      it('should correctly finalize when storage slots are changed', async () => {
        ;[
          stateTransitioner,
          stateManager,
          transactionData,
        ] = await initStateTransitioner(
          StateTransitioner,
          StateManager,
          resolver.addressResolver,
>>>>>>> 88b56728
          test.stateTrieRoot,
          await makeTransactionData(
            FraudTester,
            fraudTester,
            wallet,
            'setStorage',
            [keccak256('0xabc'), keccak256('0xdef')]
          )
        )

        await stateTransitioner.proveContractInclusion(
          fraudTester.address,
          fraudTester.address,
          0,
          test.stateTrieWitness
        )

        await stateTransitioner.applyTransaction(transactionData)
        expect(await stateManager.updatedStorageSlotCounter()).to.equal(1)

        await proveAllStorageUpdates(stateTransitioner, stateManager, stateTrie)
        expect(await stateManager.updatedStorageSlotCounter()).to.equal(0)

        await stateTransitioner.completeTransition()
<<<<<<< HEAD
        expect(await stateTransitioner.currentTransitionPhase()).to.equal(STATE_TRANSITIONER_PHASES.COMPLETE)
=======
        expect(await stateTransitioner.currentTransitionPhase()).to.equal(
          STATE_TRANSITIONER_PHASES.COMPLETE
        )
>>>>>>> 88b56728
      })
    })
  })
})<|MERGE_RESOLUTION|>--- conflicted
+++ resolved
@@ -20,19 +20,11 @@
   StateTrieNode,
   TrieNode,
   compile,
-<<<<<<< HEAD
-  DEFAULT_OPCODE_WHITELIST_MASK,
-  GAS_LIMIT,
   makeStateTrieUpdateTest,
   StateTrieUpdateTest,
   toHexString,
-=======
-  makeStateTrieUpdateTest,
-  StateTrieUpdateTest,
-  toHexString,
+  AddressResolverMapping,
   makeAddressResolver,
-  AddressResolverMapping,
->>>>>>> 88b56728
 } from '../../test-helpers'
 
 /* Logging */
@@ -267,26 +259,15 @@
 const initStateTransitioner = async (
   StateTransitioner: ContractFactory,
   StateManager: ContractFactory,
-<<<<<<< HEAD
-  executionManager: Contract,
-=======
   addressResolver: Contract,
->>>>>>> 88b56728
   stateTrieRoot: string,
   transactionData: OVMTransactionData
 ): Promise<[Contract, Contract, OVMTransactionData]> => {
   const stateTransitioner = await StateTransitioner.deploy(
-<<<<<<< HEAD
-    10,
-    stateTrieRoot,
-    keccak256(encodeTransaction(transactionData)),
-    executionManager.address
-=======
     addressResolver.address,
     10,
     stateTrieRoot,
     keccak256(encodeTransaction(transactionData))
->>>>>>> 88b56728
   )
   const stateManager = StateManager.attach(
     await stateTransitioner.stateManager()
@@ -363,27 +344,6 @@
     ;[wallet] = await ethers.getSigners()
   })
 
-<<<<<<< HEAD
-  let ExecutionManager: ContractFactory
-  let StateTransitioner: ContractFactory
-  let StateManager: ContractFactory
-  let executionManager: Contract
-  let FraudTesterJson: any
-  let MicroFraudTesterJson: any
-  let FraudTester: ContractFactory
-  let fraudTester: Contract
-  before(async () => {
-    ExecutionManager = await ethers.getContractFactory('ExecutionManager')
-    StateTransitioner = await ethers.getContractFactory('StateTransitioner')
-    StateManager = await ethers.getContractFactory('PartialStateManager')
-
-    executionManager = await ExecutionManager.deploy(
-      DEFAULT_OPCODE_WHITELIST_MASK,
-      '0x' + '00'.repeat(20),
-      GAS_LIMIT,
-      true
-    )
-=======
   let resolver: AddressResolverMapping
   before(async () => {
     resolver = await makeAddressResolver(wallet)
@@ -403,7 +363,6 @@
   before(async () => {
     StateTransitioner = await ethers.getContractFactory('StateTransitioner')
     StateManager = await ethers.getContractFactory('PartialStateManager')
->>>>>>> 88b56728
 
     const AllFraudTestJson = compile(
       solc,
@@ -454,11 +413,7 @@
     ;[stateTransitioner, stateManager] = await initStateTransitioner(
       StateTransitioner,
       StateManager,
-<<<<<<< HEAD
-      executionManager,
-=======
       resolver.addressResolver,
->>>>>>> 88b56728
       test.stateTrieRoot,
       makeDummyTransaction('0x00')
     )
@@ -561,12 +516,6 @@
 
   describe('applyTransaction(...)', async () => {
     it('should succeed if no state is accessed', async () => {
-<<<<<<< HEAD
-      ;[stateTransitioner, stateManager, transactionData] = await initStateTransitioner(
-        StateTransitioner,
-        StateManager,
-        executionManager,
-=======
       ;[
         stateTransitioner,
         stateManager,
@@ -575,7 +524,6 @@
         StateTransitioner,
         StateManager,
         resolver.addressResolver,
->>>>>>> 88b56728
         test.stateTrieRoot,
         await makeTransactionData(
           FraudTester,
@@ -584,7 +532,6 @@
           'setStorage',
           [keccak256('0xabc'), keccak256('0xdef')]
         )
-<<<<<<< HEAD
       )
 
       await stateTransitioner.proveContractInclusion(
@@ -595,7 +542,9 @@
       )
 
       await stateTransitioner.applyTransaction(transactionData)
-      expect(await stateTransitioner.currentTransitionPhase()).to.equal(STATE_TRANSITIONER_PHASES.POST_EXECUTION)
+      expect(await stateTransitioner.currentTransitionPhase()).to.equal(
+        STATE_TRANSITIONER_PHASES.POST_EXECUTION
+      )
     })
 
     it('should succeed initialized state is accessed', async () => {
@@ -620,109 +569,6 @@
         fraudTester.address,
         testKeySlot
       )
-      ;[stateTransitioner, stateManager, transactionData] = await initStateTransitioner(
-        StateTransitioner,
-        StateManager,
-        executionManager,
-        accessTest.stateTrieRoot,
-        await makeTransactionData(
-          FraudTester,
-          fraudTester,
-          wallet,
-          'getStorage',
-          [testKey]
-        )
-      )
-=======
-      )
->>>>>>> 88b56728
-
-      await stateTransitioner.proveContractInclusion(
-        fraudTester.address,
-        fraudTester.address,
-        0,
-<<<<<<< HEAD
-        accessTest.stateTrieWitness
-      )
-
-      await stateTransitioner.proveStorageSlotInclusion(
-        fraudTester.address,
-        testKeySlot,
-        testVal,
-        accessTest.stateTrieWitness,
-        accessTest.storageTrieWitness
-      )
-
-      await stateTransitioner.applyTransaction(transactionData)
-      expect(await stateTransitioner.currentTransitionPhase()).to.equal(STATE_TRANSITIONER_PHASES.POST_EXECUTION)
-    })
-
-    it('should succeed when a new contract is created', async () => {
-      // Attempting a `getStorage` call to a key that hasn't been proven.
-      ;[stateTransitioner, stateManager, transactionData] = await initStateTransitioner(
-        StateTransitioner,
-        StateManager,
-        executionManager,
-        test.stateTrieRoot,
-        await makeTransactionData(
-          FraudTester,
-          fraudTester,
-          wallet,
-          'createContract',
-          ['0x' + MicroFraudTesterJson.evm.bytecode.object]
-        )
-      )
-
-      await stateTransitioner.proveContractInclusion(
-        fraudTester.address,
-        fraudTester.address,
-        0,
-        test.stateTrieWitness
-      )
-
-      await stateTransitioner.applyTransaction(transactionData)
-      expect(await stateTransitioner.currentTransitionPhase()).to.equal(STATE_TRANSITIONER_PHASES.POST_EXECUTION)
-    })
-
-    it('should fail if attempting to access uninitialized state', async () => {
-      // Attempting a `getStorage` call to a key that hasn't been proven.
-      ;[stateTransitioner, stateManager, transactionData] = await initStateTransitioner(
-        StateTransitioner,
-        StateManager,
-        executionManager,
-        test.stateTrieRoot,
-=======
-        test.stateTrieWitness
-      )
-
-      await stateTransitioner.applyTransaction(transactionData)
-      expect(await stateTransitioner.currentTransitionPhase()).to.equal(
-        STATE_TRANSITIONER_PHASES.POST_EXECUTION
-      )
-    })
-
-    it('should succeed initialized state is accessed', async () => {
-      const testKey = keccak256('0xabc')
-      const testKeySlot = getMappingStorageSlot(testKey, 0)
-      const testVal = keccak256('0xdef')
-
-      const trie = makeModifiedTrie(stateTrie, [
-        {
-          address: fraudTester.address,
-          storage: [
-            {
-              key: testKeySlot,
-              val: testVal,
-            },
-          ],
-        },
-      ])
-
-      const accessTest = await makeAccountStorageProofTest(
-        trie,
-        fraudTester.address,
-        testKeySlot
-      )
       ;[
         stateTransitioner,
         stateManager,
@@ -732,40 +578,11 @@
         StateManager,
         resolver.addressResolver,
         accessTest.stateTrieRoot,
->>>>>>> 88b56728
         await makeTransactionData(
           FraudTester,
           fraudTester,
           wallet,
           'getStorage',
-<<<<<<< HEAD
-          [keccak256('0xabc')]
-        )
-      )
-
-      await stateTransitioner.proveContractInclusion(
-        fraudTester.address,
-        fraudTester.address,
-        0,
-        test.stateTrieWitness
-      )
-
-      await TestUtils.assertRevertsAsync(
-        'Detected an invalid state access.',
-        async () => {
-          await stateTransitioner.applyTransaction(transactionData)
-        }
-      )
-
-      expect(await stateTransitioner.currentTransitionPhase()).to.equal(STATE_TRANSITIONER_PHASES.PRE_EXECUTION)
-    })
-
-    it('should fail if attempting to access an uninitialized contract', async () => {
-      ;[stateTransitioner, stateManager, transactionData] = await initStateTransitioner(
-        StateTransitioner,
-        StateManager,
-        executionManager,
-=======
           [testKey]
         )
       )
@@ -872,7 +689,6 @@
         StateTransitioner,
         StateManager,
         resolver.addressResolver,
->>>>>>> 88b56728
         test.stateTrieRoot,
         await makeTransactionData(
           FraudTester,
@@ -890,25 +706,15 @@
         }
       )
 
-<<<<<<< HEAD
-      expect(await stateTransitioner.currentTransitionPhase()).to.equal(STATE_TRANSITIONER_PHASES.PRE_EXECUTION)
-=======
       expect(await stateTransitioner.currentTransitionPhase()).to.equal(
         STATE_TRANSITIONER_PHASES.PRE_EXECUTION
       )
->>>>>>> 88b56728
     })
   })
 
   describe('Post-Execution', async () => {
     describe('proveUpdatedStorageSlot(...)', async () => {
       it('should correctly update when a slot has been changed', async () => {
-<<<<<<< HEAD
-        ;[stateTransitioner, stateManager, transactionData] = await initStateTransitioner(
-          StateTransitioner,
-          StateManager,
-          executionManager,
-=======
         ;[
           stateTransitioner,
           stateManager,
@@ -917,7 +723,6 @@
           StateTransitioner,
           StateManager,
           resolver.addressResolver,
->>>>>>> 88b56728
           test.stateTrieRoot,
           await makeTransactionData(
             FraudTester,
@@ -950,12 +755,6 @@
       })
 
       it('should correctly update when multiple slots have changed', async () => {
-<<<<<<< HEAD
-        ;[stateTransitioner, stateManager, transactionData] = await initStateTransitioner(
-          StateTransitioner,
-          StateManager,
-          executionManager,
-=======
         ;[
           stateTransitioner,
           stateManager,
@@ -964,7 +763,6 @@
           StateTransitioner,
           StateManager,
           resolver.addressResolver,
->>>>>>> 88b56728
           test.stateTrieRoot,
           await makeTransactionData(
             FraudTester,
@@ -1001,12 +799,6 @@
       })
 
       it('should correctly update when the same slot has changed multiple times', async () => {
-<<<<<<< HEAD
-        ;[stateTransitioner, stateManager, transactionData] = await initStateTransitioner(
-          StateTransitioner,
-          StateManager,
-          executionManager,
-=======
         ;[
           stateTransitioner,
           stateManager,
@@ -1015,7 +807,6 @@
           StateTransitioner,
           StateManager,
           resolver.addressResolver,
->>>>>>> 88b56728
           test.stateTrieRoot,
           await makeTransactionData(
             FraudTester,
@@ -1054,12 +845,6 @@
 
     describe('proveUpdatedContract(...)', async () => {
       it('should correctly update when a contract has been created', async () => {
-<<<<<<< HEAD
-        ;[stateTransitioner, stateManager, transactionData] = await initStateTransitioner(
-          StateTransitioner,
-          StateManager,
-          executionManager,
-=======
         ;[
           stateTransitioner,
           stateManager,
@@ -1068,7 +853,6 @@
           StateTransitioner,
           StateManager,
           resolver.addressResolver,
->>>>>>> 88b56728
           test.stateTrieRoot,
           await makeTransactionData(
             FraudTester,
@@ -1102,12 +886,6 @@
       })
 
       it('should correctly update when multiple contracts have been created', async () => {
-<<<<<<< HEAD
-        ;[stateTransitioner, stateManager, transactionData] = await initStateTransitioner(
-          StateTransitioner,
-          StateManager,
-          executionManager,
-=======
         ;[
           stateTransitioner,
           stateManager,
@@ -1116,7 +894,6 @@
           StateTransitioner,
           StateManager,
           resolver.addressResolver,
->>>>>>> 88b56728
           test.stateTrieRoot,
           await makeTransactionData(
             FraudTester,
@@ -1176,12 +953,6 @@
           fraudTester.address,
           testKeySlot
         )
-<<<<<<< HEAD
-        ;[stateTransitioner, stateManager, transactionData] = await initStateTransitioner(
-          StateTransitioner,
-          StateManager,
-          executionManager,
-=======
         ;[
           stateTransitioner,
           stateManager,
@@ -1190,7 +961,6 @@
           StateTransitioner,
           StateManager,
           resolver.addressResolver,
->>>>>>> 88b56728
           accessTest.stateTrieRoot,
           await makeTransactionData(
             FraudTester,
@@ -1220,16 +990,6 @@
         expect(await stateManager.updatedStorageSlotCounter()).to.equal(0)
 
         await stateTransitioner.completeTransition()
-<<<<<<< HEAD
-        expect(await stateTransitioner.currentTransitionPhase()).to.equal(STATE_TRANSITIONER_PHASES.COMPLETE)
-      })
-
-      it('should correctly finalize when storage slots are changed', async () => {
-        ;[stateTransitioner, stateManager, transactionData] = await initStateTransitioner(
-          StateTransitioner,
-          StateManager,
-          executionManager,
-=======
         expect(await stateTransitioner.currentTransitionPhase()).to.equal(
           STATE_TRANSITIONER_PHASES.COMPLETE
         )
@@ -1244,7 +1004,6 @@
           StateTransitioner,
           StateManager,
           resolver.addressResolver,
->>>>>>> 88b56728
           test.stateTrieRoot,
           await makeTransactionData(
             FraudTester,
@@ -1269,13 +1028,9 @@
         expect(await stateManager.updatedStorageSlotCounter()).to.equal(0)
 
         await stateTransitioner.completeTransition()
-<<<<<<< HEAD
-        expect(await stateTransitioner.currentTransitionPhase()).to.equal(STATE_TRANSITIONER_PHASES.COMPLETE)
-=======
         expect(await stateTransitioner.currentTransitionPhase()).to.equal(
           STATE_TRANSITIONER_PHASES.COMPLETE
         )
->>>>>>> 88b56728
       })
     })
   })

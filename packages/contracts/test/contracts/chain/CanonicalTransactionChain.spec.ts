--- conflicted
+++ resolved
@@ -3,11 +3,7 @@
 /* External Imports */
 import { ethers } from '@nomiclabs/buidler'
 import { getLogger, sleep, TestUtils } from '@eth-optimism/core-utils'
-<<<<<<< HEAD
 import { Signer, ContractFactory } from 'ethers'
-=======
-import { Contract, Signer, ContractFactory } from 'ethers'
->>>>>>> 2acba2b3
 
 /* Internal Imports */
 import {

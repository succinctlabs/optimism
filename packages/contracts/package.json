--- conflicted
+++ resolved
@@ -23,11 +23,7 @@
   "scripts": {
     "all": "yarn clean && yarn build && yarn test && yarn fix && yarn lint",
     "test": "yarn run test:contracts",
-<<<<<<< HEAD
-    "test:contracts": "buidler test \"test/contracts/ovm/StateTransitioner.spec.ts\" --show-stack-traces",
-=======
     "test:contracts": "cross-env SOLPP_FLAGS=\"FLAG_IS_TEST,FLAG_IS_DEBUG\" buidler test --show-stack-traces",
->>>>>>> 88b56728
     "coverage": "yarn run coverage:contracts",
     "coverage:contracts": "cross-env SOLPP_FLAGS=\"FLAG_IS_TEST\" buidler coverage --network coverage --show-stack-traces --testfiles \"test/contracts/**/*.spec.ts\"",
     "build": "yarn run build:contracts && yarn run build:typescript",

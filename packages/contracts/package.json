{
  "name": "@eth-optimism/rollup-contracts",
  "private": true,
  "version": "0.0.1-alpha.27",
  "main": "build/index.js",
  "files": [
    "build/**/*.js",
    "build/artifacts/*json"
  ],
  "license": "MIT",
  "workspaces": {
    "nohoist": [
      "**/@nomiclabs",
      "**/@nomiclabs/**",
      "**/solidity-coverage",
      "**/solidity-coverage/**",
      "**/typescript",
      "**/typescript/**",
      "**/ts-node",
      "**/ts-node/**"
    ]
  },
  "scripts": {
    "all": "yarn clean && yarn build && yarn test && yarn fix && yarn lint",
    "test": "yarn run test:contracts",
    "test:contracts": "buidler test --show-stack-traces",
    "coverage": "yarn run coverage:contracts",
    "coverage:contracts": "buidler coverage --network coverage --show-stack-traces --testfiles \"test/contracts/**/*.spec.ts\"",
    "build": "yarn run build:contracts && yarn run build:typescript",
    "build:contracts": "buidler compile",
    "build:typescript": "tsc -p .",
    "clean": "rm -rf ./artifacts ./build ./cache",
    "lint": "yarn run lint:typescript",
    "lint:typescript": "tslint --format stylish --project .",
    "fix": "yarn run fix:typescript",
    "fix:typescript": "prettier --config ../../prettier-config.json --write \"index.ts\" \"buidler.config.ts\" \"{src,test,plugins}/**/*.ts\""
  },
  "dependencies": {
<<<<<<< HEAD
    "@eth-optimism/core-db": "^0.0.1-alpha.25",
    "@eth-optimism/core-utils": "^0.0.1-alpha.25",
    "@eth-optimism/solc-transpiler": "^0.0.1-alpha.27",
=======
    "@eth-optimism/core-db": "^0.0.1-alpha.26",
    "@eth-optimism/core-utils": "^0.0.1-alpha.26",
>>>>>>> 2acba2b3
    "@nomiclabs/buidler": "^1.3.8",
    "@nomiclabs/buidler-ethers": "^2.0.0",
    "@nomiclabs/buidler-waffle": "^2.0.0",
    "@nomiclabs/ethereumjs-vm": "^4.1.1",
    "@types/lodash": "^4.14.157",
    "chai": "^4.2.0",
    "chai-as-promised": "^7.1.1",
    "chai-bignumber": "^3.0.0",
    "ethereum-waffle": "^3.0.0",
    "ethereumjs-abi": "^0.6.8",
    "ethers": "5.0.0",
    "lodash": "^4.17.15",
    "merkle-patricia-tree": "git+https://github.com/kfichter/merkle-patricia-tree",
    "random-bytes-seed": "^1.0.3",
    "rlp": "^2.2.5",
    "seedrandom": "^3.0.5",
    "ts-node": "^8.10.2",
    "typescript": "^3.9.5"
  },
  "devDependencies": {
    "glob": "^7.1.6",
    "solidity-coverage": "^0.7.9"
  }
}<|MERGE_RESOLUTION|>--- conflicted
+++ resolved
@@ -36,14 +36,9 @@
     "fix:typescript": "prettier --config ../../prettier-config.json --write \"index.ts\" \"buidler.config.ts\" \"{src,test,plugins}/**/*.ts\""
   },
   "dependencies": {
-<<<<<<< HEAD
     "@eth-optimism/core-db": "^0.0.1-alpha.25",
     "@eth-optimism/core-utils": "^0.0.1-alpha.25",
     "@eth-optimism/solc-transpiler": "^0.0.1-alpha.27",
-=======
-    "@eth-optimism/core-db": "^0.0.1-alpha.26",
-    "@eth-optimism/core-utils": "^0.0.1-alpha.26",
->>>>>>> 2acba2b3
     "@nomiclabs/buidler": "^1.3.8",
     "@nomiclabs/buidler-ethers": "^2.0.0",
     "@nomiclabs/buidler-waffle": "^2.0.0",

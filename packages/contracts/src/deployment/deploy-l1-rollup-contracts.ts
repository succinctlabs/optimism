/* External Imports */
import { getLogger } from '@eth-optimism/core-utils'
import { Signer } from 'ethers'

/* Internal Imports */
import { AddressResolverMapping, RollupOptions } from './types'
import {
  GAS_METER_PARAMS,
  getL1ContractOwnerAddress,
  getL1DeploymentSigner,
  getL1SequencerAddress,
} from './config'
import { Environment } from './environment'
import { deployAllContracts } from './contract-deploy'

const log = getLogger('deploy-l1-rollup-contracts')

/**
 * Deploys all L1 contracts according to the environment variable configuration.
 * Please see README for more info.
 */
export const deployContracts = async (): Promise<AddressResolverMapping> => {
  let res: AddressResolverMapping
  try {
    const signer: Signer = getL1DeploymentSigner()
    log.info(`Read deployer wallet info. Address: ${await signer.getAddress()}`)

    const ownerAddress: string = await getL1ContractOwnerAddress()
    const sequencerAddress: string = getL1SequencerAddress()
    const rollupOptions: RollupOptions = {
<<<<<<< HEAD
=======
      blockGasLimit: GAS_LIMIT,
>>>>>>> 6bb2ce81
      forceInclusionPeriodSeconds: Environment.forceInclusionPeriodSeconds(),
      ownerAddress,
      sequencerAddress,
      gasMeterConfig: GAS_METER_PARAMS,
    }

    res = await deployAllContracts({
      signer,
      rollupOptions,
      addressResolverContractAddress: Environment.addressResolverContractAddress(),
    })
  } catch (e) {
    log.error(`Error deploying contracts: ${e.message}`)
    return undefined
  }

  log.info(`\n\nSuccessfully deployed the following contracts:`)
  log.info(`\tAddressResolver: ${res.addressResolver.address}`)
  Object.keys(res.contracts).forEach((key) => {
    if (res.contracts[key]) {
      log.info(`\t${key}: ${res.contracts[key].address}`)
    }
  })
}<|MERGE_RESOLUTION|>--- conflicted
+++ resolved
@@ -28,10 +28,6 @@
     const ownerAddress: string = await getL1ContractOwnerAddress()
     const sequencerAddress: string = getL1SequencerAddress()
     const rollupOptions: RollupOptions = {
-<<<<<<< HEAD
-=======
-      blockGasLimit: GAS_LIMIT,
->>>>>>> 6bb2ce81
       forceInclusionPeriodSeconds: Environment.forceInclusionPeriodSeconds(),
       ownerAddress,
       sequencerAddress,

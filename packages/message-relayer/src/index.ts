import { JsonRpcProvider } from '@ethersproject/providers'
import { Contract, Signer } from 'ethers'
import { getContractInterface } from '@eth-optimism/contracts'

interface MessageRelayerOptions {
  l1RpcProvider: JsonRpcProvider
  l2RpcProvider: JsonRpcProvider
  stateCommitmentChainAddress: string
  l1CrossDomainMessengerAddress: string
  l2CrossDomainMessengerAddress: string
  l2ChainStartingHeight: number
<<<<<<< HEAD
  pollingInterval: number
  relaySigner: Signer
=======
  pollingInterval: number  // milliseconds
  relayerPrivateKey: string
>>>>>>> 6eee47b7
}

export const main = async (options: MessageRelayerOptions) => {
  // Setup relevant objects.

  // Layer 1 provider.
  // Layer 2 provider.
  // StateCommitmentChain contract.
  // L1CrossDomainMessenger contract.
  // L2CrossDomainMessenger contract.
  // Relaying account from private key.

  const l1RpcProvider = options.l1RpcProvider
  const l2RpcProvider = options.l2RpcProvider
  const stateCommitmentChain = new Contract(options.stateCommitmentChainAddress, getContractInterface('OVM_StateCommitmentChain'), l1RpcProvider)
  const l1CrossDomainMessenger = new Contract(options.l1CrossDomainMessengerAddress, getContractInterface('OVM_L1CrossDomainMessenger'), l1RpcProvider)
  const l2CrossDomainMessenger = new Contract(options.l2CrossDomainMessengerAddress, getContractInterface('OVM_L2CrossDomainMessenger'), l2RpcProvider)
  const relaySigner = options.relaySigner


  // Sanity checks.

  // Check that the Layer 1 provider is live.
  // Check that the Layer 2 provider is live.
  // Check that the StateCommitmentChain is valid.
  // Check that the L1CrossDomainMessenger is valid.
  // Check that the L2CrossDomainMessenger is valid.
  // Check the starting height.
  // Check the polling interval.

  let currentFinalizedTransactionHeight = options.l2ChainStartingHeight
  let nextUnfinalizedTransactionHeight = options.l2ChainStartingHeight+1
  while(true) {

    await sleep(pollingInterval)
    // Check that transaction N has been finalized.
    if ( !(await isTransactionFinalized(stateCommitmentChain, nextUnfinalizedTransactionHeight)) ) {
      continue
    } else {
      currentFinalizedTransactionHeight = nextUnfinalizedTransactionHeight
      while(await isTransactionFinalized(stateCommitmentChain, nextUnfinalizedTransactionHeight)) {
        nextUnfinalizedTransactionHeight++
      }
    }

    // Find all sent message events on Layer 2 within the range.
    const messages = await getSentMessages(l2CrossDomainMessenger, currentFinalizedTransactionHeight, nextUnfinalizedTransactionHeight)

    for (const message of messages) {

      //Check L1CrossDomainMessenger that the message has not been relayed
      if ( await wasMessageRelayed(l1CrossDomainMessenger, message) ) {
        continue
      }
      // Get proof for the message from Layer 2.
      let proof = await getMessageProof(l2RpcProvider, message)
          // Send the message and proof to the L1CrossDomainMessenger.
          await relayMessageToL1(l1CrossDomainMessenger, message, proof, relayerWallet)

    }

  }
}

const wasMessageRelayed = async (l1CrossDomainMessenger:Contract, message:any): Promise<boolean> => {
  return (l1CrossDomainMessenger.successfulMessages(message.hash))
}

const getMessageProof = async(l2RpcProvider:JsonRpcProvider, message:any): Promise<any> => {
  return false
}

const relayMessageToL1 = async(l1CrossDomainMessenger:Contract, message:any, proof:any, relayerWallet:Wallet): Promise<void> => {
  return (l1CrossDomainMessenger.relayMessage(message.target, message.sender, message.data, message.nonce, proof, {from:relayerWallet, gasLimit:message.gasLimit}))
}

//const getSentMessages =

//const isTransactionFinalized =



const sleep = async (ms: number): Promise<void> => {
  return new Promise<void>((resolve) => {
    setTimeout(resolve, ms)
  })
}<|MERGE_RESOLUTION|>--- conflicted
+++ resolved
@@ -9,35 +9,33 @@
   l1CrossDomainMessengerAddress: string
   l2CrossDomainMessengerAddress: string
   l2ChainStartingHeight: number
-<<<<<<< HEAD
   pollingInterval: number
   relaySigner: Signer
-=======
-  pollingInterval: number  // milliseconds
-  relayerPrivateKey: string
->>>>>>> 6eee47b7
 }
 
 export const main = async (options: MessageRelayerOptions) => {
   // Setup relevant objects.
-
-  // Layer 1 provider.
-  // Layer 2 provider.
-  // StateCommitmentChain contract.
-  // L1CrossDomainMessenger contract.
-  // L2CrossDomainMessenger contract.
-  // Relaying account from private key.
-
   const l1RpcProvider = options.l1RpcProvider
   const l2RpcProvider = options.l2RpcProvider
-  const stateCommitmentChain = new Contract(options.stateCommitmentChainAddress, getContractInterface('OVM_StateCommitmentChain'), l1RpcProvider)
-  const l1CrossDomainMessenger = new Contract(options.l1CrossDomainMessengerAddress, getContractInterface('OVM_L1CrossDomainMessenger'), l1RpcProvider)
-  const l2CrossDomainMessenger = new Contract(options.l2CrossDomainMessengerAddress, getContractInterface('OVM_L2CrossDomainMessenger'), l2RpcProvider)
+  const stateCommitmentChain = new Contract(
+    options.stateCommitmentChainAddress,
+    getContractInterface('OVM_StateCommitmentChain'),
+    l1RpcProvider
+  )
+  const l1CrossDomainMessenger = new Contract(
+    options.l1CrossDomainMessengerAddress,
+    getContractInterface('OVM_L1CrossDomainMessenger'),
+    l1RpcProvider
+  )
+  const l2CrossDomainMessenger = new Contract(
+    options.l2CrossDomainMessengerAddress,
+    getContractInterface('OVM_L2CrossDomainMessenger'),
+    l2RpcProvider
+  )
   const relaySigner = options.relaySigner
 
-
   // Sanity checks.
-
+  // TODO
   // Check that the Layer 1 provider is live.
   // Check that the Layer 2 provider is live.
   // Check that the StateCommitmentChain is valid.
@@ -46,58 +44,95 @@
   // Check the starting height.
   // Check the polling interval.
 
+  // Variable setup.
   let currentFinalizedTransactionHeight = options.l2ChainStartingHeight
-  let nextUnfinalizedTransactionHeight = options.l2ChainStartingHeight+1
-  while(true) {
+  let nextUnfinalizedTransactionHeight = options.l2ChainStartingHeight + 1
 
-    await sleep(pollingInterval)
+  // Primary loop.
+  while (true) {
+    await sleep(options.pollingInterval)
+
     // Check that transaction N has been finalized.
-    if ( !(await isTransactionFinalized(stateCommitmentChain, nextUnfinalizedTransactionHeight)) ) {
+    if (
+      !(await isTransactionFinalized(
+        stateCommitmentChain,
+        nextUnfinalizedTransactionHeight
+      ))
+    ) {
       continue
     } else {
       currentFinalizedTransactionHeight = nextUnfinalizedTransactionHeight
-      while(await isTransactionFinalized(stateCommitmentChain, nextUnfinalizedTransactionHeight)) {
+      while (
+        await isTransactionFinalized(
+          stateCommitmentChain,
+          nextUnfinalizedTransactionHeight
+        )
+      ) {
         nextUnfinalizedTransactionHeight++
       }
     }
 
     // Find all sent message events on Layer 2 within the range.
-    const messages = await getSentMessages(l2CrossDomainMessenger, currentFinalizedTransactionHeight, nextUnfinalizedTransactionHeight)
+    const messages = await getSentMessages(
+      l2CrossDomainMessenger,
+      currentFinalizedTransactionHeight,
+      nextUnfinalizedTransactionHeight
+    )
 
     for (const message of messages) {
-
-      //Check L1CrossDomainMessenger that the message has not been relayed
-      if ( await wasMessageRelayed(l1CrossDomainMessenger, message) ) {
+      // Check L1CrossDomainMessenger that the message has not been relayed
+      if (await wasMessageRelayed(l1CrossDomainMessenger, message)) {
         continue
       }
+
       // Get proof for the message from Layer 2.
       let proof = await getMessageProof(l2RpcProvider, message)
-          // Send the message and proof to the L1CrossDomainMessenger.
-          await relayMessageToL1(l1CrossDomainMessenger, message, proof, relayerWallet)
 
+      // Send the message and proof to the L1CrossDomainMessenger.
+      await relayMessageToL1(
+        l1CrossDomainMessenger,
+        message,
+        proof,
+        relaySigner
+      )
     }
-
   }
 }
 
-const wasMessageRelayed = async (l1CrossDomainMessenger:Contract, message:any): Promise<boolean> => {
-  return (l1CrossDomainMessenger.successfulMessages(message.hash))
+const wasMessageRelayed = async (
+  l1CrossDomainMessenger: Contract,
+  message: any
+): Promise<boolean> => {
+  return l1CrossDomainMessenger.successfulMessages(message.hash)
 }
 
-const getMessageProof = async(l2RpcProvider:JsonRpcProvider, message:any): Promise<any> => {
+const getMessageProof = async (
+  l2RpcProvider: JsonRpcProvider,
+  message: any
+): Promise<any> => {
   return false
 }
 
-const relayMessageToL1 = async(l1CrossDomainMessenger:Contract, message:any, proof:any, relayerWallet:Wallet): Promise<void> => {
-  return (l1CrossDomainMessenger.relayMessage(message.target, message.sender, message.data, message.nonce, proof, {from:relayerWallet, gasLimit:message.gasLimit}))
+const relayMessageToL1 = async (
+  l1CrossDomainMessenger: Contract,
+  message: any,
+  proof: any,
+  relaySigner: Signer
+): Promise<void> => {
+  return l1CrossDomainMessenger.relayMessage(
+    message.target,
+    message.sender,
+    message.data,
+    message.nonce,
+    proof,
+    { from: relaySigner, gasLimit: message.gasLimit }
+  )
 }
 
 //const getSentMessages =
 
 //const isTransactionFinalized =
 
-
-
 const sleep = async (ms: number): Promise<void> => {
   return new Promise<void>((resolve) => {
     setTimeout(resolve, ms)

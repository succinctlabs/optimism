// SPDX-License-Identifier: MIT
pragma solidity 0.8.15;

import { ERC721Bridge } from "../universal/op-erc721/ERC721Bridge.sol";
<<<<<<< HEAD
=======
import {
    CrossDomainEnabled
} from "@eth-optimism/contracts/libraries/bridge/CrossDomainEnabled.sol";
>>>>>>> fcfcf6e7
import { IERC721 } from "@openzeppelin/contracts/token/ERC721/IERC721.sol";
import { L2ERC721Bridge } from "../L2/L2ERC721Bridge.sol";
import { Semver } from "@eth-optimism/contracts-bedrock/contracts/universal/Semver.sol";

/**
 * @title L1ERC721Bridge
 * @notice The L1 ERC721 bridge is a contract which works together with the L2 ERC721 bridge to
 *         make it possible to transfer ERC721 tokens from Ethereum to Optimism. This contract
 *         acts as an escrow for ERC721 tokens deposted into L2.
 */
contract L1ERC721Bridge is ERC721Bridge, Semver {
<<<<<<< HEAD
=======
    /**
     * @notice Emitted when an ERC721 bridge to the other network is initiated.
     *
     * @param localToken  Address of the token on this domain.
     * @param remoteToken Address of the token on the remote domain.
     * @param from        Address that initiated bridging action.
     * @param to          Address to receive the token.
     * @param tokenId     ID of the specific token deposited.
     * @param extraData   Extra data for use on the client-side.
     */
    event ERC721BridgeInitiated(
        address indexed localToken,
        address indexed remoteToken,
        address indexed from,
        address to,
        uint256 tokenId,
        bytes extraData
    );

    /**
     * @notice Emitted when an ERC721 bridge from the other network is finalized.
     *
     * @param localToken  Address of the token on this domain.
     * @param remoteToken Address of the token on the remote domain.
     * @param from        Address that initiated bridging action.
     * @param to          Address to receive the token.
     * @param tokenId     ID of the specific token deposited.
     * @param extraData   Extra data for use on the client-side.
     */
    event ERC721BridgeFinalized(
        address indexed localToken,
        address indexed remoteToken,
        address indexed from,
        address to,
        uint256 tokenId,
        bytes extraData
    );

    /**
     * @notice Emitted when an ERC721 bridge from the other network fails.
     *
     * @param localToken  Address of the token on this domain.
     * @param remoteToken Address of the token on the remote domain.
     * @param from        Address that initiated bridging action.
     * @param to          Address to receive the token.
     * @param tokenId     ID of the specific token deposited.
     * @param extraData   Extra data for use on the client-side.
     */
    event ERC721BridgeFailed(
        address indexed localToken,
        address indexed remoteToken,
        address indexed from,
        address to,
        uint256 tokenId,
        bytes extraData
    );

    /**
     * @notice Address of the bridge on the other network.
     */
    address public otherBridge;

>>>>>>> fcfcf6e7
    /**
     * @notice Mapping of L1 token to L2 token to ID to boolean, indicating if the given L1 token
     *         by ID was deposited for a given L2 token.
     */
    mapping(address => mapping(address => mapping(uint256 => bool))) public deposits;

    /**
     * @custom:semver 1.0.0
     *
     * @param _messenger   Address of the CrossDomainMessenger on this network.
     * @param _otherBridge Address of the ERC721 bridge on the other network.
     */
    constructor(address _messenger, address _otherBridge)
<<<<<<< HEAD
        Semver(0, 0, 1)
        ERC721Bridge(_messenger, _otherBridge)
    {}
=======
        Semver(1, 0, 0)
        CrossDomainEnabled(address(0))
    {
        initialize(_messenger, _otherBridge);
    }

    /**
     * @param _messenger   Address of the CrossDomainMessenger on this network.
     * @param _otherBridge Address of the ERC721 bridge on the other network.
     */
    function initialize(address _messenger, address _otherBridge) public initializer {
        require(_messenger != address(0), "ERC721Bridge: messenger cannot be address(0)");
        require(_otherBridge != address(0), "ERC721Bridge: other bridge cannot be address(0)");

        messenger = _messenger;
        otherBridge = _otherBridge;
    }

    /**
     * @notice Initiates a bridge of an NFT to the caller's account on L2. Note that this function
     *         can only be called by EOAs. Smart contract wallets should use the `bridgeERC721To`
     *         function after ensuring that the recipient address on the remote chain exists. Also
     *         note that the current owner of the token on this chain must approve this contract to
     *         operate the NFT before it can be bridged.
     *
     * @param _localToken  Address of the ERC721 on this domain.
     * @param _remoteToken Address of the ERC721 on the remote domain.
     * @param _tokenId     Token ID to bridge.
     * @param _minGasLimit Minimum gas limit for the bridge message on the other domain.
     * @param _extraData   Optional data to forward to L2. Data supplied here will not be used to
     *                     execute any code on L2 and is only emitted as extra data for the
     *                     convenience of off-chain tooling.
     */
    function bridgeERC721(
        address _localToken,
        address _remoteToken,
        uint256 _tokenId,
        uint32 _minGasLimit,
        bytes calldata _extraData
    ) external {
        // Modifier requiring sender to be EOA. This prevents against a user error that would occur
        // if the sender is a smart contract wallet that has a different address on the remote chain
        // (or doesn't have an address on the remote chain at all). The user would fail to receive
        // the NFT if they use this function because it sends the NFT to the same address as the
        // caller. This check could be bypassed by a malicious contract via initcode, but it takes
        // care of the user error we want to avoid.
        require(!Address.isContract(msg.sender), "L1ERC721Bridge: account is not externally owned");

        _initiateBridgeERC721(
            _localToken,
            _remoteToken,
            msg.sender,
            msg.sender,
            _tokenId,
            _minGasLimit,
            _extraData
        );
    }

    /**
     * @notice Initiates a bridge of an NFT to some recipient's account on L2. Note that the current
     *         owner of the token on this chain must approve this contract to operate the NFT before
     *         it can be bridged.
     *
     * @param _localToken  Address of the ERC721 on this domain.
     * @param _remoteToken Address of the ERC721 on the remote domain.
     * @param _to          Address to receive the token on the other domain.
     * @param _tokenId     Token ID to bridge.
     * @param _minGasLimit Minimum gas limit for the bridge message on the other domain.
     * @param _extraData   Optional data to forward to L2. Data supplied here will not be used to
     *                     execute any code on L2 and is only emitted as extra data for the
     *                     convenience of off-chain tooling.
     */
    function bridgeERC721To(
        address _localToken,
        address _remoteToken,
        address _to,
        uint256 _tokenId,
        uint32 _minGasLimit,
        bytes calldata _extraData
    ) external {
        require(_to != address(0), "ERC721Bridge: nft recipient cannot be address(0)");

        _initiateBridgeERC721(
            _localToken,
            _remoteToken,
            msg.sender,
            _to,
            _tokenId,
            _minGasLimit,
            _extraData
        );
    }
>>>>>>> fcfcf6e7

    /*************************
     * Cross-chain Functions *
     *************************/

    /**
     * @notice Completes an ERC721 bridge from the other domain and sends the ERC721 token to the
     *         recipient on this domain.
     *
     * @param _localToken  Address of the ERC721 token on this domain.
     * @param _remoteToken Address of the ERC721 token on the other domain.
     * @param _from        Address that triggered the bridge on the other domain.
     * @param _to          Address to receive the token on this domain.
     * @param _tokenId     ID of the token being deposited.
     * @param _extraData   Optional data to forward to L2. Data supplied here will not be used to
     *                     execute any code on L2 and is only emitted as extra data for the
     *                     convenience of off-chain tooling.
     */
    function finalizeBridgeERC721(
        address _localToken,
        address _remoteToken,
        address _from,
        address _to,
        uint256 _tokenId,
        bytes calldata _extraData
<<<<<<< HEAD
    ) external onlyOtherBridge {
        // Checks that the L1/L2 token pair has a token ID that is escrowed in the L1 Bridge
=======
    ) external onlyFromCrossDomainAccount(otherBridge) {
        try this.completeOutboundTransfer(_localToken, _remoteToken, _to, _tokenId) {
            if (_from == otherBridge) {
                // The _from address is the address of the remote bridge if a transfer fails to be
                // finalized on the remote chain.
                // slither-disable-next-line reentrancy-events
                emit ERC721Refunded(_localToken, _remoteToken, _to, _tokenId, _extraData);
            } else {
                // slither-disable-next-line reentrancy-events
                emit ERC721BridgeFinalized(
                    _localToken,
                    _remoteToken,
                    _from,
                    _to,
                    _tokenId,
                    _extraData
                );
            }
        } catch {
            // If the token ID for this L1/L2 NFT pair is not escrowed in the L1 Bridge or if
            // another error occurred during finalization, we initiate a cross-domain message to
            // send the NFT back to its original owner on L2. This can happen if an L2 native NFT is
            // bridged to L1, or if a user mistakenly entered an incorrect L1 ERC721 address.
            bytes memory message = abi.encodeWithSelector(
                L2ERC721Bridge.finalizeBridgeERC721.selector,
                _remoteToken,
                _localToken,
                address(this), // Set the new _from address to be this contract since the NFT was
                // never transferred to the recipient on this chain.
                _from, // Refund the NFT to the original owner on the remote chain.
                _tokenId,
                _extraData
            );

            // Send the message to the L2 bridge.
            // slither-disable-next-line reentrancy-events
            sendCrossDomainMessage(otherBridge, 600_000, message);

            // slither-disable-next-line reentrancy-events
            emit ERC721BridgeFailed(_localToken, _remoteToken, _from, _to, _tokenId, _extraData);
        }
    }

    /**
     * @notice Completes an outbound token transfer. Public function, but can only be called by
     *         this contract. It's security critical that there be absolutely no way for anyone to
     *         trigger this function, except by explicit trigger within this contract. Used as a
     *         simple way to be able to try/catch any type of revert that could occur during an
     *         ERC721 mint/transfer.
     *
     * @param _localToken  Address of the ERC721 on this chain.
     * @param _remoteToken Address of the corresponding token on the remote chain.
     * @param _to          Address of the receiver.
     * @param _tokenId     ID of the token being deposited.
     */
    function completeOutboundTransfer(
        address _localToken,
        address _remoteToken,
        address _to,
        uint256 _tokenId
    ) external onlySelf {
        // Checks that the L1/L2 NFT pair has a token ID that is escrowed in the L1 Bridge. Without
        // this check, an attacker could steal a legitimate L1 NFT by supplying an arbitrary L2 NFT
        // that maps to the L1 NFT.
>>>>>>> fcfcf6e7
        require(
            deposits[_localToken][_remoteToken][_tokenId] == true,
            "L1ERC721Bridge: Token ID is not escrowed in the L1 Bridge"
        );
        require(_localToken != address(this), "L1ERC721Bridge: local token cannot be self");

        // Mark that the token ID for this L1/L2 token pair is no longer escrowed in the L1
        // Bridge.
        deposits[_localToken][_remoteToken][_tokenId] = false;

        // When a withdrawal is finalized on L1, the L1 Bridge transfers the NFT to the
        // withdrawer.
        IERC721(_localToken).safeTransferFrom(address(this), _to, _tokenId);
    }

    /**
     * @inheritdoc ERC721Bridge
     */
    function _initiateBridgeERC721(
        address _localToken,
        address _remoteToken,
        address _from,
        address _to,
        uint256 _tokenId,
        uint32 _minGasLimit,
        bytes calldata _extraData
<<<<<<< HEAD
    ) internal override {
=======
    ) internal {
        require(_remoteToken != address(0), "ERC721Bridge: remote token cannot be address(0)");

>>>>>>> fcfcf6e7
        // Construct calldata for _l2Token.finalizeBridgeERC721(_to, _tokenId)
        bytes memory message = abi.encodeWithSelector(
            L2ERC721Bridge.finalizeBridgeERC721.selector,
            _remoteToken,
            _localToken,
            _from,
            _to,
            _tokenId,
            _extraData
        );

        // Lock token into bridge
        deposits[_localToken][_remoteToken][_tokenId] = true;
        IERC721(_localToken).transferFrom(_from, address(this), _tokenId);

        // Send calldata into L2
        messenger.sendMessage(otherBridge, message, _minGasLimit);
        emit ERC721BridgeInitiated(_localToken, _remoteToken, _from, _to, _tokenId, _extraData);
    }
}<|MERGE_RESOLUTION|>--- conflicted
+++ resolved
@@ -2,12 +2,6 @@
 pragma solidity 0.8.15;
 
 import { ERC721Bridge } from "../universal/op-erc721/ERC721Bridge.sol";
-<<<<<<< HEAD
-=======
-import {
-    CrossDomainEnabled
-} from "@eth-optimism/contracts/libraries/bridge/CrossDomainEnabled.sol";
->>>>>>> fcfcf6e7
 import { IERC721 } from "@openzeppelin/contracts/token/ERC721/IERC721.sol";
 import { L2ERC721Bridge } from "../L2/L2ERC721Bridge.sol";
 import { Semver } from "@eth-optimism/contracts-bedrock/contracts/universal/Semver.sol";
@@ -19,71 +13,6 @@
  *         acts as an escrow for ERC721 tokens deposted into L2.
  */
 contract L1ERC721Bridge is ERC721Bridge, Semver {
-<<<<<<< HEAD
-=======
-    /**
-     * @notice Emitted when an ERC721 bridge to the other network is initiated.
-     *
-     * @param localToken  Address of the token on this domain.
-     * @param remoteToken Address of the token on the remote domain.
-     * @param from        Address that initiated bridging action.
-     * @param to          Address to receive the token.
-     * @param tokenId     ID of the specific token deposited.
-     * @param extraData   Extra data for use on the client-side.
-     */
-    event ERC721BridgeInitiated(
-        address indexed localToken,
-        address indexed remoteToken,
-        address indexed from,
-        address to,
-        uint256 tokenId,
-        bytes extraData
-    );
-
-    /**
-     * @notice Emitted when an ERC721 bridge from the other network is finalized.
-     *
-     * @param localToken  Address of the token on this domain.
-     * @param remoteToken Address of the token on the remote domain.
-     * @param from        Address that initiated bridging action.
-     * @param to          Address to receive the token.
-     * @param tokenId     ID of the specific token deposited.
-     * @param extraData   Extra data for use on the client-side.
-     */
-    event ERC721BridgeFinalized(
-        address indexed localToken,
-        address indexed remoteToken,
-        address indexed from,
-        address to,
-        uint256 tokenId,
-        bytes extraData
-    );
-
-    /**
-     * @notice Emitted when an ERC721 bridge from the other network fails.
-     *
-     * @param localToken  Address of the token on this domain.
-     * @param remoteToken Address of the token on the remote domain.
-     * @param from        Address that initiated bridging action.
-     * @param to          Address to receive the token.
-     * @param tokenId     ID of the specific token deposited.
-     * @param extraData   Extra data for use on the client-side.
-     */
-    event ERC721BridgeFailed(
-        address indexed localToken,
-        address indexed remoteToken,
-        address indexed from,
-        address to,
-        uint256 tokenId,
-        bytes extraData
-    );
-
-    /**
-     * @notice Address of the bridge on the other network.
-     */
-    address public otherBridge;
-
->>>>>>> fcfcf6e7
     /**
      * @notice Mapping of L1 token to L2 token to ID to boolean, indicating if the given L1 token
      *         by ID was deposited for a given L2 token.
@@ -97,105 +26,9 @@
      * @param _otherBridge Address of the ERC721 bridge on the other network.
      */
     constructor(address _messenger, address _otherBridge)
-<<<<<<< HEAD
-        Semver(0, 0, 1)
+        Semver(1, 0, 0)
         ERC721Bridge(_messenger, _otherBridge)
     {}
-=======
-        Semver(1, 0, 0)
-        CrossDomainEnabled(address(0))
-    {
-        initialize(_messenger, _otherBridge);
-    }
-
-    /**
-     * @param _messenger   Address of the CrossDomainMessenger on this network.
-     * @param _otherBridge Address of the ERC721 bridge on the other network.
-     */
-    function initialize(address _messenger, address _otherBridge) public initializer {
-        require(_messenger != address(0), "ERC721Bridge: messenger cannot be address(0)");
-        require(_otherBridge != address(0), "ERC721Bridge: other bridge cannot be address(0)");
-
-        messenger = _messenger;
-        otherBridge = _otherBridge;
-    }
-
-    /**
-     * @notice Initiates a bridge of an NFT to the caller's account on L2. Note that this function
-     *         can only be called by EOAs. Smart contract wallets should use the `bridgeERC721To`
-     *         function after ensuring that the recipient address on the remote chain exists. Also
-     *         note that the current owner of the token on this chain must approve this contract to
-     *         operate the NFT before it can be bridged.
-     *
-     * @param _localToken  Address of the ERC721 on this domain.
-     * @param _remoteToken Address of the ERC721 on the remote domain.
-     * @param _tokenId     Token ID to bridge.
-     * @param _minGasLimit Minimum gas limit for the bridge message on the other domain.
-     * @param _extraData   Optional data to forward to L2. Data supplied here will not be used to
-     *                     execute any code on L2 and is only emitted as extra data for the
-     *                     convenience of off-chain tooling.
-     */
-    function bridgeERC721(
-        address _localToken,
-        address _remoteToken,
-        uint256 _tokenId,
-        uint32 _minGasLimit,
-        bytes calldata _extraData
-    ) external {
-        // Modifier requiring sender to be EOA. This prevents against a user error that would occur
-        // if the sender is a smart contract wallet that has a different address on the remote chain
-        // (or doesn't have an address on the remote chain at all). The user would fail to receive
-        // the NFT if they use this function because it sends the NFT to the same address as the
-        // caller. This check could be bypassed by a malicious contract via initcode, but it takes
-        // care of the user error we want to avoid.
-        require(!Address.isContract(msg.sender), "L1ERC721Bridge: account is not externally owned");
-
-        _initiateBridgeERC721(
-            _localToken,
-            _remoteToken,
-            msg.sender,
-            msg.sender,
-            _tokenId,
-            _minGasLimit,
-            _extraData
-        );
-    }
-
-    /**
-     * @notice Initiates a bridge of an NFT to some recipient's account on L2. Note that the current
-     *         owner of the token on this chain must approve this contract to operate the NFT before
-     *         it can be bridged.
-     *
-     * @param _localToken  Address of the ERC721 on this domain.
-     * @param _remoteToken Address of the ERC721 on the remote domain.
-     * @param _to          Address to receive the token on the other domain.
-     * @param _tokenId     Token ID to bridge.
-     * @param _minGasLimit Minimum gas limit for the bridge message on the other domain.
-     * @param _extraData   Optional data to forward to L2. Data supplied here will not be used to
-     *                     execute any code on L2 and is only emitted as extra data for the
-     *                     convenience of off-chain tooling.
-     */
-    function bridgeERC721To(
-        address _localToken,
-        address _remoteToken,
-        address _to,
-        uint256 _tokenId,
-        uint32 _minGasLimit,
-        bytes calldata _extraData
-    ) external {
-        require(_to != address(0), "ERC721Bridge: nft recipient cannot be address(0)");
-
-        _initiateBridgeERC721(
-            _localToken,
-            _remoteToken,
-            msg.sender,
-            _to,
-            _tokenId,
-            _minGasLimit,
-            _extraData
-        );
-    }
->>>>>>> fcfcf6e7
 
     /*************************
      * Cross-chain Functions *
@@ -221,11 +54,7 @@
         address _to,
         uint256 _tokenId,
         bytes calldata _extraData
-<<<<<<< HEAD
     ) external onlyOtherBridge {
-        // Checks that the L1/L2 token pair has a token ID that is escrowed in the L1 Bridge
-=======
-    ) external onlyFromCrossDomainAccount(otherBridge) {
         try this.completeOutboundTransfer(_localToken, _remoteToken, _to, _tokenId) {
             if (_from == otherBridge) {
                 // The _from address is the address of the remote bridge if a transfer fails to be
@@ -289,7 +118,6 @@
         // Checks that the L1/L2 NFT pair has a token ID that is escrowed in the L1 Bridge. Without
         // this check, an attacker could steal a legitimate L1 NFT by supplying an arbitrary L2 NFT
         // that maps to the L1 NFT.
->>>>>>> fcfcf6e7
         require(
             deposits[_localToken][_remoteToken][_tokenId] == true,
             "L1ERC721Bridge: Token ID is not escrowed in the L1 Bridge"
@@ -316,13 +144,9 @@
         uint256 _tokenId,
         uint32 _minGasLimit,
         bytes calldata _extraData
-<<<<<<< HEAD
     ) internal override {
-=======
-    ) internal {
         require(_remoteToken != address(0), "ERC721Bridge: remote token cannot be address(0)");
 
->>>>>>> fcfcf6e7
         // Construct calldata for _l2Token.finalizeBridgeERC721(_to, _tokenId)
         bytes memory message = abi.encodeWithSelector(
             L2ERC721Bridge.finalizeBridgeERC721.selector,

{
  "name": "@pigi/core",
  "version": "0.0.2-alpha.1",
  "description": "Plasma Group client",
  "main": "build/index.js",
  "files": [
    "build/**/.js"
  ],
  "scripts": {
    "fix": "prettier --config ./.prettierrc.js --write 'index.ts' '{src,test}/**/*.ts'",
    "lint": "tslint --format stylish --project .",
    "test": "mocha --require ts-node/register 'test/**/*.spec.ts'"
  },
  "keywords": [
    "plasma",
    "group",
    "ethereum",
    "client"
  ],
  "homepage": "https://github.com/plasma-group/pigi/tree/master/packages/core#readme",
  "bugs": "https://github.com/plasma-group/pigi/labels/%40pigi%2Fcore",
  "license": "MIT",
  "author": "Plasma Group",
  "files": [
    "build/**/.js"
  ],
  "main": "build/index.js",
  "repository": {
    "type": "git",
    "url": "https://github.com/plasma-group/pigi.git"
  },
  "scripts": {
    "build": "tsc -p .",
    "clean": "rimraf build/",
    "fix": "prettier --config ./.prettierrc.js --write 'index.ts' '{src,test}/**/*.ts'",
    "lint": "tslint --format stylish --project .",
    "test": "mocha --require ts-node/register 'test/**/*.spec.ts'"
  },
  "dependencies": {
    "abstract-leveldown": "^6.0.3",
    "axios": "^0.19.0",
    "bn.js": "^4.11.8",
    "body-parser": "^1.19.0",
    "debug": "^4.1.1",
    "eth-lib": "^0.2.8",
    "ethers": "^4.0.30",
    "express": "^4.17.1",
<<<<<<< HEAD
    "level": "^5.0.1",
=======
    "ganache-cli": "^6.4.4",
>>>>>>> dd5d450d
    "uuid": "^3.3.2",
    "web3": "^1.0.0-beta.55",
    "web3-utils": "^1.0.0-beta.55"
  },
  "devDependencies": {
    "@types/abstract-leveldown": "^5.0.1",
    "@types/chai": "^4.1.7",
    "@types/mocha": "^5.2.7",
    "@types/node": "^12.0.7",
    "chai": "^4.2.0",
    "chai-as-promised": "^7.1.1",
    "mocha": "^6.1.4",
    "ts-node": "^8.2.0",
    "typescript": "^3.5.1",
    "rimraf": "^2.6.3"
  },
  "publishConfig": {
    "access": "public"
  }
}<|MERGE_RESOLUTION|>--- conflicted
+++ resolved
@@ -45,11 +45,8 @@
     "eth-lib": "^0.2.8",
     "ethers": "^4.0.30",
     "express": "^4.17.1",
-<<<<<<< HEAD
     "level": "^5.0.1",
-=======
     "ganache-cli": "^6.4.4",
->>>>>>> dd5d450d
     "uuid": "^3.3.2",
     "web3": "^1.0.0-beta.55",
     "web3-utils": "^1.0.0-beta.55"

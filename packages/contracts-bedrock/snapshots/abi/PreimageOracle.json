[
  {
    "inputs": [],
    "stateMutability": "nonpayable",
    "type": "constructor"
  },
  {
    "inputs": [],
    "name": "CHALLENGE_PERIOD",
    "outputs": [
      {
        "internalType": "uint256",
        "name": "",
        "type": "uint256"
      }
    ],
    "stateMutability": "view",
    "type": "function"
  },
  {
    "inputs": [],
    "name": "KECCAK_TREE_DEPTH",
    "outputs": [
      {
        "internalType": "uint256",
        "name": "",
        "type": "uint256"
      }
    ],
    "stateMutability": "view",
    "type": "function"
  },
  {
    "inputs": [],
    "name": "MAX_LEAF_COUNT",
    "outputs": [
      {
        "internalType": "uint256",
        "name": "",
        "type": "uint256"
      }
    ],
    "stateMutability": "view",
    "type": "function"
  },
  {
    "inputs": [
      {
        "internalType": "uint256",
        "name": "_uuid",
        "type": "uint256"
      },
      {
        "internalType": "bytes",
        "name": "_input",
        "type": "bytes"
      },
      {
        "internalType": "bytes32[]",
        "name": "_stateCommitments",
        "type": "bytes32[]"
      },
      {
        "internalType": "bool",
        "name": "_finalize",
        "type": "bool"
      }
    ],
    "name": "addLeavesLPP",
    "outputs": [],
    "stateMutability": "nonpayable",
    "type": "function"
  },
  {
    "inputs": [
      {
        "internalType": "address",
        "name": "_claimant",
        "type": "address"
      },
      {
        "internalType": "uint256",
        "name": "_uuid",
        "type": "uint256"
      },
      {
        "components": [
          {
            "internalType": "bytes",
            "name": "input",
            "type": "bytes"
          },
          {
            "internalType": "uint256",
            "name": "index",
            "type": "uint256"
          },
          {
            "internalType": "bytes32",
            "name": "stateCommitment",
            "type": "bytes32"
          }
        ],
        "internalType": "struct PreimageOracle.Leaf",
        "name": "_postState",
        "type": "tuple"
      },
      {
        "internalType": "bytes32[]",
        "name": "_postStateProof",
        "type": "bytes32[]"
      }
    ],
    "name": "challengeFirstLPP",
    "outputs": [],
    "stateMutability": "nonpayable",
    "type": "function"
  },
  {
    "inputs": [
      {
        "internalType": "address",
        "name": "_claimant",
        "type": "address"
      },
      {
        "internalType": "uint256",
        "name": "_uuid",
        "type": "uint256"
      },
      {
        "components": [
          {
            "internalType": "uint64[25]",
            "name": "state",
            "type": "uint64[25]"
          }
        ],
        "internalType": "struct LibKeccak.StateMatrix",
        "name": "_stateMatrix",
        "type": "tuple"
      },
      {
        "components": [
          {
            "internalType": "bytes",
            "name": "input",
            "type": "bytes"
          },
          {
            "internalType": "uint256",
            "name": "index",
            "type": "uint256"
          },
          {
            "internalType": "bytes32",
            "name": "stateCommitment",
            "type": "bytes32"
          }
        ],
        "internalType": "struct PreimageOracle.Leaf",
        "name": "_preState",
        "type": "tuple"
      },
      {
        "internalType": "bytes32[]",
        "name": "_preStateProof",
        "type": "bytes32[]"
      },
      {
        "components": [
          {
            "internalType": "bytes",
            "name": "input",
            "type": "bytes"
          },
          {
            "internalType": "uint256",
            "name": "index",
            "type": "uint256"
          },
          {
            "internalType": "bytes32",
            "name": "stateCommitment",
            "type": "bytes32"
          }
        ],
        "internalType": "struct PreimageOracle.Leaf",
        "name": "_postState",
        "type": "tuple"
      },
      {
        "internalType": "bytes32[]",
        "name": "_postStateProof",
        "type": "bytes32[]"
      }
    ],
    "name": "challengeLPP",
    "outputs": [],
    "stateMutability": "nonpayable",
    "type": "function"
  },
  {
    "inputs": [
      {
        "internalType": "address",
        "name": "_owner",
        "type": "address"
      },
      {
        "internalType": "uint256",
        "name": "_uuid",
        "type": "uint256"
      }
    ],
    "name": "getTreeRootLPP",
    "outputs": [
      {
        "internalType": "bytes32",
        "name": "treeRoot_",
        "type": "bytes32"
      }
    ],
    "stateMutability": "view",
    "type": "function"
  },
  {
    "inputs": [
      {
        "internalType": "uint256",
        "name": "_uuid",
        "type": "uint256"
      },
      {
        "internalType": "uint32",
        "name": "_partOffset",
        "type": "uint32"
      },
      {
        "internalType": "uint32",
        "name": "_claimedSize",
        "type": "uint32"
      }
    ],
    "name": "initLPP",
    "outputs": [],
    "stateMutability": "nonpayable",
    "type": "function"
  },
  {
    "inputs": [
      {
        "internalType": "uint256",
        "name": "_partOffset",
        "type": "uint256"
      },
      {
        "internalType": "bytes",
        "name": "_preimage",
        "type": "bytes"
      }
    ],
    "name": "loadKeccak256PreimagePart",
    "outputs": [],
    "stateMutability": "nonpayable",
    "type": "function"
  },
  {
    "inputs": [
      {
        "internalType": "uint256",
        "name": "_ident",
        "type": "uint256"
      },
      {
        "internalType": "bytes32",
        "name": "_localContext",
        "type": "bytes32"
      },
      {
        "internalType": "bytes32",
        "name": "_word",
        "type": "bytes32"
      },
      {
        "internalType": "uint256",
        "name": "_size",
        "type": "uint256"
      },
      {
        "internalType": "uint256",
        "name": "_partOffset",
        "type": "uint256"
      }
    ],
    "name": "loadLocalData",
    "outputs": [
      {
        "internalType": "bytes32",
        "name": "key_",
        "type": "bytes32"
      }
    ],
    "stateMutability": "nonpayable",
    "type": "function"
  },
  {
    "inputs": [
      {
        "internalType": "bytes32",
        "name": "",
        "type": "bytes32"
      }
    ],
    "name": "preimageLengths",
    "outputs": [
      {
        "internalType": "uint256",
        "name": "",
        "type": "uint256"
      }
    ],
    "stateMutability": "view",
    "type": "function"
  },
  {
    "inputs": [
      {
        "internalType": "bytes32",
        "name": "",
        "type": "bytes32"
      },
      {
        "internalType": "uint256",
        "name": "",
        "type": "uint256"
      }
    ],
    "name": "preimagePartOk",
    "outputs": [
      {
        "internalType": "bool",
        "name": "",
        "type": "bool"
      }
    ],
    "stateMutability": "view",
    "type": "function"
  },
  {
    "inputs": [
      {
        "internalType": "bytes32",
        "name": "",
        "type": "bytes32"
      },
      {
        "internalType": "uint256",
        "name": "",
        "type": "uint256"
      }
    ],
    "name": "preimageParts",
    "outputs": [
      {
        "internalType": "bytes32",
        "name": "",
        "type": "bytes32"
      }
    ],
    "stateMutability": "view",
    "type": "function"
  },
  {
    "inputs": [
      {
        "internalType": "address",
        "name": "",
        "type": "address"
      },
      {
        "internalType": "uint256",
        "name": "",
        "type": "uint256"
      },
      {
        "internalType": "uint256",
        "name": "",
        "type": "uint256"
      }
    ],
<<<<<<< HEAD
    "name": "proposalBlocks",
    "outputs": [
      {
        "internalType": "uint64",
        "name": "",
        "type": "uint64"
      }
    ],
    "stateMutability": "view",
    "type": "function"
  },
  {
    "inputs": [
      {
        "internalType": "address",
        "name": "_claimant",
        "type": "address"
      },
      {
        "internalType": "uint256",
        "name": "_uuid",
        "type": "uint256"
      }
    ],
    "name": "proposalBlocksLen",
    "outputs": [
      {
        "internalType": "uint256",
        "name": "len_",
        "type": "uint256"
      }
    ],
    "stateMutability": "view",
    "type": "function"
  },
  {
    "inputs": [
      {
        "internalType": "address",
        "name": "",
        "type": "address"
      },
      {
        "internalType": "uint256",
        "name": "",
        "type": "uint256"
      },
      {
        "internalType": "uint256",
        "name": "",
        "type": "uint256"
      }
    ],
=======
>>>>>>> bf9a6979
    "name": "proposalBranches",
    "outputs": [
      {
        "internalType": "bytes32",
        "name": "",
        "type": "bytes32"
      }
    ],
    "stateMutability": "view",
    "type": "function"
  },
  {
<<<<<<< HEAD
    "inputs": [],
    "name": "proposalCount",
    "outputs": [
      {
        "internalType": "uint256",
        "name": "count_",
        "type": "uint256"
      }
    ],
    "stateMutability": "view",
    "type": "function"
  },
  {
=======
>>>>>>> bf9a6979
    "inputs": [
      {
        "internalType": "address",
        "name": "",
        "type": "address"
      },
      {
        "internalType": "uint256",
        "name": "",
        "type": "uint256"
      }
    ],
    "name": "proposalMetadata",
    "outputs": [
      {
        "internalType": "LPPMetaData",
        "name": "",
        "type": "bytes32"
      }
    ],
    "stateMutability": "view",
    "type": "function"
  },
  {
    "inputs": [
      {
        "internalType": "address",
        "name": "",
        "type": "address"
      },
      {
        "internalType": "uint256",
        "name": "",
        "type": "uint256"
      }
    ],
    "name": "proposalParts",
    "outputs": [
      {
        "internalType": "bytes32",
        "name": "",
        "type": "bytes32"
      }
    ],
    "stateMutability": "view",
    "type": "function"
  },
  {
    "inputs": [
      {
<<<<<<< HEAD
        "internalType": "uint256",
        "name": "",
        "type": "uint256"
      }
    ],
    "name": "proposals",
    "outputs": [
      {
        "internalType": "address",
        "name": "claimant",
        "type": "address"
      },
      {
        "internalType": "uint256",
        "name": "uuid",
        "type": "uint256"
      }
    ],
    "stateMutability": "view",
    "type": "function"
  },
  {
    "inputs": [
      {
=======
>>>>>>> bf9a6979
        "internalType": "bytes32",
        "name": "_key",
        "type": "bytes32"
      },
      {
        "internalType": "uint256",
        "name": "_offset",
        "type": "uint256"
      }
    ],
    "name": "readPreimage",
    "outputs": [
      {
        "internalType": "bytes32",
        "name": "dat_",
        "type": "bytes32"
      },
      {
        "internalType": "uint256",
        "name": "datLen_",
        "type": "uint256"
      }
    ],
    "stateMutability": "view",
    "type": "function"
  },
  {
    "inputs": [
      {
        "internalType": "address",
        "name": "_claimant",
        "type": "address"
      },
      {
        "internalType": "uint256",
        "name": "_uuid",
        "type": "uint256"
      },
      {
        "components": [
          {
            "internalType": "uint64[25]",
            "name": "state",
            "type": "uint64[25]"
          }
        ],
        "internalType": "struct LibKeccak.StateMatrix",
        "name": "_stateMatrix",
        "type": "tuple"
      },
      {
        "components": [
          {
            "internalType": "bytes",
            "name": "input",
            "type": "bytes"
          },
          {
            "internalType": "uint256",
            "name": "index",
            "type": "uint256"
          },
          {
            "internalType": "bytes32",
            "name": "stateCommitment",
            "type": "bytes32"
          }
        ],
        "internalType": "struct PreimageOracle.Leaf",
        "name": "_preState",
        "type": "tuple"
      },
      {
        "internalType": "bytes32[]",
        "name": "_preStateProof",
        "type": "bytes32[]"
      },
      {
        "components": [
          {
            "internalType": "bytes",
            "name": "input",
            "type": "bytes"
          },
          {
            "internalType": "uint256",
            "name": "index",
            "type": "uint256"
          },
          {
            "internalType": "bytes32",
            "name": "stateCommitment",
            "type": "bytes32"
          }
        ],
        "internalType": "struct PreimageOracle.Leaf",
        "name": "_postState",
        "type": "tuple"
      },
      {
        "internalType": "bytes32[]",
        "name": "_postStateProof",
        "type": "bytes32[]"
      }
    ],
    "name": "squeezeLPP",
    "outputs": [],
    "stateMutability": "nonpayable",
    "type": "function"
  },
  {
    "inputs": [
      {
        "internalType": "uint256",
        "name": "",
        "type": "uint256"
      }
    ],
    "name": "zeroHashes",
    "outputs": [
      {
        "internalType": "bytes32",
        "name": "",
        "type": "bytes32"
      }
    ],
    "stateMutability": "view",
    "type": "function"
  },
  {
    "inputs": [],
    "name": "ActiveProposal",
    "type": "error"
  },
  {
    "inputs": [],
    "name": "AlreadyFinalized",
    "type": "error"
  },
  {
    "inputs": [],
    "name": "BadProposal",
    "type": "error"
  },
  {
    "inputs": [],
    "name": "InvalidInputSize",
    "type": "error"
  },
  {
    "inputs": [],
    "name": "InvalidPreimage",
    "type": "error"
  },
  {
    "inputs": [],
    "name": "InvalidProof",
    "type": "error"
  },
  {
    "inputs": [],
    "name": "NotInitialized",
    "type": "error"
  },
  {
    "inputs": [],
    "name": "PartOffsetOOB",
    "type": "error"
  },
  {
    "inputs": [],
    "name": "PostStateMatches",
    "type": "error"
  },
  {
    "inputs": [],
    "name": "StatesNotContiguous",
    "type": "error"
  },
  {
    "inputs": [],
    "name": "TreeSizeOverflow",
    "type": "error"
  }
]<|MERGE_RESOLUTION|>--- conflicted
+++ resolved
@@ -389,7 +389,6 @@
         "type": "uint256"
       }
     ],
-<<<<<<< HEAD
     "name": "proposalBlocks",
     "outputs": [
       {
@@ -443,8 +442,6 @@
         "type": "uint256"
       }
     ],
-=======
->>>>>>> bf9a6979
     "name": "proposalBranches",
     "outputs": [
       {
@@ -457,7 +454,6 @@
     "type": "function"
   },
   {
-<<<<<<< HEAD
     "inputs": [],
     "name": "proposalCount",
     "outputs": [
@@ -471,8 +467,6 @@
     "type": "function"
   },
   {
-=======
->>>>>>> bf9a6979
     "inputs": [
       {
         "internalType": "address",
@@ -523,7 +517,6 @@
   {
     "inputs": [
       {
-<<<<<<< HEAD
         "internalType": "uint256",
         "name": "",
         "type": "uint256"
@@ -548,8 +541,6 @@
   {
     "inputs": [
       {
-=======
->>>>>>> bf9a6979
         "internalType": "bytes32",
         "name": "_key",
         "type": "bytes32"
@@ -733,5 +724,4 @@
     "inputs": [],
     "name": "TreeSizeOverflow",
     "type": "error"
-  }
-]+  }
--- conflicted
+++ resolved
@@ -124,187 +124,4 @@
 
 With the above config, the `validate-spacers` hardhat task will check that we have a contract called `MyContractName`, that the contract has a variable named `myVariableName`, and that the variable is in the correct position as defined in the lock file.
 You should add things to the `layout-lock.json` file when you want those variables to **never** change.
-<<<<<<< HEAD
-Layout locking should be used in combination with diffing the `.storage-layout` file in CI.
-
-## Standards and Conventions
-
-### Style
-
-#### Comments
-
-We use [Seaport](https://github.com/ProjectOpenSea/seaport/blob/main/contracts/Seaport.sol)-style comments with some minor modifications.
-Some basic rules:
-
-- Always use `@notice` since it has the same general effect as `@dev` but avoids confusion about when to use one over the other.
-- Include a newline between `@notice` and the first `@param`.
-- Include a newline between `@param` and the first `@return`.
-- Use a line-length of 100 characters.
-
-We also have the following custom tags:
-
-- `@custom:proxied`: Add to a contract whenever it's meant to live behind a proxy.
-- `@custom:upgradeable`: Add to a contract whenever it's meant to be used in an upgradeable contract.
-- `@custom:semver`: Add to a constructor to indicate the version of a contract.
-- `@custom:legacy`: Add to an event or function when it only exists for legacy support.
-
-#### Errors
-
-- Use `require` statements when making simple assertions.
-- Use `revert` if throwing an error where an assertion is not being made (no custom errors). See [here](https://github.com/ethereum-optimism/optimism/blob/861ae315a6db698a8c0adb1f8eab8311fd96be4c/packages/contracts-bedrock/contracts/L2/OVM_ETH.sol#L31) for an example of this in practice.
-- Error strings MUST have the format `"{ContractName}: {message}"` where `message` is a lower case string.
-
-#### Function Parameters
-
-- Function parameters should be prefixed with an underscore.
-
-#### Event Parameters
-
-- Event parameters should NOT be prefixed with an underscore.
-
-#### Spacers
-
-We use spacer variables to account for old storage slots that are no longer being used.
-The name of a spacer variable MUST be in the format `spacer_<slot>_<offset>_<length>` where `<slot>` is the original storage slot number, `<offset>` is the original offset position within the storage slot, and `<length>` is the original size of the variable.
-Spacers MUST be `private`.
-
-### Proxy by Default
-
-All contracts should be assumed to live behind proxies (except in certain special circumstances).
-This means that new contracts MUST be built under the assumption of upgradeability.
-We use a minimal [`Proxy`](./contracts/universal/Proxy.sol) contract designed to be owned by a corresponding [`ProxyAdmin`](./contracts/universal/ProxyAdmin.sol) which follow the interfaces of OpenZeppelin's `Proxy` and `ProxyAdmin` contracts, respectively.
-
-Unless explicitly discussed otherwise, you MUST include the following basic upgradeability pattern for each new implementation contract:
-
-1. Extend OpenZeppelin's `Initializable` base contract.
-2. Include a `uint8 public constant VERSION = X` at the TOP of your contract.
-3. Include a function `initialize` with the modifier `reinitializer(VERSION)`.
-4. In the `constructor`, set any `immutable` variables and call the `initialize` function for setting mutables.
-
-### Versioning
-
-All (non-library and non-abstract) contracts MUST extend the `Semver` base contract which exposes a `version()` function that returns a semver-compliant version string.
-During the Bedrock development process the `Semver` value for all contracts SHOULD return `0.0.1` (this is not particularly important, but it's an easy standard to follow).
-When the initial Bedrock upgrade is released, the `Semver` value MUST be updated to `1.0.0`.
-
-After the initial Bedrock upgrade, contracts MUST use the following versioning scheme:
-
-- `patch` releases are to be used only for changes that do NOT modify contract bytecode (such as updating comments).
-- `minor` releases are to be used for changes that modify bytecode OR changes that expand the contract ABI provided that these changes do NOT break the existing interface.
-- `major` releases are to be used for changes that break the existing contract interface OR changes that modify the security model of a contract.
-
-#### Exceptions
-
-We have made an exception to the `Semver` rule for the `WETH` contract to avoid making changes to a well-known, simple, and recognizable contract.
-
-### Dependencies
-
-Where basic functionality is already supported by an existing contract in the OpenZeppelin library,
-we should default to using the Upgradeable version of that contract.
-
-### Tests
-
-Tests are written using Foundry.
-
-All test contracts and functions should be organized and named according to the following guidelines.
-
-These guidelines are also encoded in a script which can be run with:
-
-```
-ts-node scripts/forge-test-names.ts
-```
-
-_Note: This is a work in progress, not all test files are compliant with these guidelines._
-
-#### Organizing Principles
-
-- Solidity `contract`s are used to organize the test suite similar to how mocha uses describe.
-- Every non-trivial state changing function should have a separate contract for happy and sad path
-  tests. This helps to make it very obvious where there are not yet sad path tests.
-- Simpler functions like getters and setters are grouped together into test contracts.
-
-#### Test function naming convention
-
-Test function names are split by underscores, into 3 or 4 parts. An example function name is `test_onlyOwner_callerIsNotOwner_reverts()`.
-
-The parts are: `[method]_[FunctionName]_[reason]_[success]`, where:
-
-- `[method]` is either `test`, `testFuzz`, or `testDiff`
-- `[FunctionName]` is the name of the function or higher level behavior being tested.
-- `[reason]` is an optional description for the behavior being tested.
-- `[status]` must be one of:
-  - `succeeds`: used for most happy path cases
-  - `reverts`: used for most sad path cases
-  - `works`: used for tests which include a mix of happy and sad assertions (these should be broken up if possible)
-  - `fails`: used for tests which 'fail' in some way other than reverting
-  - `benchmark`: used for tests intended to establish gas costs
-
-#### Contract Naming Conventions
-
-Test contracts should be named one of the following according to their use:
-
-- `TargetContract_Init` for contracts that perform basic setup to be reused in other test contracts.
-- `TargetContract_Function_Test` for contracts containing happy path tests for a given function.
-- `TargetContract_Function_TestFail` for contracts containing sad path tests for a given function.
-
-## Withdrawaing From Fee Vaults
-
-See the file `scripts/FeeVaultWithdrawal.s.sol` to withdraw from the L2 fee vaults. It includes
-instructions on how to run it. `foundry` is required.
-
-## Verify Contracts
-
-The `@foundry-rs/hardhat-forge` package constructs the contracts, but the most recent version of `@nomiclabs/hardhat-etherscan` is not compatible with it. In order to address this problem, we can make modifications to `@nomiclabs/hardhat-etherscan` so that it becomes compatible with `@foundry-rs/hardhat-forge`.
-
-> It's important to note that upgrading the hardhat version will result in breaking changes to the `hardhat.config.ts` file. Therefore, any modifications made to accommodate the changes should not be committed to the git repository.
-
-We should upgrade our package versions first.
-
-```js
-"@nomiclabs/hardhat-etherscan": "3.1.7",
-"hardhat": "2.12.5",
-"hardhat-deploy": "^0.11.12"
-```
-
-> After running `yarn install` in the root directory, `yarn build` will break. The current `hardhat` is not compatible with the settings of `hardhat.config.ts`.
-
-Then the etherscan settings must be added to `hardhat.config.ts`.
-
-```js
-etherscan: {
-    apiKey: {
-      sepolia: process.env.ETHERSCAN_KEY,
-    },
-}
-```
-
-We must modify the `runs` for the optimizer version of `0.8.15` to `999999`. The `@foundry-rs/hardhat-forge` ignores the setting in ``hardhat.config.ts` and uses `999999` for the optimizer. 
-
-The import of `@foundry-rs/hardhat-forge` should be commented out in `hardhat.config.ts`, because the `@nomiclabs/hardhat-etherscan` looks at the `artifacts` folder instead of the `forge-artifacts` folder for the contract information.
-
-Once the above changes are made, we can fix the `@nomiclabs/hardhat-etherscan` :
-
-1. The noCompile must be set to true.
-
-   Now we must set the `noCompile` to `true` so that hardhat doesn't recompile our smart contracts. Go to `packages/contracts-bedrock/node_modules/@nomiclabs/hardhat-etherscan/dist/src/index.js#L51` and add 
-
-   ```js
-   noCompile=true
-   ```
-
-2. The bytecodeHash must be overridden.
-
-   Go to `packages/contracts-bedrock/node_modules/@nomiclabs/hardhat-etherscan/dist/src/index.js#L238` and add
-
-   ```
-   compilerInput.settings.metadata={"bytecodeHash: "none"}
-   ```
-
-Now you should be able to verify your smart contracts via
-
-```bash
-$ npx hardhat verify --network NETWORK CONTRACT_ADDRESS ARGUMENTS
-```
-=======
-Layout locking should be used in combination with diffing the `.storage-layout` file in CI.
->>>>>>> 336d4ed2
+Layout locking should be used in combination with diffing the `.storage-layout` file in CI.
--- conflicted
+++ resolved
@@ -528,8 +528,6 @@
         vm.expectEmit(true, true, true, true, address(L1Messenger));
         emit SentMessageExtension1(address(L1Bridge), 0);
 
-<<<<<<< HEAD
-=======
         // the L1 bridge should call L1CrossDomainMessenger.sendMessage
         vm.expectCall(
             address(L1Messenger),
@@ -557,7 +555,6 @@
             abi.encodeWithSelector(ERC20.transferFrom.selector, alice, address(L1Bridge), 1000)
         );
 
->>>>>>> dcb246ee
         vm.prank(alice);
         L1Bridge.depositERC20To(address(L1Token), address(L2Token), bob, 1000, 10000, hex"");
         assertEq(L1Bridge.deposits(address(L1Token), address(L2Token)), 1000);

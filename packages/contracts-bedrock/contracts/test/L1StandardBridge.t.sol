// SPDX-License-Identifier: MIT
pragma solidity 0.8.15;

import { Bridge_Initializer } from "./CommonTest.t.sol";
import { StandardBridge } from "../universal/StandardBridge.sol";
import { L2StandardBridge } from "../L2/L2StandardBridge.sol";
import { CrossDomainMessenger } from "../universal/CrossDomainMessenger.sol";
import { Predeploys } from "../libraries/Predeploys.sol";
import { AddressAliasHelper } from "../vendor/AddressAliasHelper.sol";
import { ERC20 } from "@openzeppelin/contracts/token/ERC20/ERC20.sol";
import { stdStorage, StdStorage } from "forge-std/Test.sol";

contract L1StandardBridge_Getter_Test is Bridge_Initializer {
    function test_getters_succeeds() external {
        assert(L1Bridge.l2TokenBridge() == address(L2Bridge));
        assert(L1Bridge.OTHER_BRIDGE() == L2Bridge);
        assert(L1Bridge.messenger() == L1Messenger);
        assert(L1Bridge.MESSENGER() == L1Messenger);
<<<<<<< HEAD
        assertEq(L1Bridge.version(), "0.0.2");
=======
        assertEq(L1Bridge.version(), "1.0.0");
>>>>>>> 8d8219f5
    }
}

contract L1StandardBridge_Initialize_Test is Bridge_Initializer {
    function test_initialize_succeeds() external {
        assertEq(address(L1Bridge.messenger()), address(L1Messenger));

        assertEq(address(L1Bridge.OTHER_BRIDGE()), Predeploys.L2_STANDARD_BRIDGE);

        assertEq(address(L2Bridge), Predeploys.L2_STANDARD_BRIDGE);
    }
}

contract L1StandardBridge_Initialize_TestFail is Bridge_Initializer {}

contract L1StandardBridge_Receive_Test is Bridge_Initializer {
    // receive
    // - can accept ETH
    function test_receive_succeeds() external {
        assertEq(address(op).balance, 0);

        vm.expectEmit(true, true, true, true);
        emit ETHBridgeInitiated(alice, alice, 100, hex"");

        vm.expectCall(
            address(L1Messenger),
            abi.encodeWithSelector(
                CrossDomainMessenger.sendMessage.selector,
                address(L2Bridge),
                abi.encodeWithSelector(
                    StandardBridge.finalizeBridgeETH.selector,
                    alice,
                    alice,
                    100,
                    hex""
                ),
                200_000
            )
        );

        vm.prank(alice, alice);
        (bool success, ) = address(L1Bridge).call{ value: 100 }(hex"");
        assertEq(success, true);
        assertEq(address(op).balance, 100);
    }
}

contract L1StandardBridge_Receive_TestFail {}

contract L1StandardBridge_DepositETH_Test is Bridge_Initializer {
    // depositETH
    // - emits ETHDepositInitiated
    // - calls optimismPortal.depositTransaction
    // - only EOA
    // - ETH ends up in the optimismPortal
    function test_depositETH_succeeds() external {
        assertEq(address(op).balance, 0);

        vm.expectEmit(true, true, true, true);
        emit ETHBridgeInitiated(alice, alice, 500, hex"ff");

        vm.expectCall(
            address(L1Messenger),
            abi.encodeWithSelector(
                CrossDomainMessenger.sendMessage.selector,
                address(L2Bridge),
                abi.encodeWithSelector(
                    StandardBridge.finalizeBridgeETH.selector,
                    alice,
                    alice,
                    500,
                    hex"ff"
                ),
                50000
            )
        );

        vm.prank(alice, alice);
        L1Bridge.depositETH{ value: 500 }(50000, hex"ff");
        assertEq(address(op).balance, 500);
    }
}

contract L1StandardBridge_DepositETH_TestFail is Bridge_Initializer {
    function test_depositETH_notEoa_reverts() external {
        // turn alice into a contract
        vm.etch(alice, address(L1Token).code);

        vm.expectRevert("StandardBridge: function can only be called from an EOA");
        vm.prank(alice);
        L1Bridge.depositETH{ value: 1 }(300, hex"");
    }
}

contract L1StandardBridge_DepositETHTo_Test is Bridge_Initializer {
    // depositETHTo
    // - emits ETHDepositInitiated
    // - calls optimismPortal.depositTransaction
    // - EOA or contract can call
    // - ETH ends up in the optimismPortal
    function test_depositETHTo_succeeds() external {
        assertEq(address(op).balance, 0);

        vm.expectEmit(true, true, true, true);
        emit ETHDepositInitiated(alice, bob, 600, hex"dead");

        vm.expectEmit(true, true, true, true);
        emit ETHBridgeInitiated(alice, bob, 600, hex"dead");

        // depositETHTo on the L1 bridge should be called
        vm.expectCall(
            address(L1Bridge),
            abi.encodeWithSelector(L1Bridge.depositETHTo.selector, bob, 1000, hex"dead")
        );

        // the L1 bridge should call
        // L1CrossDomainMessenger.sendMessage
        vm.expectCall(
            address(L1Messenger),
            abi.encodeWithSelector(
                CrossDomainMessenger.sendMessage.selector,
                address(L2Bridge),
                abi.encodeWithSelector(
                    StandardBridge.finalizeBridgeETH.selector,
                    alice,
                    bob,
                    600,
                    hex"dead"
                ),
                1000
            )
        );

        // TODO: assert on OptimismPortal being called
        // and the event being emitted correctly

        // deposit eth to bob
        vm.prank(alice, alice);
        L1Bridge.depositETHTo{ value: 600 }(bob, 1000, hex"dead");
    }
}

contract L1StandardBridge_DepositETHTo_TestFail is Bridge_Initializer {}

contract L1StandardBridge_DepositERC20_Test is Bridge_Initializer {
    using stdStorage for StdStorage;

    // depositERC20
    // - updates bridge.deposits
    // - emits ERC20DepositInitiated
    // - calls optimismPortal.depositTransaction
    // - only callable by EOA
    function test_depositERC20_succeeds() external {
        vm.expectEmit(true, true, true, true);
        emit ERC20DepositInitiated(address(L1Token), address(L2Token), alice, alice, 100, hex"");

        deal(address(L1Token), alice, 100000, true);

        vm.prank(alice);
        L1Token.approve(address(L1Bridge), type(uint256).max);

        // The L1Bridge should transfer alice's tokens
        // to itself
        vm.expectCall(
            address(L1Token),
            abi.encodeWithSelector(ERC20.transferFrom.selector, alice, address(L1Bridge), 100)
        );

        // TODO: optimismPortal.depositTransaction call + event

        vm.prank(alice);
        L1Bridge.depositERC20(address(L1Token), address(L2Token), 100, 10000, hex"");

        assertEq(L1Bridge.deposits(address(L1Token), address(L2Token)), 100);
    }
}

contract L1StandardBridge_DepositERC20_TestFail is Bridge_Initializer {
    function test_depositERC20_notEoa_reverts() external {
        // turn alice into a contract
        vm.etch(alice, hex"ffff");

        vm.expectRevert("StandardBridge: function can only be called from an EOA");
        vm.prank(alice, alice);
        L1Bridge.depositERC20(address(0), address(0), 100, 100, hex"");
    }
}

contract L1StandardBridge_DepositERC20To_Test is Bridge_Initializer {
    // depositERC20To
    // - updates bridge.deposits
    // - emits ERC20DepositInitiated
    // - calls optimismPortal.depositTransaction
    // - callable by a contract
    function test_depositERC20To_succeeds() external {
        vm.expectEmit(true, true, true, true);
        emit ERC20DepositInitiated(address(L1Token), address(L2Token), alice, bob, 1000, hex"");

        deal(address(L1Token), alice, 100000, true);

        vm.prank(alice);
        L1Token.approve(address(L1Bridge), type(uint256).max);

        vm.expectCall(
            address(L1Token),
            abi.encodeWithSelector(ERC20.transferFrom.selector, alice, address(L1Bridge), 1000)
        );

        vm.prank(alice);
        L1Bridge.depositERC20To(address(L1Token), address(L2Token), bob, 1000, 10000, hex"");

        assertEq(L1Bridge.deposits(address(L1Token), address(L2Token)), 1000);
    }
}

contract L1StandardBridge_FinalizeETHWithdrawal_Test is Bridge_Initializer {
    using stdStorage for StdStorage;

    // finalizeETHWithdrawal
    // - emits ETHWithdrawalFinalized
    // - only callable by L2 bridge
    function test_finalizeETHWithdrawal_succeeds() external {
        uint256 aliceBalance = alice.balance;

        vm.expectEmit(true, true, true, true);
        emit ETHWithdrawalFinalized(alice, alice, 100, hex"");

        vm.expectCall(alice, hex"");

        vm.mockCall(
            address(L1Bridge.messenger()),
            abi.encodeWithSelector(CrossDomainMessenger.xDomainMessageSender.selector),
            abi.encode(address(L1Bridge.OTHER_BRIDGE()))
        );
        // ensure that the messenger has ETH to call with
        vm.deal(address(L1Bridge.messenger()), 100);
        vm.prank(address(L1Bridge.messenger()));
        L1Bridge.finalizeETHWithdrawal{ value: 100 }(alice, alice, 100, hex"");

        assertEq(address(L1Bridge.messenger()).balance, 0);
        assertEq(aliceBalance + 100, alice.balance);
    }
}

contract L1StandardBridge_FinalizeETHWithdrawal_TestFail is Bridge_Initializer {}

contract L1StandardBridge_FinalizeERC20Withdrawal_Test is Bridge_Initializer {
    using stdStorage for StdStorage;

    // finalizeERC20Withdrawal
    // - updates bridge.deposits
    // - emits ERC20WithdrawalFinalized
    // - only callable by L2 bridge
    function test_finalizeERC20Withdrawal_succeeds() external {
        deal(address(L1Token), address(L1Bridge), 100, true);

        uint256 slot = stdstore
            .target(address(L1Bridge))
            .sig("deposits(address,address)")
            .with_key(address(L1Token))
            .with_key(address(L2Token))
            .find();

        // Give the L1 bridge some ERC20 tokens
        vm.store(address(L1Bridge), bytes32(slot), bytes32(uint256(100)));
        assertEq(L1Bridge.deposits(address(L1Token), address(L2Token)), 100);

        vm.expectEmit(true, true, true, true);
        emit ERC20WithdrawalFinalized(address(L1Token), address(L2Token), alice, alice, 100, hex"");

        vm.expectCall(
            address(L1Token),
            abi.encodeWithSelector(ERC20.transfer.selector, alice, 100)
        );

        vm.mockCall(
            address(L1Bridge.messenger()),
            abi.encodeWithSelector(CrossDomainMessenger.xDomainMessageSender.selector),
            abi.encode(address(L1Bridge.OTHER_BRIDGE()))
        );
        vm.prank(address(L1Bridge.messenger()));
        L1Bridge.finalizeERC20Withdrawal(
            address(L1Token),
            address(L2Token),
            alice,
            alice,
            100,
            hex""
        );

        assertEq(L1Token.balanceOf(address(L1Bridge)), 0);
        assertEq(L1Token.balanceOf(address(alice)), 100);
    }
}

contract L1StandardBridge_FinalizeERC20Withdrawal_TestFail is Bridge_Initializer {
    function test_finalizeERC20Withdrawal_notMessenger_reverts() external {
        vm.mockCall(
            address(L1Bridge.messenger()),
            abi.encodeWithSelector(CrossDomainMessenger.xDomainMessageSender.selector),
            abi.encode(address(L1Bridge.OTHER_BRIDGE()))
        );
        vm.prank(address(28));
        vm.expectRevert("StandardBridge: function can only be called from the other bridge");
        L1Bridge.finalizeERC20Withdrawal(
            address(L1Token),
            address(L2Token),
            alice,
            alice,
            100,
            hex""
        );
    }

    function test_finalizeERC20Withdrawal_notOtherBridge_reverts() external {
        vm.mockCall(
            address(L1Bridge.messenger()),
            abi.encodeWithSelector(CrossDomainMessenger.xDomainMessageSender.selector),
            abi.encode(address(address(0)))
        );
        vm.prank(address(L1Bridge.messenger()));
        vm.expectRevert("StandardBridge: function can only be called from the other bridge");
        L1Bridge.finalizeERC20Withdrawal(
            address(L1Token),
            address(L2Token),
            alice,
            alice,
            100,
            hex""
        );
    }
}

// Todo: move these next two contracts into a test file specific to the direction agnostic
// StandardBridge interface
contract L1StandardBridge_FinalizeBridgeETH_Test is Bridge_Initializer {

}

contract L1StandardBridge_FinalizeBridgeETH_TestFail is Bridge_Initializer {
    function test_finalizeBridgeETH_incorrectValue_reverts() external {
        address messenger = address(L1Bridge.messenger());
        vm.mockCall(
            messenger,
            abi.encodeWithSelector(CrossDomainMessenger.xDomainMessageSender.selector),
            abi.encode(address(L1Bridge.OTHER_BRIDGE()))
        );
        vm.deal(messenger, 100);
        vm.prank(messenger);
        vm.expectRevert("StandardBridge: amount sent does not match amount required");
        L1Bridge.finalizeBridgeETH{ value: 50 }(alice, alice, 100, hex"");
    }

    function test_finalizeBridgeETH_sendToSelf_reverts() external {
        address messenger = address(L1Bridge.messenger());
        vm.mockCall(
            messenger,
            abi.encodeWithSelector(CrossDomainMessenger.xDomainMessageSender.selector),
            abi.encode(address(L1Bridge.OTHER_BRIDGE()))
        );
        vm.deal(messenger, 100);
        vm.prank(messenger);
        vm.expectRevert("StandardBridge: cannot send to self");
        L1Bridge.finalizeBridgeETH{ value: 100 }(alice, address(L1Bridge), 100, hex"");
    }

    function test_finalizeBridgeETH_sendToMessenger_reverts() external {
        address messenger = address(L1Bridge.messenger());
        vm.mockCall(
            messenger,
            abi.encodeWithSelector(CrossDomainMessenger.xDomainMessageSender.selector),
            abi.encode(address(L1Bridge.OTHER_BRIDGE()))
        );
        vm.deal(messenger, 100);
        vm.prank(messenger);
        vm.expectRevert("StandardBridge: cannot send to messenger");
        L1Bridge.finalizeBridgeETH{ value: 100 }(alice, messenger, 100, hex"");
    }
}<|MERGE_RESOLUTION|>--- conflicted
+++ resolved
@@ -16,11 +16,7 @@
         assert(L1Bridge.OTHER_BRIDGE() == L2Bridge);
         assert(L1Bridge.messenger() == L1Messenger);
         assert(L1Bridge.MESSENGER() == L1Messenger);
-<<<<<<< HEAD
-        assertEq(L1Bridge.version(), "0.0.2");
-=======
         assertEq(L1Bridge.version(), "1.0.0");
->>>>>>> 8d8219f5
     }
 }
 

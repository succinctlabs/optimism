--- conflicted
+++ resolved
@@ -78,17 +78,12 @@
     }
 
     /**
-<<<<<<< HEAD
      * @notice Accepts deposits of ETH and data, and emits a TransactionDeposited event for use in
      * deriving deposit transactions. Note that if a deposit is made by a contract, its address will
      * be aliased when retrieved using `tx.origin` or `msg.sender`. This can lead to loss of funds
      * in some cases which the depositing contract may not have accounted for. Consider using the
      * Bridge or CrossDomainMessenger contracts which provide additional safety assurances.
-=======
-     * Accepts deposits of ETH and data, and emits a TransactionDeposited event for use in deriving
-     * deposit transactions.
      *
->>>>>>> 1d92dfd0
      * @param _to The L2 destination address.
      * @param _value The ETH value to send in the deposit transaction.
      * @param _gasLimit The L2 gasLimit.

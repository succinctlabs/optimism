--- conflicted
+++ resolved
@@ -91,11 +91,8 @@
         ProxyAddressConfig proxyAddressConfig;
         ImplementationAddressConfig implementationAddressConfig;
         L2OutputOracleConfig l2OutputOracleConfig;
-<<<<<<< HEAD
         BatchInboxConfig batchInboxConfig;
-=======
         SystemConfigConfig systemConfigConfig;
->>>>>>> 920b46b4
     }
 
     /**

--- conflicted
+++ resolved
@@ -9,12 +9,9 @@
   'L1StandardBridgeProxy',
   'OptimismPortalProxy',
   'OptimismMintableERC20FactoryProxy',
-<<<<<<< HEAD
   // SYSCOIN
   'BatchInboxProxy',
-=======
   'L1ERC721BridgeProxy',
->>>>>>> eaa371a0
 ]
 
 const deployFn: DeployFunction = async (hre) => {

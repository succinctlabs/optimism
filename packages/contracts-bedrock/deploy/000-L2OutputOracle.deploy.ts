/* Imports: Internal */
import { DeployFunction } from 'hardhat-deploy/dist/types'
import { BigNumber } from 'ethers'
import 'hardhat-deploy'

const deployFn: DeployFunction = async (hre) => {
  const { deploy } = hre.deployments
  const { deployer } = await hre.getNamedAccounts()
  const { deployConfig } = hre

  if (
    typeof deployConfig.startingTimestamp !== 'number' ||
    isNaN(deployConfig.startingTimestamp)
  ) {
    throw new Error(
      'Cannot deploy L2OutputOracle without specifying a valid startingTimestamp.'
    )
  }

  await deploy('L2OutputOracleProxy', {
    contract: 'Proxy',
    from: deployer,
    args: [deployer],
    log: true,
    waitConfirmations: deployConfig.deploymentWaitConfirmations,
  })

  await deploy('L2OutputOracle', {
    from: deployer,
    args: [
<<<<<<< HEAD
      deployConfig.submissionInterval,
      deployConfig.genesisOutput,
      deployConfig.historicalBlocks,
      deployConfig.startingBlockNumber,
      deployConfig.startingTimestamp,
      deployConfig.l2BlockTime,
      deployConfig.sequencerAddress,
=======
      hre.deployConfig.submissionInterval,
      hre.deployConfig.genesisOutput,
      hre.deployConfig.historicalBlocks,
      hre.deployConfig.startingBlockNumber,
      hre.deployConfig.startingTimestamp,
      hre.deployConfig.l2BlockTime,
      hre.deployConfig.sequencerAddress,
      hre.deployConfig.ownerAddress,
>>>>>>> a828da9f
    ],
    log: true,
    waitConfirmations: deployConfig.deploymentWaitConfirmations,
  })

  const oracle = await hre.deployments.get('L2OutputOracle')
  const proxy = await hre.deployments.get('L2OutputOracleProxy')
  const Proxy = await hre.ethers.getContractAt('Proxy', proxy.address)
  const tx = await Proxy.upgradeTo(oracle.address)
  await tx.wait()

  const L2OutputOracle = await hre.ethers.getContractAt(
    'L2OutputOracle',
    proxy.address
  )

  const submissionInterval = await L2OutputOracle.SUBMISSION_INTERVAL()
  if (!submissionInterval.eq(BigNumber.from(deployConfig.submissionInterval))) {
    throw new Error('submission internal misconfigured')
  }

  const historicalBlocks = await L2OutputOracle.HISTORICAL_TOTAL_BLOCKS()
  if (!historicalBlocks.eq(BigNumber.from(deployConfig.historicalBlocks))) {
    throw new Error('historal total blocks misconfigured')
  }

  const startingBlockNumber = await L2OutputOracle.STARTING_BLOCK_NUMBER()
  if (
    !startingBlockNumber.eq(BigNumber.from(deployConfig.startingBlockNumber))
  ) {
    throw new Error('starting block number misconfigured')
  }

  const startingTimestamp = await L2OutputOracle.STARTING_TIMESTAMP()
  if (!startingTimestamp.eq(BigNumber.from(deployConfig.startingTimestamp))) {
    throw new Error('starting timestamp misconfigured')
  }
  const l2BlockTime = await L2OutputOracle.L2_BLOCK_TIME()
  if (!l2BlockTime.eq(BigNumber.from(deployConfig.l2BlockTime))) {
    throw new Error('L2 block time misconfigured')
  }
}

deployFn.tags = ['L2OutputOracle']

export default deployFn<|MERGE_RESOLUTION|>--- conflicted
+++ resolved
@@ -28,7 +28,6 @@
   await deploy('L2OutputOracle', {
     from: deployer,
     args: [
-<<<<<<< HEAD
       deployConfig.submissionInterval,
       deployConfig.genesisOutput,
       deployConfig.historicalBlocks,
@@ -36,16 +35,7 @@
       deployConfig.startingTimestamp,
       deployConfig.l2BlockTime,
       deployConfig.sequencerAddress,
-=======
-      hre.deployConfig.submissionInterval,
-      hre.deployConfig.genesisOutput,
-      hre.deployConfig.historicalBlocks,
-      hre.deployConfig.startingBlockNumber,
-      hre.deployConfig.startingTimestamp,
-      hre.deployConfig.l2BlockTime,
-      hre.deployConfig.sequencerAddress,
-      hre.deployConfig.ownerAddress,
->>>>>>> a828da9f
+      deployConfig.ownerAddress
     ],
     log: true,
     waitConfirmations: deployConfig.deploymentWaitConfirmations,

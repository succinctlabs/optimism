{
  "name": "@eth-optimism/rollup-contracts",
  "version": "0.0.1-alpha.25",
  "description": "Optimistic Rollup smart contracts",
  "main": "build/index.js",
  "files": [
    "build/**/*.js"
  ],
  "scripts": {
    "all": "yarn clean && yarn build && yarn test && yarn fix && yarn lint",
<<<<<<< HEAD
    "test": "yarn run test:contracts",
    "test:contracts": "yarn run build:contracts && mocha --require ts-node/register \"test/**/*.spec.ts\" --timeout 20000 --bail",
    "lint": "lint:contracts && lint:typescript",
    "lint:contracts": "solhint \"contracts/**/*.sol\"",
    "lint:typescript": "tslint --format stylish --project .",
    "fix": "prettier --config ../../prettier-config.json --write \"index.ts\" \"{deploy,test}/**/*.ts\"",
    "build": "yarn run build:contracts && yarn run build:typescript",
    "build:contracts": "mkdir -p ./build/contracts && waffle waffle-config.json",
    "build:typescript": "tsc -p .",
=======
    "test": "waffle waffle-config.json && mocha --require ts-node/register 'test/**/*.spec.ts' --timeout 20000",
    "lint": "tslint --format stylish --project .",
    "fix": "prettier --config ../../prettier-config.json --write \"index.ts\" \"{deploy,test}/**/*.ts\"",
    "build": "waffle waffle-config.json && tsc -p .",
>>>>>>> 97548725
    "clean": "rimraf build/",
    "deploy:rollup-chain": "yarn build && node ./build/deploy/rollup-chain.js"
  },
  "keywords": [
    "optimistic",
    "rollup",
    "group",
    "ethereum",
    "smart",
    "contract"
  ],
  "author": "Optimism",
  "license": "MIT",
  "repository": {
    "type": "git",
    "url": "https://github.com/ethereum-optimism/optimism-monorepo.git"
  },
  "publishConfig": {
    "access": "public"
  },
  "devDependencies": {
    "@types/chai": "^4.1.7",
    "@types/mocha": "^5.2.6",
    "@types/node": "^11.11.3",
    "chai": "^4.2.0",
    "chai-bignumber": "^3.0.0",
    "memdown": "^5.0.0",
    "mocha": "^6.0.2",
    "rimraf": "^2.6.3",
    "typescript": "^3.3.3333"
  },
  "dependencies": {
    "@eth-optimism/core-db": "^0.0.1-alpha.25",
    "@eth-optimism/core-utils": "^0.0.1-alpha.25",
    "@types/sinon-chai": "^3.2.2",
    "chai": "^4.2.0",
    "chai-as-promised": "^7.1.1",
    "ethereum-waffle": "2.1.0",
    "ethers": "^4.0.37",
    "merkle-patricia-tree": "git+https://github.com/kfichter/merkle-patricia-tree",
    "merkletreejs": "^0.1.7",
    "openzeppelin-solidity": "^2.2.0",
<<<<<<< HEAD
    "solhint": "^3.0.0"
=======
    "random-bytes-seed": "^1.0.3",
    "rlp": "^2.2.5",
    "seedrandom": "^3.0.5"
>>>>>>> 97548725
  },
  "gitHead": "ccce366645fca6bad46c5cf7f7ff2f407c6ba5fd"
}<|MERGE_RESOLUTION|>--- conflicted
+++ resolved
@@ -8,7 +8,6 @@
   ],
   "scripts": {
     "all": "yarn clean && yarn build && yarn test && yarn fix && yarn lint",
-<<<<<<< HEAD
     "test": "yarn run test:contracts",
     "test:contracts": "yarn run build:contracts && mocha --require ts-node/register \"test/**/*.spec.ts\" --timeout 20000 --bail",
     "lint": "lint:contracts && lint:typescript",
@@ -18,12 +17,6 @@
     "build": "yarn run build:contracts && yarn run build:typescript",
     "build:contracts": "mkdir -p ./build/contracts && waffle waffle-config.json",
     "build:typescript": "tsc -p .",
-=======
-    "test": "waffle waffle-config.json && mocha --require ts-node/register 'test/**/*.spec.ts' --timeout 20000",
-    "lint": "tslint --format stylish --project .",
-    "fix": "prettier --config ../../prettier-config.json --write \"index.ts\" \"{deploy,test}/**/*.ts\"",
-    "build": "waffle waffle-config.json && tsc -p .",
->>>>>>> 97548725
     "clean": "rimraf build/",
     "deploy:rollup-chain": "yarn build && node ./build/deploy/rollup-chain.js"
   },
@@ -66,13 +59,10 @@
     "merkle-patricia-tree": "git+https://github.com/kfichter/merkle-patricia-tree",
     "merkletreejs": "^0.1.7",
     "openzeppelin-solidity": "^2.2.0",
-<<<<<<< HEAD
-    "solhint": "^3.0.0"
-=======
+    "solhint": "^3.0.0",
     "random-bytes-seed": "^1.0.3",
     "rlp": "^2.2.5",
     "seedrandom": "^3.0.5"
->>>>>>> 97548725
   },
   "gitHead": "ccce366645fca6bad46c5cf7f7ff2f407c6ba5fd"
 }
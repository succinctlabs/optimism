{
  "private": true,
  "name": "@eth-optimism/replica-healthcheck",
<<<<<<< HEAD
  "version": "1.1.12",
=======
  "version": "1.1.13",
>>>>>>> 8d8219f5
  "description": "[Optimism] Service for monitoring the health of replica nodes",
  "main": "dist/index",
  "types": "dist/index",
  "files": [
    "dist/*"
  ],
  "scripts": {
    "start": "ts-node ./src/service",
    "test:coverage": "echo 'No tests defined.'",
    "build": "tsc -p tsconfig.json",
    "clean": "rimraf ./dist ./tsconfig.tsbuildinfo",
    "lint": "yarn run lint:fix && yarn run lint:check",
    "pre-commit": "lint-staged",
    "lint:fix": "yarn lint:check --fix",
    "lint:check": "eslint . --max-warnings=0"
  },
  "keywords": [
    "optimism",
    "ethereum",
    "replica",
    "healthcheck"
  ],
  "homepage": "https://github.com/ethereum-optimism/optimism/tree/develop/packages/replica-healthcheck#readme",
  "license": "MIT",
  "author": "Optimism PBC",
  "repository": {
    "type": "git",
    "url": "https://github.com/ethereum-optimism/optimism.git"
  },
  "dependencies": {
<<<<<<< HEAD
    "@eth-optimism/common-ts": "0.6.7",
    "@eth-optimism/core-utils": "0.11.0",
=======
    "@eth-optimism/common-ts": "0.6.8",
    "@eth-optimism/core-utils": "0.12.0",
>>>>>>> 8d8219f5
    "@ethersproject/abstract-provider": "^5.7.0"
  },
  "devDependencies": {
    "ts-node": "^10.9.1"
  }
}<|MERGE_RESOLUTION|>--- conflicted
+++ resolved
@@ -1,11 +1,7 @@
 {
   "private": true,
   "name": "@eth-optimism/replica-healthcheck",
-<<<<<<< HEAD
-  "version": "1.1.12",
-=======
   "version": "1.1.13",
->>>>>>> 8d8219f5
   "description": "[Optimism] Service for monitoring the health of replica nodes",
   "main": "dist/index",
   "types": "dist/index",
@@ -36,13 +32,8 @@
     "url": "https://github.com/ethereum-optimism/optimism.git"
   },
   "dependencies": {
-<<<<<<< HEAD
-    "@eth-optimism/common-ts": "0.6.7",
-    "@eth-optimism/core-utils": "0.11.0",
-=======
     "@eth-optimism/common-ts": "0.6.8",
     "@eth-optimism/core-utils": "0.12.0",
->>>>>>> 8d8219f5
     "@ethersproject/abstract-provider": "^5.7.0"
   },
   "devDependencies": {

[
  "SystemConfig",
  "L1CrossDomainMessenger",
  "L1StandardBridge",
  "OptimismPortal",
  "L2OutputOracle",
  "AddressManager",
  "L1Block",
  "L2ToL1MessagePasser",
  "GasPriceOracle",
  "L2CrossDomainMessenger",
  "L2StandardBridge",
  "L2ERC721Bridge",
  "L1ERC721Bridge",
  "OptimismMintableERC721Factory",
  "SequencerFeeVault",
  "BaseFeeVault",
  "L1FeeVault",
  "OptimismMintableERC20Factory",
  "OptimismMintableERC20",
  "LegacyERC20ETH",
  "Proxy",
  "ProxyAdmin",
  "LegacyMessagePasser",
  "ERC20",
  "WETH9",
  "DeployerWhitelist",
  "L1BlockNumber",
  "DisputeGameFactory",
  "FaultDisputeGame",
  "AlphabetVM",
  "StandardBridge",
  "CrossDomainMessenger",
  "MIPS",
  "PreimageOracle",
  "BlockOracle",
  "EAS",
  "SchemaRegistry",
  "ProtocolVersions",
  "Safe",
  "SafeProxyFactory",
  "DelayedVetoable",
  "ISemver",
<<<<<<< HEAD
  "SuperchainConfig"
=======
  "StorageSetter"
>>>>>>> b0c8bbf6
]<|MERGE_RESOLUTION|>--- conflicted
+++ resolved
@@ -41,9 +41,6 @@
   "SafeProxyFactory",
   "DelayedVetoable",
   "ISemver",
-<<<<<<< HEAD
-  "SuperchainConfig"
-=======
+  "SuperchainConfig",
   "StorageSetter"
->>>>>>> b0c8bbf6
 ]
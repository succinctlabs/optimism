package types

import (
	"fmt"
	"math"
	"math/big"
	"testing"

	"github.com/stretchr/testify/require"
)

func bi(i int) *big.Int {
	return big.NewInt(int64(i))
}

func TestBigMSB(t *testing.T) {
	large, ok := new(big.Int).SetString("18446744073709551615", 10)
	require.True(t, ok)
	tests := []struct {
		input    *big.Int
		expected int
	}{
		{bi(0), 0},
		{bi(1), 0},
		{bi(2), 1},
		{bi(4), 2},
		{bi(8), 3},
		{bi(16), 4},
		{bi(255), 7},
		{bi(1024), 10},
		{large, 63},
	}

	for _, test := range tests {
		result := bigMSB(test.input)
		if result != test.expected {
			t.Errorf("MSBIndex(%d) expected %d, but got %d", test.input, test.expected, result)
		}
	}
}

<<<<<<< HEAD
func TestGindexPositionConversions(t *testing.T) {
	tests := []struct {
		gindex           *big.Int
		expectedPosition Position
	}{
		{bi(1), NewPosition(0, bi(0))},

		{bi(2), NewPosition(1, bi(0))},
		{bi(3), NewPosition(1, bi(1))},

		{bi(4), NewPosition(2, bi(0))},
		{bi(5), NewPosition(2, bi(1))},
		{bi(6), NewPosition(2, bi(2))},
		{bi(7), NewPosition(2, bi(3))},

		{bi(8), NewPosition(3, bi(0))},
		{bi(9), NewPosition(3, bi(1))},
		{bi(10), NewPosition(3, bi(2))},
		{bi(11), NewPosition(3, bi(3))},
		{bi(12), NewPosition(3, bi(4))},
		{bi(13), NewPosition(3, bi(5))},
		{bi(14), NewPosition(3, bi(6))},
		{bi(15), NewPosition(3, bi(7))},

		{bi(16), NewPosition(4, bi(0))},
		{bi(17), NewPosition(4, bi(1))},
		{bi(18), NewPosition(4, bi(2))},
		{bi(19), NewPosition(4, bi(3))},
		{bi(20), NewPosition(4, bi(4))},
		{bi(21), NewPosition(4, bi(5))},
		{bi(22), NewPosition(4, bi(6))},
		{bi(23), NewPosition(4, bi(7))},
		{bi(24), NewPosition(4, bi(8))},
		{bi(25), NewPosition(4, bi(9))},
		{bi(26), NewPosition(4, bi(10))},
		{bi(27), NewPosition(4, bi(11))},
		{bi(28), NewPosition(4, bi(12))},
		{bi(29), NewPosition(4, bi(13))},
		{bi(30), NewPosition(4, bi(14))},
		{bi(31), NewPosition(4, bi(15))},

		{bi(1023), NewPosition(9, bi(511))},
		{bi(1024), NewPosition(10, bi(0))},
	}
	for _, test := range tests {
		t.Run(fmt.Sprintf("convert gindex=%s to Position", test.gindex.String()), func(t *testing.T) {
			positionActual := NewPositionFromGIndex(test.gindex)
			require.Truef(t, test.expectedPosition.Equal(positionActual), "expected position=%s, got=%s", test.expectedPosition, positionActual)
			gindex := positionActual.ToGIndex()
			require.Truef(t, gindex.Cmp(test.gindex) == 0, "expected gindex=%s, got=%s", test.gindex.String(), gindex.String())
		})
	}
}

=======
>>>>>>> a01f67f6
var treeNodes = []struct {
	GIndex       *big.Int
	Depth        int
	MaxDepth     int
	IndexAtDepth *big.Int
	TraceIndex   *big.Int
<<<<<<< HEAD
	AttackGIndex *big.Int // 0 indicates attack is not possible from this node
	DefendGIndex *big.Int // 0 indicates defend is not possible from this node
}{
	{GIndex: bi(1), Depth: 0, MaxDepth: 4, IndexAtDepth: bi(0), TraceIndex: bi(15), AttackGIndex: bi(2)},
=======
}{
	{GIndex: bi(1), Depth: 0, MaxDepth: 4, IndexAtDepth: bi(0), TraceIndex: bi(15)},
>>>>>>> a01f67f6

	{GIndex: bi(2), Depth: 1, MaxDepth: 4, IndexAtDepth: bi(0), TraceIndex: bi(7)},
	{GIndex: bi(3), Depth: 1, MaxDepth: 4, IndexAtDepth: bi(1), TraceIndex: bi(15)},

	{GIndex: bi(4), Depth: 2, MaxDepth: 4, IndexAtDepth: bi(0), TraceIndex: bi(3)},
	{GIndex: bi(5), Depth: 2, MaxDepth: 4, IndexAtDepth: bi(1), TraceIndex: bi(7)},
	{GIndex: bi(6), Depth: 2, MaxDepth: 4, IndexAtDepth: bi(2), TraceIndex: bi(11)},
	{GIndex: bi(7), Depth: 2, MaxDepth: 4, IndexAtDepth: bi(3), TraceIndex: bi(15)},

	{GIndex: bi(8), Depth: 3, MaxDepth: 4, IndexAtDepth: bi(0), TraceIndex: bi(1)},
	{GIndex: bi(9), Depth: 3, MaxDepth: 4, IndexAtDepth: bi(1), TraceIndex: bi(3)},
	{GIndex: bi(10), Depth: 3, MaxDepth: 4, IndexAtDepth: bi(2), TraceIndex: bi(5)},
	{GIndex: bi(11), Depth: 3, MaxDepth: 4, IndexAtDepth: bi(3), TraceIndex: bi(7)},
	{GIndex: bi(12), Depth: 3, MaxDepth: 4, IndexAtDepth: bi(4), TraceIndex: bi(9)},
	{GIndex: bi(13), Depth: 3, MaxDepth: 4, IndexAtDepth: bi(5), TraceIndex: bi(11)},
	{GIndex: bi(14), Depth: 3, MaxDepth: 4, IndexAtDepth: bi(6), TraceIndex: bi(13)},
	{GIndex: bi(15), Depth: 3, MaxDepth: 4, IndexAtDepth: bi(7), TraceIndex: bi(15)},

	{GIndex: bi(16), Depth: 4, MaxDepth: 4, IndexAtDepth: bi(0), TraceIndex: bi(0)},
	{GIndex: bi(17), Depth: 4, MaxDepth: 4, IndexAtDepth: bi(1), TraceIndex: bi(1)},
	{GIndex: bi(18), Depth: 4, MaxDepth: 4, IndexAtDepth: bi(2), TraceIndex: bi(2)},
	{GIndex: bi(19), Depth: 4, MaxDepth: 4, IndexAtDepth: bi(3), TraceIndex: bi(3)},
	{GIndex: bi(20), Depth: 4, MaxDepth: 4, IndexAtDepth: bi(4), TraceIndex: bi(4)},
	{GIndex: bi(21), Depth: 4, MaxDepth: 4, IndexAtDepth: bi(5), TraceIndex: bi(5)},
	{GIndex: bi(22), Depth: 4, MaxDepth: 4, IndexAtDepth: bi(6), TraceIndex: bi(6)},
	{GIndex: bi(23), Depth: 4, MaxDepth: 4, IndexAtDepth: bi(7), TraceIndex: bi(7)},
	{GIndex: bi(24), Depth: 4, MaxDepth: 4, IndexAtDepth: bi(8), TraceIndex: bi(8)},
	{GIndex: bi(25), Depth: 4, MaxDepth: 4, IndexAtDepth: bi(9), TraceIndex: bi(9)},
	{GIndex: bi(26), Depth: 4, MaxDepth: 4, IndexAtDepth: bi(10), TraceIndex: bi(10)},
	{GIndex: bi(27), Depth: 4, MaxDepth: 4, IndexAtDepth: bi(11), TraceIndex: bi(11)},
	{GIndex: bi(28), Depth: 4, MaxDepth: 4, IndexAtDepth: bi(12), TraceIndex: bi(12)},
	{GIndex: bi(29), Depth: 4, MaxDepth: 4, IndexAtDepth: bi(13), TraceIndex: bi(13)},
	{GIndex: bi(30), Depth: 4, MaxDepth: 4, IndexAtDepth: bi(14), TraceIndex: bi(14)},
	{GIndex: bi(31), Depth: 4, MaxDepth: 4, IndexAtDepth: bi(15), TraceIndex: bi(15)},

	{GIndex: bi(0).Mul(bi(math.MaxInt64), bi(2)), Depth: 63, MaxDepth: 64, IndexAtDepth: bi(9223372036854775806), TraceIndex: bi(0).Sub(bi(0).Mul(bi(math.MaxInt64), bi(2)), bi(1))},
}

func TestTraceIndexOfRootWithLargeDepth(t *testing.T) {
	traceIdx := new(big.Int).Sub(new(big.Int).Lsh(big.NewInt(1), 100), big.NewInt(1))
	pos := NewPositionFromGIndex(big.NewInt(1))
	actual := pos.TraceIndex(100)
	require.Equal(t, traceIdx, actual)
}

// TestTraceIndex creates the position & then tests the trace index function on the treeNodesMaxDepth4 data
func TestTraceIndex(t *testing.T) {
	for _, test := range treeNodes {
		pos := NewPosition(test.Depth, test.IndexAtDepth)
		result := pos.TraceIndex(test.MaxDepth)
		require.Equal(t, test.TraceIndex, result)
	}
}

func TestAttack(t *testing.T) {
	tests := []struct {
		startGIndex  *big.Int
		attackGIndex *big.Int
	}{
		{bi(1), bi(2)},
		{bi(2), bi(4)},
		{bi(3), bi(6)},
		{bi(4), bi(8)},
		{bi(5), bi(10)},
		{bi(6), bi(12)},
		{bi(7), bi(14)},
		{bi(8), bi(16)},
		{bi(9), bi(18)},
		{bi(10), bi(20)},
		{bi(11), bi(22)},
		{bi(12), bi(24)},
		{bi(13), bi(26)},
		{bi(14), bi(28)},
		{bi(15), bi(30)},
	}
	for _, test := range tests {
		pos := NewPositionFromGIndex(test.startGIndex)
		result := pos.Attack()
		require.Equalf(t, test.attackGIndex, result.ToGIndex(), "attacking GIndex %s, expected=%s, got=%s", test.startGIndex, test.attackGIndex, result.ToGIndex())
	}
}

func TestDefend(t *testing.T) {
	tests := []struct {
		startGIndex  *big.Int
		defendGIndex *big.Int
	}{
		{bi(2), bi(6)},
		{bi(4), bi(10)},
		{bi(6), bi(14)},
		{bi(8), bi(18)},
		{bi(10), bi(22)},
		{bi(12), bi(26)},
		{bi(14), bi(30)},
	}
	for _, test := range tests {
		pos := NewPositionFromGIndex(test.startGIndex)
		result := pos.Defend()
		require.Equalf(t, test.defendGIndex, result.ToGIndex(), "defending GIndex %s, expected=%s, got=%s", test.startGIndex, test.defendGIndex, result.ToGIndex())
	}
}

func TestRelativeToAncestorAtDepth(t *testing.T) {
	t.Run("ErrorsForDeepAncestor", func(t *testing.T) {
		pos := NewPosition(1, big.NewInt(1))
		_, err := pos.RelativeToAncestorAtDepth(2)
		require.ErrorIs(t, err, ErrPositionDepthTooSmall)
	})

	tests := []struct {
		gindex         int64
		newRootDepth   uint64
		expectedGIndex int64
	}{
		{gindex: 5, newRootDepth: 1, expectedGIndex: 3},

		// Depth 0 (should return position unchanged)
		{gindex: 1, newRootDepth: 0, expectedGIndex: 1},
		{gindex: 2, newRootDepth: 0, expectedGIndex: 2},

		// Depth 1
		{gindex: 2, newRootDepth: 1, expectedGIndex: 1},
		{gindex: 3, newRootDepth: 1, expectedGIndex: 1},
		{gindex: 4, newRootDepth: 1, expectedGIndex: 2},
		{gindex: 5, newRootDepth: 1, expectedGIndex: 3},
		{gindex: 6, newRootDepth: 1, expectedGIndex: 2},
		{gindex: 7, newRootDepth: 1, expectedGIndex: 3},
		{gindex: 8, newRootDepth: 1, expectedGIndex: 4},
		{gindex: 9, newRootDepth: 1, expectedGIndex: 5},
		{gindex: 10, newRootDepth: 1, expectedGIndex: 6},
		{gindex: 11, newRootDepth: 1, expectedGIndex: 7},
		{gindex: 12, newRootDepth: 1, expectedGIndex: 4},
		{gindex: 13, newRootDepth: 1, expectedGIndex: 5},
		{gindex: 14, newRootDepth: 1, expectedGIndex: 6},
		{gindex: 15, newRootDepth: 1, expectedGIndex: 7},
		{gindex: 16, newRootDepth: 1, expectedGIndex: 8},
		{gindex: 17, newRootDepth: 1, expectedGIndex: 9},
		{gindex: 18, newRootDepth: 1, expectedGIndex: 10},
		{gindex: 19, newRootDepth: 1, expectedGIndex: 11},
		{gindex: 20, newRootDepth: 1, expectedGIndex: 12},
		{gindex: 21, newRootDepth: 1, expectedGIndex: 13},
		{gindex: 22, newRootDepth: 1, expectedGIndex: 14},
		{gindex: 23, newRootDepth: 1, expectedGIndex: 15},
		{gindex: 24, newRootDepth: 1, expectedGIndex: 8},
		{gindex: 25, newRootDepth: 1, expectedGIndex: 9},
		{gindex: 26, newRootDepth: 1, expectedGIndex: 10},
		{gindex: 27, newRootDepth: 1, expectedGIndex: 11},
		{gindex: 28, newRootDepth: 1, expectedGIndex: 12},
		{gindex: 29, newRootDepth: 1, expectedGIndex: 13},
		{gindex: 30, newRootDepth: 1, expectedGIndex: 14},
		{gindex: 31, newRootDepth: 1, expectedGIndex: 15},

		// Depth 2
		{gindex: 4, newRootDepth: 2, expectedGIndex: 1},
		{gindex: 5, newRootDepth: 2, expectedGIndex: 1},
		{gindex: 6, newRootDepth: 2, expectedGIndex: 1},
		{gindex: 7, newRootDepth: 2, expectedGIndex: 1},
		{gindex: 8, newRootDepth: 2, expectedGIndex: 2},
		{gindex: 9, newRootDepth: 2, expectedGIndex: 3},
		{gindex: 10, newRootDepth: 2, expectedGIndex: 2},
		{gindex: 11, newRootDepth: 2, expectedGIndex: 3},
		{gindex: 12, newRootDepth: 2, expectedGIndex: 2},
		{gindex: 13, newRootDepth: 2, expectedGIndex: 3},
		{gindex: 14, newRootDepth: 2, expectedGIndex: 2},
		{gindex: 15, newRootDepth: 2, expectedGIndex: 3},
	}

	for _, test := range tests {
		test := test
		t.Run(fmt.Sprintf("From %v SplitAt %v", test.gindex, test.newRootDepth), func(t *testing.T) {
			pos := NewPositionFromGIndex(big.NewInt(test.gindex))
			expectedRelativePosition := NewPositionFromGIndex(big.NewInt(test.expectedGIndex))
			relativePosition, err := pos.RelativeToAncestorAtDepth(test.newRootDepth)
			require.NoError(t, err)
			require.Equal(t, expectedRelativePosition.ToGIndex(), relativePosition.ToGIndex())
		})
	}
}

func TestRelativeMoves(t *testing.T) {
	tests := []func(pos Position) Position{
		func(pos Position) Position {
			return pos.Attack()
		},
		func(pos Position) Position {
			return pos.Defend()
		},
		func(pos Position) Position {
			return pos.Attack().Attack()
		},
		func(pos Position) Position {
			return pos.Defend().Defend()
		},
		func(pos Position) Position {
			return pos.Attack().Defend()
		},
		func(pos Position) Position {
			return pos.Defend().Attack()
		},
	}
	for _, test := range tests {
		test := test
		t.Run("", func(t *testing.T) {
			expectedRelativePosition := test(NewPositionFromGIndex(big.NewInt(1)))
			relative := NewPositionFromGIndex(big.NewInt(3))
			start := test(relative)
			relativePosition, err := start.RelativeToAncestorAtDepth(uint64(relative.Depth()))
			require.NoError(t, err)
			require.Equal(t, expectedRelativePosition.ToGIndex(), relativePosition.ToGIndex())
		})
	}
}<|MERGE_RESOLUTION|>--- conflicted
+++ resolved
@@ -39,7 +39,6 @@
 	}
 }
 
-<<<<<<< HEAD
 func TestGindexPositionConversions(t *testing.T) {
 	tests := []struct {
 		gindex           *big.Int
@@ -94,23 +93,14 @@
 	}
 }
 
-=======
->>>>>>> a01f67f6
 var treeNodes = []struct {
 	GIndex       *big.Int
 	Depth        int
 	MaxDepth     int
 	IndexAtDepth *big.Int
 	TraceIndex   *big.Int
-<<<<<<< HEAD
-	AttackGIndex *big.Int // 0 indicates attack is not possible from this node
-	DefendGIndex *big.Int // 0 indicates defend is not possible from this node
-}{
-	{GIndex: bi(1), Depth: 0, MaxDepth: 4, IndexAtDepth: bi(0), TraceIndex: bi(15), AttackGIndex: bi(2)},
-=======
 }{
 	{GIndex: bi(1), Depth: 0, MaxDepth: 4, IndexAtDepth: bi(0), TraceIndex: bi(15)},
->>>>>>> a01f67f6
 
 	{GIndex: bi(2), Depth: 1, MaxDepth: 4, IndexAtDepth: bi(0), TraceIndex: bi(7)},
 	{GIndex: bi(3), Depth: 1, MaxDepth: 4, IndexAtDepth: bi(1), TraceIndex: bi(15)},

--- conflicted
+++ resolved
@@ -187,7 +187,6 @@
 	if d.OptimismPortalProxy == (common.Address{}) {
 		return fmt.Errorf("%w: OptimismPortalProxy cannot be address(0)", ErrInvalidDeployConfig)
 	}
-<<<<<<< HEAD
 	// SYSCOIN
 	if d.BatchInboxProxy == (common.Address{}) {
 		return fmt.Errorf("%w: BatchInboxProxy cannot be address(0)", ErrInvalidDeployConfig)
@@ -195,7 +194,7 @@
 	// SYSCOIN
 	if d.L2OutputOracleProxy == (common.Address{}) {
 		return fmt.Errorf("%w: L2OutputOracleProxy cannot be address(0)", ErrInvalidDeployConfig)
-=======
+	}
 	if d.EIP1559Denominator == 0 {
 		return fmt.Errorf("%w: EIP1559Denominator cannot be 0", ErrInvalidDeployConfig)
 	}
@@ -207,7 +206,6 @@
 	}
 	if d.L2GenesisBlockBaseFeePerGas == nil {
 		return fmt.Errorf("%w: L2 genesis block base fee per gas cannot be nil", ErrInvalidDeployConfig)
->>>>>>> 18928f9d
 	}
 	return nil
 }

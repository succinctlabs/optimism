--- conflicted
+++ resolved
@@ -65,10 +65,6 @@
 			require.NotEqual(t, proxyBytecode, account.Code, name)
 		}
 	}
-<<<<<<< HEAD
-	require.Equal(t, 2345, len(gen.Alloc))
-=======
->>>>>>> 4aa04232
 
 	if writeFile {
 		file, _ := json.MarshalIndent(gen, "", " ")
@@ -97,11 +93,6 @@
 	require.Equal(t, 2064, len(gen.Alloc))
 }
 
-<<<<<<< HEAD
-	gen, err := genesis.BuildL2DeveloperGenesis(config, block)
-	require.NoError(t, err)
-	require.Equal(t, 2323, len(gen.Alloc))
-=======
 func TestBuildL2MainnetNoGovernanceGenesis(t *testing.T) {
 	config, err := genesis.NewDeployConfig("./testdata/test-deploy-config-devnet-l1.json")
 	require.Nil(t, err)
@@ -109,5 +100,4 @@
 	config.FundDevAccounts = false
 	gen := testBuildL2Genesis(t, config)
 	require.Equal(t, 2064, len(gen.Alloc))
->>>>>>> 4aa04232
 }
package metrics

import (
	"fmt"
	"io"
	"math/big"

	contractMetrics "github.com/ethereum-optimism/optimism/op-challenger/game/fault/contracts/metrics"
	"github.com/ethereum-optimism/optimism/op-service/sources/caching"
	"github.com/ethereum/go-ethereum/common"
	"github.com/ethereum/go-ethereum/ethclient"
	"github.com/ethereum/go-ethereum/log"
	"github.com/ethereum/go-ethereum/params"
	"github.com/prometheus/client_golang/prometheus"

	"github.com/ethereum-optimism/optimism/op-service/httputil"
	opmetrics "github.com/ethereum-optimism/optimism/op-service/metrics"
)

const Namespace = "op_dispute_mon"

type CreditExpectation uint8

const (
	// Max Duration reached
	CreditBelowMaxDuration CreditExpectation = iota
	CreditEqualMaxDuration
	CreditAboveMaxDuration

	// Max Duration not reached
	CreditBelowNonMaxDuration
	CreditEqualNonMaxDuration
	CreditAboveNonMaxDuration
)

type GameAgreementStatus uint8

const (
	// In progress
	AgreeChallengerAhead GameAgreementStatus = iota
	DisagreeChallengerAhead
	AgreeDefenderAhead
	DisagreeDefenderAhead

	// Completed
	AgreeDefenderWins
	DisagreeDefenderWins
	AgreeChallengerWins
	DisagreeChallengerWins
)

type ClaimStatus uint8

const (
	// Claims where the game is in the first half
	FirstHalfExpiredResolved ClaimStatus = iota
	FirstHalfExpiredUnresolved
	FirstHalfNotExpiredResolved
	FirstHalfNotExpiredUnresolved

	// Claims where the game is in the second half
	SecondHalfExpiredResolved
	SecondHalfExpiredUnresolved
	SecondHalfNotExpiredResolved
	SecondHalfNotExpiredUnresolved
)

type Metricer interface {
	RecordInfo(version string)
	RecordUp()

<<<<<<< HEAD
	RecordUnexpectedClaimResolution(address common.Address, count int)
=======
	RecordGameResolutionStatus(complete bool, maxDurationReached bool, count int)
>>>>>>> 93b96dff

	RecordCredit(expectation CreditExpectation, count int)

	RecordClaims(status ClaimStatus, count int)

	RecordWithdrawalRequests(delayedWeth common.Address, matches bool, count int)

	RecordClaimResolutionDelayMax(delay float64)

	RecordOutputFetchTime(timestamp float64)

	RecordGameAgreement(status GameAgreementStatus, count int)

	RecordBondCollateral(addr common.Address, required *big.Int, available *big.Int)

	caching.Metrics
	contractMetrics.ContractMetricer
}

// Metrics implementation must implement RegistryMetricer to allow the metrics server to work.
var _ opmetrics.RegistryMetricer = (*Metrics)(nil)

type Metrics struct {
	ns       string
	registry *prometheus.Registry
	factory  opmetrics.Factory

	*opmetrics.CacheMetrics
	*contractMetrics.ContractMetrics

	resolutionStatus prometheus.GaugeVec

	claims prometheus.GaugeVec

	unexpectedClaimResolutions prometheus.GaugeVec

	withdrawalRequests prometheus.GaugeVec

	info prometheus.GaugeVec
	up   prometheus.Gauge

	credits prometheus.GaugeVec

	lastOutputFetch prometheus.Gauge

	claimResolutionDelayMax prometheus.Gauge

	gamesAgreement prometheus.GaugeVec

	requiredCollateral  prometheus.GaugeVec
	availableCollateral prometheus.GaugeVec
}

func (m *Metrics) Registry() *prometheus.Registry {
	return m.registry
}

var _ Metricer = (*Metrics)(nil)

func NewMetrics() *Metrics {
	registry := opmetrics.NewRegistry()
	factory := opmetrics.With(registry)

	return &Metrics{
		ns:       Namespace,
		registry: registry,
		factory:  factory,

		CacheMetrics:    opmetrics.NewCacheMetrics(factory, Namespace, "provider_cache", "Provider cache"),
		ContractMetrics: contractMetrics.MakeContractMetrics(Namespace, factory),

		info: *factory.NewGaugeVec(prometheus.GaugeOpts{
			Namespace: Namespace,
			Name:      "info",
			Help:      "Pseudo-metric tracking version and config info",
		}, []string{
			"version",
		}),
		up: factory.NewGauge(prometheus.GaugeOpts{
			Namespace: Namespace,
			Name:      "up",
			Help:      "1 if the op-challenger has finished starting up",
		}),
		lastOutputFetch: factory.NewGauge(prometheus.GaugeOpts{
			Namespace: Namespace,
			Name:      "last_output_fetch",
			Help:      "Timestamp of the last output fetch",
		}),
		claimResolutionDelayMax: factory.NewGauge(prometheus.GaugeOpts{
			Namespace: Namespace,
			Name:      "claim_resolution_delay_max",
			Help:      "Maximum claim resolution delay in seconds",
		}),
<<<<<<< HEAD
		unexpectedClaimResolutions: *factory.NewGaugeVec(prometheus.GaugeOpts{
			Namespace: Namespace,
			Name:      "unexpected_claim_resolutions",
			Help:      "Total number of unexpected claim resolutions against an honest actor",
		}, []string{
			"honest_actor_address",
=======
		resolutionStatus: *factory.NewGaugeVec(prometheus.GaugeOpts{
			Namespace: Namespace,
			Name:      "resolution_status",
			Help:      "Number of games categorised by whether the game is complete and whether the maximum duration has been reached",
		}, []string{
			"completion",
			"max_duration",
>>>>>>> 93b96dff
		}),
		credits: *factory.NewGaugeVec(prometheus.GaugeOpts{
			Namespace: Namespace,
			Name:      "credits",
			Help:      "Cumulative credits",
		}, []string{
			"credit",
			"max_duration",
		}),
		claims: *factory.NewGaugeVec(prometheus.GaugeOpts{
			Namespace: Namespace,
			Name:      "claims",
			Help:      "Claims broken down by whether they were resolved, whether the clock expired, and the game time period",
		}, []string{
			"resolved",
			"clock",
			"game_time_period",
		}),
		withdrawalRequests: *factory.NewGaugeVec(prometheus.GaugeOpts{
			Namespace: Namespace,
			Name:      "withdrawal_requests",
			Help:      "Number of withdrawal requests categorised by the source DelayedWETH contract and whether the withdrawal request amount matches or diverges from its fault dispute game credits",
		}, []string{
			"delayedWETH",
			"credits",
		}),
		gamesAgreement: *factory.NewGaugeVec(prometheus.GaugeOpts{
			Namespace: Namespace,
			Name:      "games_agreement",
			Help:      "Number of games broken down by whether the result agrees with the reference node",
		}, []string{
			"status",
			"completion",
			"result_correctness",
			"root_agreement",
		}),
		requiredCollateral: *factory.NewGaugeVec(prometheus.GaugeOpts{
			Namespace: Namespace,
			Name:      "bond_collateral_required",
			Help:      "Required collateral (ETH) to cover outstanding bonds and credits",
		}, []string{
			// Address of the DelayedWETH contract in use. This is a limited set as only permissioned actors can deploy
			// additional DelayedWETH contracts to be used by dispute games
			"delayedWETH",
			"balance",
		}),
		availableCollateral: *factory.NewGaugeVec(prometheus.GaugeOpts{
			Namespace: Namespace,
			Name:      "bond_collateral_available",
			Help:      "Available collateral (ETH) to cover outstanding bonds and credits",
		}, []string{
			// Address of the DelayedWETH contract in use. This is a limited set as only permissioned actors can deploy
			// additional DelayedWETH contracts to be used by dispute games
			"delayedWETH",
			"balance",
		}),
	}
}

func (m *Metrics) Start(host string, port int) (*httputil.HTTPServer, error) {
	return opmetrics.StartServer(m.registry, host, port)
}

func (m *Metrics) StartBalanceMetrics(
	l log.Logger,
	client *ethclient.Client,
	account common.Address,
) io.Closer {
	return opmetrics.LaunchBalanceMetrics(l, m.registry, m.ns, client, account)
}

// RecordInfo sets a pseudo-metric that contains versioning and
// config info for the op-proposer.
func (m *Metrics) RecordInfo(version string) {
	m.info.WithLabelValues(version).Set(1)
}

// RecordUp sets the up metric to 1.
func (m *Metrics) RecordUp() {
	prometheus.MustRegister()
	m.up.Set(1)
}

<<<<<<< HEAD
func (m *Metrics) RecordUnexpectedClaimResolution(address common.Address, count int) {
	m.unexpectedClaimResolutions.WithLabelValues(address.Hex()).Set(float64(count))
=======
func (m *Metrics) RecordGameResolutionStatus(complete bool, maxDurationReached bool, count int) {
	completion := "complete"
	if !complete {
		completion = "in_progress"
	}
	maxDuration := "reached"
	if !maxDurationReached {
		maxDuration = "not_reached"
	}
	m.resolutionStatus.WithLabelValues(completion, maxDuration).Set(float64(count))
>>>>>>> 93b96dff
}

func (m *Metrics) RecordCredit(expectation CreditExpectation, count int) {
	asLabels := func(expectation CreditExpectation) []string {
		switch expectation {
		case CreditBelowMaxDuration:
			return []string{"below", "max_duration"}
		case CreditEqualMaxDuration:
			return []string{"expected", "max_duration"}
		case CreditAboveMaxDuration:
			return []string{"above", "max_duration"}
		case CreditBelowNonMaxDuration:
			return []string{"below", "non_max_duration"}
		case CreditEqualNonMaxDuration:
			return []string{"expected", "non_max_duration"}
		case CreditAboveNonMaxDuration:
			return []string{"above", "non_max_duration"}
		default:
			panic(fmt.Errorf("unknown credit expectation: %v", expectation))
		}
	}
	m.credits.WithLabelValues(asLabels(expectation)...).Set(float64(count))
}

func (m *Metrics) RecordClaims(status ClaimStatus, count int) {
	asLabels := func(status ClaimStatus) []string {
		switch status {
		case FirstHalfExpiredResolved:
			return []string{"resolved", "expired", "first_half"}
		case FirstHalfExpiredUnresolved:
			return []string{"unresolved", "expired", "first_half"}
		case FirstHalfNotExpiredResolved:
			return []string{"resolved", "not_expired", "first_half"}
		case FirstHalfNotExpiredUnresolved:
			return []string{"unresolved", "not_expired", "first_half"}
		case SecondHalfExpiredResolved:
			return []string{"resolved", "expired", "second_half"}
		case SecondHalfExpiredUnresolved:
			return []string{"unresolved", "expired", "second_half"}
		case SecondHalfNotExpiredResolved:
			return []string{"resolved", "not_expired", "second_half"}
		case SecondHalfNotExpiredUnresolved:
			return []string{"unresolved", "not_expired", "second_half"}
		default:
			panic(fmt.Errorf("unknown claim status: %v", status))
		}
	}
	m.claims.WithLabelValues(asLabels(status)...).Set(float64(count))
}

func (m *Metrics) RecordWithdrawalRequests(delayedWeth common.Address, matches bool, count int) {
	credits := "matching"
	if !matches {
		credits = "divergent"
	}
	m.withdrawalRequests.WithLabelValues(delayedWeth.Hex(), credits).Set(float64(count))
}

func (m *Metrics) RecordClaimResolutionDelayMax(delay float64) {
	m.claimResolutionDelayMax.Set(delay)
}

func (m *Metrics) Document() []opmetrics.DocumentedMetric {
	return m.factory.Document()
}

func (m *Metrics) RecordOutputFetchTime(timestamp float64) {
	m.lastOutputFetch.Set(timestamp)
}

func (m *Metrics) RecordGameAgreement(status GameAgreementStatus, count int) {
	m.gamesAgreement.WithLabelValues(labelValuesFor(status)...).Set(float64(count))
}

func (m *Metrics) RecordBondCollateral(addr common.Address, required *big.Int, available *big.Int) {
	balance := "sufficient"
	if required.Cmp(available) > 0 {
		balance = "insufficient"
	}
	m.requiredCollateral.WithLabelValues(addr.Hex(), balance).Set(weiToEther(required))
	m.availableCollateral.WithLabelValues(addr.Hex(), balance).Set(weiToEther(available))
}

const (
	inProgress = true
	correct    = true
	agree      = true
)

func labelValuesFor(status GameAgreementStatus) []string {
	asStrings := func(status string, inProgress bool, correct bool, agree bool) []string {
		inProgressStr := "in_progress"
		if !inProgress {
			inProgressStr = "complete"
		}
		correctStr := "correct"
		if !correct {
			correctStr = "incorrect"
		}
		agreeStr := "agree"
		if !agree {
			agreeStr = "disagree"
		}
		return []string{status, inProgressStr, correctStr, agreeStr}
	}
	switch status {
	case AgreeChallengerAhead:
		return asStrings("agree_challenger_ahead", inProgress, !correct, agree)
	case DisagreeChallengerAhead:
		return asStrings("disagree_challenger_ahead", inProgress, correct, !agree)
	case AgreeDefenderAhead:
		return asStrings("agree_defender_ahead", inProgress, correct, agree)
	case DisagreeDefenderAhead:
		return asStrings("disagree_defender_ahead", inProgress, !correct, !agree)

	// Completed
	case AgreeDefenderWins:
		return asStrings("agree_defender_wins", !inProgress, correct, agree)
	case DisagreeDefenderWins:
		return asStrings("disagree_defender_wins", !inProgress, !correct, !agree)
	case AgreeChallengerWins:
		return asStrings("agree_challenger_wins", !inProgress, !correct, agree)
	case DisagreeChallengerWins:
		return asStrings("disagree_challenger_wins", !inProgress, correct, !agree)
	default:
		panic(fmt.Errorf("unknown game agreement status: %v", status))
	}
}

// weiToEther divides the wei value by 10^18 to get a number in ether as a float64
func weiToEther(wei *big.Int) float64 {
	num := new(big.Rat).SetInt(wei)
	denom := big.NewRat(params.Ether, 1)
	num = num.Quo(num, denom)
	f, _ := num.Float64()
	return f
}<|MERGE_RESOLUTION|>--- conflicted
+++ resolved
@@ -69,11 +69,9 @@
 	RecordInfo(version string)
 	RecordUp()
 
-<<<<<<< HEAD
 	RecordUnexpectedClaimResolution(address common.Address, count int)
-=======
+
 	RecordGameResolutionStatus(complete bool, maxDurationReached bool, count int)
->>>>>>> 93b96dff
 
 	RecordCredit(expectation CreditExpectation, count int)
 
@@ -167,14 +165,13 @@
 			Name:      "claim_resolution_delay_max",
 			Help:      "Maximum claim resolution delay in seconds",
 		}),
-<<<<<<< HEAD
 		unexpectedClaimResolutions: *factory.NewGaugeVec(prometheus.GaugeOpts{
 			Namespace: Namespace,
 			Name:      "unexpected_claim_resolutions",
 			Help:      "Total number of unexpected claim resolutions against an honest actor",
 		}, []string{
 			"honest_actor_address",
-=======
+    }),
 		resolutionStatus: *factory.NewGaugeVec(prometheus.GaugeOpts{
 			Namespace: Namespace,
 			Name:      "resolution_status",
@@ -182,7 +179,6 @@
 		}, []string{
 			"completion",
 			"max_duration",
->>>>>>> 93b96dff
 		}),
 		credits: *factory.NewGaugeVec(prometheus.GaugeOpts{
 			Namespace: Namespace,
@@ -266,10 +262,10 @@
 	m.up.Set(1)
 }
 
-<<<<<<< HEAD
 func (m *Metrics) RecordUnexpectedClaimResolution(address common.Address, count int) {
 	m.unexpectedClaimResolutions.WithLabelValues(address.Hex()).Set(float64(count))
-=======
+}
+
 func (m *Metrics) RecordGameResolutionStatus(complete bool, maxDurationReached bool, count int) {
 	completion := "complete"
 	if !complete {
@@ -280,7 +276,6 @@
 		maxDuration = "not_reached"
 	}
 	m.resolutionStatus.WithLabelValues(completion, maxDuration).Set(float64(count))
->>>>>>> 93b96dff
 }
 
 func (m *Metrics) RecordCredit(expectation CreditExpectation, count int) {

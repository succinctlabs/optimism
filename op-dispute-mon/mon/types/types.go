package types

import (
	"math/big"

	"github.com/ethereum-optimism/optimism/op-challenger/game/fault/contracts"
	faultTypes "github.com/ethereum-optimism/optimism/op-challenger/game/fault/types"
	"github.com/ethereum-optimism/optimism/op-challenger/game/types"
	"github.com/ethereum/go-ethereum/common"
)

// EnrichedClaim extends the faultTypes.Claim with additional context.
type EnrichedClaim struct {
	faultTypes.Claim
	Resolved bool
}

type EnrichedGameData struct {
	types.GameMetadata
	L1Head        common.Hash
	L1HeadNum     uint64
	L2BlockNumber uint64
	RootClaim     common.Hash
	Status        types.GameStatus
	Duration      uint64
	Claims        []EnrichedClaim

	// Recipients maps addresses to true if they are a bond recipient in the game.
	Recipients map[common.Address]bool

	// Credits records the paid out bonds for the game, keyed by recipient.
	Credits map[common.Address]*big.Int

<<<<<<< HEAD
	// RequiredBonds maps *resolved* claim indices to their required bond amounts.
	// Required bonds are not needed for unresolved claims since
	// the `Bond` field in the claim is the required bond amount.
	RequiredBonds map[int]*big.Int
=======
	// WithdrawalRequests maps recipients with withdrawal requests in DelayedWETH for this game.
	WithdrawalRequests map[common.Address]*contracts.WithdrawalRequest
>>>>>>> 3c7922c8

	// WETHContract is the address of the DelayedWETH contract used by this game
	// The contract is potentially shared by multiple games.
	WETHContract common.Address

	// ETHCollateral is the ETH balance of the (potentially shared) WETHContract
	// This ETH balance will be used to pay out any bonds required by the games
	// that use the same DelayedWETH contract.
	ETHCollateral *big.Int
}

// BidirectionalTree is a tree of claims represented as a flat list of claims.
// This keeps the tree structure identical to how claims are stored in the contract.
type BidirectionalTree struct {
	Claims []*BidirectionalClaim
}

type BidirectionalClaim struct {
	Claim    *faultTypes.Claim
	Children []*BidirectionalClaim
}

type ForecastBatch struct {
	AgreeDefenderAhead      int
	DisagreeDefenderAhead   int
	AgreeChallengerAhead    int
	DisagreeChallengerAhead int

	AgreeDefenderWins      int
	DisagreeDefenderWins   int
	AgreeChallengerWins    int
	DisagreeChallengerWins int
}<|MERGE_RESOLUTION|>--- conflicted
+++ resolved
@@ -31,15 +31,13 @@
 	// Credits records the paid out bonds for the game, keyed by recipient.
 	Credits map[common.Address]*big.Int
 
-<<<<<<< HEAD
 	// RequiredBonds maps *resolved* claim indices to their required bond amounts.
 	// Required bonds are not needed for unresolved claims since
 	// the `Bond` field in the claim is the required bond amount.
 	RequiredBonds map[int]*big.Int
-=======
+
 	// WithdrawalRequests maps recipients with withdrawal requests in DelayedWETH for this game.
 	WithdrawalRequests map[common.Address]*contracts.WithdrawalRequest
->>>>>>> 3c7922c8
 
 	// WETHContract is the address of the DelayedWETH contract used by this game
 	// The contract is potentially shared by multiple games.

--- conflicted
+++ resolved
@@ -144,21 +144,6 @@
       OP_BATCHER_METRICS_ENABLED: "true"
       OP_BATCHER_RPC_ENABLE_ADMIN: "true"
 
-<<<<<<< HEAD
-#  stateviz:
-#   build:
-#      context: ../
-#      dockerfile: ./ops-bedrock/Dockerfile.stateviz
-#    command:
-#      - stateviz
-#      - -addr=0.0.0.0:8080
-#      - -snapshot=/op_log/snapshot.log
-#      - -refresh=10s
-#    ports:
-#      - "9090:8080"
-#    volumes:
-#      - op_log:/op_log:ro
-=======
   artifact-server:
     depends_on:
       - l1
@@ -182,5 +167,4 @@
     ports:
       - "9090:8080"
     volumes:
-      - op_log:/op_log:ro
->>>>>>> 0f11efef
+      - op_log:/op_log:ro
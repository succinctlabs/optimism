--- conflicted
+++ resolved
@@ -40,13 +40,8 @@
 
 // DAStorage interface for calling the DA storage server.
 type DAStorage interface {
-<<<<<<< HEAD
-	GetInput(ctx context.Context, key Commit) ([]byte, error)
-	SetInput(ctx context.Context, img []byte) (Commit, error)
-=======
 	GetInput(ctx context.Context, key CommitmentData) ([]byte, error)
 	SetInput(ctx context.Context, img []byte) (CommitmentData, error)
->>>>>>> 3508670c
 }
 
 // HeadSignalFn is the callback function to accept head-signals without a context.

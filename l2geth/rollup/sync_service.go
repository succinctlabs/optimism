--- conflicted
+++ resolved
@@ -27,18 +27,13 @@
 // local tip
 var errShortRemoteTip = errors.New("Unexpected remote less than tip")
 
-<<<<<<< HEAD
+// L2GasPrice slot refers to the storage slot that the execution price is stored
+// in the L2 predeploy contract, the GasPriceOracle
+var l2GasPriceSlot = common.BigToHash(big.NewInt(1))
+
 // SyncService implements the main functionality around pulling in transactions
 // and executing them. It can be configured to run in both sequencer mode and in
 // verifier mode.
-=======
-// L2GasPrice slot refers to the storage slot that the execution price is stored
-// in the L2 predeploy contract, the GasPriceOracle
-var l2GasPriceSlot = common.BigToHash(big.NewInt(1))
-
-// SyncService implements the verifier functionality as well as the reorg
-// protection for the sequencer.
->>>>>>> f8804797
 type SyncService struct {
 	ctx                       context.Context
 	cancel                    context.CancelFunc
@@ -60,14 +55,11 @@
 	confirmationDepth         uint64
 	pollInterval              time.Duration
 	timestampRefreshThreshold time.Duration
-<<<<<<< HEAD
 	chainHeadCh               chan core.ChainHeadEvent
 	backend                   Backend
-=======
 	gpoAddress                common.Address
 	enableL2GasPolling        bool
 	enforceFees               bool
->>>>>>> f8804797
 }
 
 // NewSyncService returns an initialized sync service
@@ -103,12 +95,8 @@
 	}
 	// Initialize the rollup client
 	client := NewClient(cfg.RollupClientHttp, chainID)
-<<<<<<< HEAD
-	log.Info("Configured rollup client", "url", cfg.RollupClientHttp, "chain-id", chainID.Uint64())
-=======
 	log.Info("Configured rollup client", "url", cfg.RollupClientHttp, "chain-id", chainID.Uint64(), "ctc-deploy-height", cfg.CanonicalTransactionChainDeployHeight)
 	log.Info("Enforce Fees", "set", cfg.EnforceFees)
->>>>>>> f8804797
 	service := SyncService{
 		ctx:                       ctx,
 		cancel:                    cancel,
@@ -124,13 +112,10 @@
 		db:                        db,
 		pollInterval:              pollInterval,
 		timestampRefreshThreshold: timestampRefreshThreshold,
-<<<<<<< HEAD
 		backend:                   cfg.Backend,
-=======
 		gpoAddress:                cfg.GasPriceOracleAddress,
 		enableL2GasPolling:        cfg.EnableL2GasPolling,
 		enforceFees:               cfg.EnforceFees,
->>>>>>> f8804797
 	}
 
 	// The chainHeadSub is used to synchronize the SyncService with the chain.
@@ -374,15 +359,11 @@
 			log.Error("Could not sequence", "error", err)
 		}
 		s.txLock.Unlock()
-<<<<<<< HEAD
-		if err := s.updateContext(); err != nil {
-=======
 
 		if err := s.updateL2GasPrice(nil); err != nil {
 			log.Error("Cannot update L2 gas price", "msg", err)
 		}
-		if s.updateContext() != nil {
->>>>>>> f8804797
+		if err := s.updateContext(); err != nil {
 			log.Error("Could not update execution context", "error", err)
 		}
 		time.Sleep(s.pollInterval)
@@ -843,7 +824,6 @@
 		}
 		return false, nil
 	}
-<<<<<<< HEAD
 	if err != nil {
 		return false, err
 	}
@@ -1029,13 +1009,10 @@
 		return "<nil>"
 	}
 	return strconv.FormatUint(*i, 10)
-=======
-	return s.applyTransaction(tx)
 }
 
 // IngestTransaction should only be called by trusted parties as it skips all
 // validation and applies the transaction
 func (s *SyncService) IngestTransaction(tx *types.Transaction) error {
 	return s.applyTransaction(tx)
->>>>>>> f8804797
 }
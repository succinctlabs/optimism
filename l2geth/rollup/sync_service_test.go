package rollup

import (
	"context"
	"crypto/rand"
	"errors"
	"fmt"
	"math/big"
	"reflect"
	"sync"
	"testing"
	"time"

	"github.com/ethereum/go-ethereum/common"
	"github.com/ethereum/go-ethereum/consensus/ethash"
	"github.com/ethereum/go-ethereum/core"
	"github.com/ethereum/go-ethereum/core/rawdb"
	"github.com/ethereum/go-ethereum/core/types"
	"github.com/ethereum/go-ethereum/core/vm"
	"github.com/ethereum/go-ethereum/eth/gasprice"
	"github.com/ethereum/go-ethereum/event"
	"github.com/ethereum/go-ethereum/params"
)

func setupLatestEthContextTest() (*SyncService, *EthContext) {
	service, _, _, _ := newTestSyncService(false)
	resp := &EthContext{
		BlockNumber: uint64(10),
		BlockHash:   common.Hash{},
		Timestamp:   uint64(service.timestampRefreshThreshold.Seconds()) + 1,
	}
	setupMockClient(service, map[string]interface{}{
		"GetLatestEthContext": resp,
	})

	return service, resp
}

// Test that if applying a transaction fails
func TestSyncServiceContextUpdated(t *testing.T) {
	service, resp := setupLatestEthContextTest()

	// should get the expected context
	expectedCtx := &OVMContext{
		blockNumber: 0,
		timestamp:   0,
	}

	if service.OVMContext != *expectedCtx {
		t.Fatal("context was not instantiated to the expected value")
	}

	// run the update context call once
	err := service.updateContext()
	if err != nil {
		t.Fatal(err)
	}

	// should get the expected context
	expectedCtx = &OVMContext{
		blockNumber: resp.BlockNumber,
		timestamp:   resp.Timestamp,
	}

	if service.OVMContext != *expectedCtx {
		t.Fatal("context was not updated to the expected response even though enough time passed")
	}

	// updating the context should be a no-op if time advanced by less than
	// the refresh period
	resp.BlockNumber += 1
	resp.Timestamp += uint64(service.timestampRefreshThreshold.Seconds())
	setupMockClient(service, map[string]interface{}{
		"GetLatestEthContext": resp,
	})

	// call it again
	err = service.updateContext()
	if err != nil {
		t.Fatal(err)
	}

	// should not get the context from the response because it was too soon
	unexpectedCtx := &OVMContext{
		blockNumber: resp.BlockNumber,
		timestamp:   resp.Timestamp,
	}
	if service.OVMContext == *unexpectedCtx {
		t.Fatal("context should not be updated because not enough time passed")
	}
}

// Test that the `RollupTransaction` ends up in the transaction cache
// after the transaction enqueued event is emitted. Set `false` as
// the argument to start as a sequencer
func TestSyncServiceTransactionEnqueued(t *testing.T) {
	service, txCh, _, err := newTestSyncService(false)
	if err != nil {
		t.Fatal(err)
	}

	// The timestamp is in the rollup transaction
	timestamp := uint64(24)
	// The target is the `to` field on the transaction
	target := common.HexToAddress("0x04668ec2f57cc15c381b461b9fedab5d451c8f7f")
	// The layer one transaction origin is in the txmeta on the transaction
	l1TxOrigin := common.HexToAddress("0xEA674fdDe714fd979de3EdF0F56AA9716B898ec8")
	// The gasLimit is the `gasLimit` on the transaction
	gasLimit := uint64(66)
	// The data is the `data` on the transaction
	data := []byte{0x02, 0x92}
	// The L1 blocknumber for the transaction's evm context
	l1BlockNumber := big.NewInt(100)
	// The queue index of the L1 to L2 transaction
	queueIndex := uint64(0)
	// The index in the ctc
	index := uint64(0)

	tx := types.NewTransaction(0, target, big.NewInt(0), gasLimit, big.NewInt(0), data)
	txMeta := types.NewTransactionMeta(
		l1BlockNumber,
		timestamp,
		&l1TxOrigin,
		types.SighashEIP155,
		types.QueueOriginL1ToL2,
		&index,
		&queueIndex,
		nil,
	)
	tx.SetTransactionMeta(txMeta)

	setupMockClient(service, map[string]interface{}{
		"GetEnqueue": []*types.Transaction{
			tx,
		},
	})

	// Run an iteration of the eloop
	err = nil
	go func() {
		err = service.syncQueueToTip()
	}()
	// Wait for the tx to be confirmed into the chain and then
	// make sure it is the transactions that was set up with in the mockclient
	event := <-txCh
	if err != nil {
		t.Fatal("sequencing failed", err)
	}
	if len(event.Txs) != 1 {
		t.Fatal("Unexpected number of transactions")
	}
	confirmed := event.Txs[0]

	if !reflect.DeepEqual(tx, confirmed) {
		t.Fatal("different txs")
	}
}

func TestTransactionToTipNoIndex(t *testing.T) {
	service, txCh, _, err := newTestSyncService(false)
	if err != nil {
		t.Fatal(err)
	}

	// Get a reference to the current next index to compare with the index that
	// is set to the transaction that is ingested
	nextIndex := service.GetNextIndex()

	timestamp := uint64(24)
	target := common.HexToAddress("0x04668ec2f57cc15c381b461b9fedab5d451c8f7f")
	l1TxOrigin := common.HexToAddress("0xEA674fdDe714fd979de3EdF0F56AA9716B898ec8")
	gasLimit := uint64(66)
	data := []byte{0x02, 0x92}
	l1BlockNumber := big.NewInt(100)

	tx := types.NewTransaction(0, target, big.NewInt(0), gasLimit, big.NewInt(0), data)
	meta := types.NewTransactionMeta(
		l1BlockNumber,
		timestamp,
		&l1TxOrigin,
		types.SighashEIP155,
		types.QueueOriginL1ToL2,
		nil, // The index is `nil`, expect it to be set afterwards
		nil,
		nil,
	)
	tx.SetTransactionMeta(meta)

	go func() {
		err = service.applyTransactionToTip(tx)
	}()
	event := <-txCh
	if err != nil {
		t.Fatal("Cannot apply transaction to the tip")
	}
	confirmed := event.Txs[0]
	// The transaction was applied without an index so the chain gave it the
	// next index
	index := confirmed.GetMeta().Index
	if index == nil {
		t.Fatal("Did not set index after applying tx to tip")
	}
	if *index != *service.GetLatestIndex() {
		t.Fatal("Incorrect latest index")
	}
	if *index != nextIndex {
		t.Fatal("Incorrect index")
	}
}

func TestTransactionToTipTimestamps(t *testing.T) {
	service, txCh, _, err := newTestSyncService(false)
	if err != nil {
		t.Fatal(err)
	}

	// Create two mock transactions with `nil` indices. This will allow
	// assertions around the indices being updated correctly. Set the timestamp
	// to 1 and 2 and assert that the timestamps in the sync service are updated
	// correctly
	tx1 := setMockTxL1Timestamp(mockTx(), 1)
	tx2 := setMockTxL1Timestamp(mockTx(), 2)

	txs := []*types.Transaction{
		tx1,
		tx2,
	}

	for _, tx := range txs {
		nextIndex := service.GetNextIndex()

		go func() {
			err = service.applyTransactionToTip(tx)
		}()
		event := <-txCh
		if err != nil {
			t.Fatal(err)
		}

		conf := event.Txs[0]
		// The index should be set to the next
		if conf.GetMeta().Index == nil {
			t.Fatal("Index is nil")
		}
		// The index that the sync service is tracking should be updated
		if *conf.GetMeta().Index != *service.GetLatestIndex() {
			t.Fatal("index on the service was not updated")
		}
		// The indexes should be incrementing by 1
		if *conf.GetMeta().Index != nextIndex {
			t.Fatalf("Mismatched index: got %d, expect %d", *conf.GetMeta().Index, nextIndex)
		}
		// The tx timestamp should be setting the services timestamp
		if conf.L1Timestamp() != service.GetLatestL1Timestamp() {
			t.Fatal("Mismatched timestamp")
		}
	}

	// Send a transaction with no timestamp and then let it be updated
	// by the sync service. This will prevent monotonicity errors as well
	// as give timestamps to queue origin sequencer transactions
	ts := service.GetLatestL1Timestamp()
	tx3 := setMockTxL1Timestamp(mockTx(), 0)
	go func() {
		err = service.applyTransactionToTip(tx3)
	}()
	result := <-txCh
	service.chainHeadCh <- core.ChainHeadEvent{}

	if result.Txs[0].L1Timestamp() != ts {
		t.Fatal("Timestamp not updated correctly")
	}
}

func TestApplyIndexedTransaction(t *testing.T) {
	service, txCh, _, err := newTestSyncService(true)
	if err != nil {
		t.Fatal(err)
	}

	// Create three transactions, two of which have a duplicate index.
	// The first two transactions can be ingested without a problem and the
	// third transaction has a duplicate index so it will not be ingested.
	// Expect an error for the third transaction and expect the SyncService
	// global index to be updated with the first two transactions
	tx0 := setMockTxIndex(mockTx(), 0)
	tx1 := setMockTxIndex(mockTx(), 1)
	tx1a := setMockTxIndex(mockTx(), 1)

	go func() {
		err = service.applyIndexedTransaction(tx0)
	}()
	<-txCh
	if err != nil {
		t.Fatal(err)
	}
	if *tx0.GetMeta().Index != *service.GetLatestIndex() {
		t.Fatal("Latest index mismatch")
	}

	go func() {
		err = service.applyIndexedTransaction(tx1)
	}()
	<-txCh
	if err != nil {
		t.Fatal(err)
	}
	if *tx1.GetMeta().Index != *service.GetLatestIndex() {
		t.Fatal("Latest index mismatch")
	}

	err = service.applyIndexedTransaction(tx1a)
	if err == nil {
		t.Fatal(err)
	}
}

func TestApplyBatchedTransaction(t *testing.T) {
	service, txCh, _, err := newTestSyncService(true)
	if err != nil {
		t.Fatal(err)
	}

	// Create a transactoin with the index of 0
	tx0 := setMockTxIndex(mockTx(), 0)

	// Ingest through applyBatchedTransaction which should set the latest
	// verified index to the index of the transaction
	go func() {
		err = service.applyBatchedTransaction(tx0)
	}()
	service.chainHeadCh <- core.ChainHeadEvent{}
	<-txCh

	// Catch race conditions with the database write
	wg := new(sync.WaitGroup)
	wg.Add(1)
	go func() {
		for {
			if service.GetLatestVerifiedIndex() != nil {
				wg.Done()
				return
			}
			time.Sleep(100 * time.Millisecond)
		}
	}()
	wg.Wait()

	// Assert that the verified index is the same as the transaction index
	if *tx0.GetMeta().Index != *service.GetLatestVerifiedIndex() {
		t.Fatal("Latest verified index mismatch")
	}
}

func TestIsAtTip(t *testing.T) {
	service, _, _, err := newTestSyncService(true)
	if err != nil {
		t.Fatal(err)
	}

	data := []struct {
		tip    *uint64
		get    indexGetter
		expect bool
		err    error
	}{
		{
			tip: newUint64(1),
			get: func() (*uint64, error) {
				return newUint64(1), nil
			},
			expect: true,
			err:    nil,
		},
		{
			tip: newUint64(0),
			get: func() (*uint64, error) {
				return newUint64(1), nil
			},
			expect: false,
			err:    nil,
		},
		{
			tip: newUint64(1),
			get: func() (*uint64, error) {
				return newUint64(0), nil
			},
			expect: false,
			err:    errShortRemoteTip,
		},
		{
			tip: nil,
			get: func() (*uint64, error) {
				return nil, nil
			},
			expect: true,
			err:    nil,
		},
		{
			tip: nil,
			get: func() (*uint64, error) {
				return nil, errElementNotFound
			},
			expect: true,
			err:    nil,
		},
		{
			tip: newUint64(0),
			get: func() (*uint64, error) {
				return nil, errElementNotFound
			},
			expect: false,
			err:    nil,
		},
	}

	for _, d := range data {
		isAtTip, err := service.isAtTip(d.tip, d.get)
		if isAtTip != d.expect {
			t.Fatal("expected does not match")
		}
		if !errors.Is(err, d.err) {
			t.Fatal("error no match")
		}
	}
}

func TestSyncQueue(t *testing.T) {
	service, txCh, _, err := newTestSyncService(true)
	if err != nil {
		t.Fatal(err)
	}

	setupMockClient(service, map[string]interface{}{
		"GetEnqueue": []*types.Transaction{
			setMockQueueIndex(mockTx(), 0),
			setMockQueueIndex(mockTx(), 1),
			setMockQueueIndex(mockTx(), 2),
			setMockQueueIndex(mockTx(), 3),
		},
	})

	var tip *uint64
	go func() {
		tip, err = service.syncQueue()
	}()

	for i := 0; i < 4; i++ {
		service.chainHeadCh <- core.ChainHeadEvent{}
		event := <-txCh
		tx := event.Txs[0]
		if *tx.GetMeta().QueueIndex != uint64(i) {
			t.Fatal("queue index mismatch")
		}
	}

	wg := new(sync.WaitGroup)
	wg.Add(1)
	go func() {
		for {
			if tip != nil {
				wg.Done()
				return
			}
			time.Sleep(100 * time.Millisecond)
		}
	}()
	wg.Wait()
	if tip == nil {
		t.Fatal("tip is nil")
	}
	// There were a total of 4 transactions synced and the indexing starts at 0
	if *service.GetLatestIndex() != 3 {
		t.Fatalf("Latest index mismatch")
	}
	// All of the transactions are `enqueue()`s
	if *service.GetLatestEnqueueIndex() != 3 {
		t.Fatal("Latest queue index mismatch")
	}
	if *tip != 3 {
		t.Fatal("Tip mismatch")
	}
}

func TestSyncServiceL1GasPrice(t *testing.T) {
	service, _, _, err := newTestSyncService(true)
	setupMockClient(service, map[string]interface{}{})
	service.RollupGpo = gasprice.NewRollupOracle(big.NewInt(0), big.NewInt(0))

	if err != nil {
		t.Fatal(err)
	}

	gasBefore, err := service.RollupGpo.SuggestDataPrice(context.Background())
	if err != nil {
		t.Fatal(err)
	}

	if gasBefore.Cmp(big.NewInt(0)) != 0 {
		t.Fatal("expected 0 gas price, got", gasBefore)
	}

	// Update the gas price
	service.updateL1GasPrice()

	gasAfter, err := service.RollupGpo.SuggestDataPrice(context.Background())
	if err != nil {
		t.Fatal(err)
	}

	if gasAfter.Cmp(big.NewInt(100*int64(params.GWei))) != 0 {
		t.Fatal("expected 100 gas price, got", gasAfter)
	}
}

// Pass true to set as a verifier
func TestSyncServiceSync(t *testing.T) {
	service, txCh, sub, err := newTestSyncService(true)
	defer sub.Unsubscribe()
	if err != nil {
		t.Fatal(err)
	}

	timestamp := uint64(24)
	target := common.HexToAddress("0x04668ec2f57cc15c381b461b9fedab5d451c8f7f")
	l1TxOrigin := common.HexToAddress("0xEA674fdDe714fd979de3EdF0F56AA9716B898ec8")
	gasLimit := uint64(66)
	data := []byte{0x02, 0x92}
	l1BlockNumber := big.NewInt(100)
	queueIndex := uint64(0)
	index := uint64(0)
	tx := types.NewTransaction(0, target, big.NewInt(0), gasLimit, big.NewInt(0), data)
	txMeta := types.NewTransactionMeta(
		l1BlockNumber,
		timestamp,
		&l1TxOrigin,
		types.SighashEIP155,
		types.QueueOriginL1ToL2,
		&index,
		&queueIndex,
		nil,
	)
	tx.SetTransactionMeta(txMeta)

	setupMockClient(service, map[string]interface{}{
		"GetTransaction": []*types.Transaction{
			tx,
		},
	})

	err = nil
	go func() {
<<<<<<< HEAD
		err = service.syncTransactionsToTip(BackendL2)
=======
		err = service.syncTransactionsToTip()
>>>>>>> c38ec873
	}()
	event := <-txCh
	if err != nil {
		t.Fatal("verification failed", err)
	}

	if len(event.Txs) != 1 {
		t.Fatal("Unexpected number of transactions")
	}
	confirmed := event.Txs[0]

	if !reflect.DeepEqual(tx, confirmed) {
		t.Fatal("different txs")
	}
}

func TestInitializeL1ContextPostGenesis(t *testing.T) {
	service, _, _, err := newTestSyncService(true)
	if err != nil {
		t.Fatal(err)
	}

	timestamp := uint64(24)
	target := common.HexToAddress("0x04668ec2f57cc15c381b461b9fedab5d451c8f7f")
	l1TxOrigin := common.HexToAddress("0xEA674fdDe714fd979de3EdF0F56AA9716B898ec8")
	gasLimit := uint64(66)
	data := []byte{0x02, 0x92}
	l1BlockNumber := big.NewInt(100)
	queueIndex := uint64(100)
	index := uint64(120)
	tx := types.NewTransaction(0, target, big.NewInt(0), gasLimit, big.NewInt(0), data)
	txMeta := types.NewTransactionMeta(
		l1BlockNumber,
		timestamp,
		&l1TxOrigin,
		types.SighashEIP155,
		types.QueueOriginL1ToL2,
		&index,
		&queueIndex,
		nil,
	)
	tx.SetTransactionMeta(txMeta)

	setupMockClient(service, map[string]interface{}{
		"GetEnqueue": []*types.Transaction{
			tx,
		},
		"GetEthContext": []*EthContext{
			{
				BlockNumber: uint64(10),
				BlockHash:   common.Hash{},
				Timestamp:   timestamp,
			},
		},
	})

	header := types.Header{
		Number: big.NewInt(0),
		Time:   11,
	}

	number := uint64(10)
	tx.SetL1Timestamp(timestamp)
	tx.SetL1BlockNumber(number)
	block := types.NewBlock(&header, []*types.Transaction{tx}, []*types.Header{}, []*types.Receipt{})
	service.bc.SetCurrentBlock(block)

	err = service.initializeLatestL1(big.NewInt(0))
	if err != nil {
		t.Fatal(err)
	}

	latestL1Timestamp := service.GetLatestL1Timestamp()
	latestL1BlockNumber := service.GetLatestL1BlockNumber()
	if number != latestL1BlockNumber {
		t.Fatalf("number does not match, got %d, expected %d", latestL1BlockNumber, number)
	}
	if latestL1Timestamp != timestamp {
		t.Fatal("timestamp does not match")
	}
}

func newTestSyncService(isVerifier bool) (*SyncService, chan core.NewTxsEvent, event.Subscription, error) {
	chainCfg := params.AllEthashProtocolChanges
	chainID := big.NewInt(420)
	chainCfg.ChainID = chainID

	engine := ethash.NewFaker()
	db := rawdb.NewMemoryDatabase()
	_ = new(core.Genesis).MustCommit(db)
	chain, err := core.NewBlockChain(db, nil, chainCfg, engine, vm.Config{}, nil)
	if err != nil {
		return nil, nil, nil, fmt.Errorf("Cannot initialize blockchain: %w", err)
	}
	chaincfg := params.ChainConfig{ChainID: chainID}

	txPool := core.NewTxPool(core.TxPoolConfig{PriceLimit: 0}, &chaincfg, chain)
	cfg := Config{
		CanonicalTransactionChainDeployHeight: big.NewInt(0),
		IsVerifier:                            isVerifier,
		// Set as an empty string as this is a dummy value anyways.
		// The client needs to be mocked with a mockClient
		RollupClientHttp: "",
		Backend:          BackendL2,
	}

	service, err := NewSyncService(context.Background(), cfg, txPool, chain, db)
	if err != nil {
		return nil, nil, nil, fmt.Errorf("Cannot initialize syncservice: %w", err)
	}

	txCh := make(chan core.NewTxsEvent, 1)
	sub := service.SubscribeNewTxsEvent(txCh)

	return service, txCh, sub, nil
}

type mockClient struct {
	getEnqueueCallCount            int
	getEnqueue                     []*types.Transaction
	getTransactionCallCount        int
	getTransaction                 []*types.Transaction
	getEthContextCallCount         int
	getEthContext                  []*EthContext
	getLatestEthContext            *EthContext
	getLatestEnqueueIndex          []func() (*uint64, error)
	getLatestEnqueueIndexCallCount int
}

func setupMockClient(service *SyncService, responses map[string]interface{}) {
	client := newMockClient(responses)
	service.client = client
	service.RollupGpo = gasprice.NewRollupOracle(big.NewInt(0), big.NewInt(0))
}

func newMockClient(responses map[string]interface{}) *mockClient {
	getEnqueueResponses := []*types.Transaction{}
	getTransactionResponses := []*types.Transaction{}
	getEthContextResponses := []*EthContext{}
	getLatestEthContextResponse := &EthContext{}
	getLatestEnqueueIndexResponses := []func() (*uint64, error){}

	enqueue, ok := responses["GetEnqueue"]
	if ok {
		getEnqueueResponses = enqueue.([]*types.Transaction)
	}
	getTx, ok := responses["GetTransaction"]
	if ok {
		getTransactionResponses = getTx.([]*types.Transaction)
	}
	getCtx, ok := responses["GetEthContext"]
	if ok {
		getEthContextResponses = getCtx.([]*EthContext)
	}
	getLatestCtx, ok := responses["GetLatestEthContext"]
	if ok {
		getLatestEthContextResponse = getLatestCtx.(*EthContext)
	}
	getLatestEnqueueIdx, ok := responses["GetLatestEnqueueIndex"]
	if ok {
		getLatestEnqueueIndexResponses = getLatestEnqueueIdx.([]func() (*uint64, error))
	}

	return &mockClient{
		getEnqueue:            getEnqueueResponses,
		getTransaction:        getTransactionResponses,
		getEthContext:         getEthContextResponses,
		getLatestEthContext:   getLatestEthContextResponse,
		getLatestEnqueueIndex: getLatestEnqueueIndexResponses,
	}
}

func (m *mockClient) GetEnqueue(index uint64) (*types.Transaction, error) {
	if m.getEnqueueCallCount < len(m.getEnqueue) {
		tx := m.getEnqueue[m.getEnqueueCallCount]
		m.getEnqueueCallCount++
		return tx, nil
	}
	return nil, errors.New("")
}

func (m *mockClient) GetLatestEnqueue() (*types.Transaction, error) {
	if len(m.getEnqueue) == 0 {
		return &types.Transaction{}, errors.New("enqueue not found")
	}
	return m.getEnqueue[len(m.getEnqueue)-1], nil
}

func (m *mockClient) GetTransaction(index uint64, backend Backend) (*types.Transaction, error) {
	if m.getTransactionCallCount < len(m.getTransaction) {
		tx := m.getTransaction[m.getTransactionCallCount]
		m.getTransactionCallCount++
		return tx, nil
	}
	return nil, fmt.Errorf("Cannot get transaction: mocks (%d), call count (%d)", len(m.getTransaction), m.getTransactionCallCount)
}

func (m *mockClient) GetLatestTransaction(backend Backend) (*types.Transaction, error) {
	if len(m.getTransaction) == 0 {
		return nil, errors.New("No transactions")
	}
	return m.getTransaction[len(m.getTransaction)-1], nil
}

func (m *mockClient) GetEthContext(index uint64) (*EthContext, error) {
	if m.getEthContextCallCount < len(m.getEthContext) {
		ctx := m.getEthContext[m.getEthContextCallCount]
		m.getEthContextCallCount++
		return ctx, nil
	}
	return nil, errors.New("Cannot get eth context")
}

func (m *mockClient) GetLatestEthContext() (*EthContext, error) {
	return m.getLatestEthContext, nil
}

func (m *mockClient) GetLastConfirmedEnqueue() (*types.Transaction, error) {
	return nil, errElementNotFound
}

func (m *mockClient) GetLatestTransactionBatch() (*Batch, []*types.Transaction, error) {
	return nil, nil, nil
}

func (m *mockClient) GetTransactionBatch(index uint64) (*Batch, []*types.Transaction, error) {
	return nil, nil, nil
}

func (m *mockClient) SyncStatus(backend Backend) (*SyncStatus, error) {
	return &SyncStatus{
		Syncing: false,
	}, nil
}

func (m *mockClient) GetL1GasPrice() (*big.Int, error) {
	return big.NewInt(100 * int64(params.GWei)), nil
}

func (m *mockClient) GetLatestEnqueueIndex() (*uint64, error) {
	enqueue, err := m.GetLatestEnqueue()
	if err != nil {
		return nil, err
	}
	if enqueue == nil {
		return nil, errElementNotFound
	}
	return enqueue.GetMeta().QueueIndex, nil
}

func (m *mockClient) GetLatestTransactionBatchIndex() (*uint64, error) {
	return nil, nil
}

func (m *mockClient) GetLatestTransactionIndex(backend Backend) (*uint64, error) {
	tx, err := m.GetLatestTransaction(backend)
	if err != nil {
		return nil, err
	}
	return tx.GetMeta().Index, nil
}

func mockTx() *types.Transaction {
	address := make([]byte, 20)
	rand.Read(address)

	target := common.BytesToAddress(address)
	timestamp := uint64(0)

	rand.Read(address)
	l1TxOrigin := common.BytesToAddress(address)

	gasLimit := uint64(0)
	data := []byte{0x00, 0x00}
	l1BlockNumber := big.NewInt(0)

	tx := types.NewTransaction(0, target, big.NewInt(0), gasLimit, big.NewInt(0), data)
	meta := types.NewTransactionMeta(
		l1BlockNumber,
		timestamp,
		&l1TxOrigin,
		types.SighashEIP155,
		types.QueueOriginSequencer,
		nil,
		nil,
		nil,
	)
	tx.SetTransactionMeta(meta)
	return tx
}

func setMockTxL1Timestamp(tx *types.Transaction, ts uint64) *types.Transaction {
	meta := tx.GetMeta()
	meta.L1Timestamp = ts
	tx.SetTransactionMeta(meta)
	return tx
}

func setMockTxIndex(tx *types.Transaction, index uint64) *types.Transaction {
	meta := tx.GetMeta()
	meta.Index = &index
	tx.SetTransactionMeta(meta)
	return tx
}

func setMockQueueIndex(tx *types.Transaction, index uint64) *types.Transaction {
	meta := tx.GetMeta()
	meta.QueueIndex = &index
	tx.SetTransactionMeta(meta)
	return tx
}

func newUint64(n uint64) *uint64 {
	return &n
}<|MERGE_RESOLUTION|>--- conflicted
+++ resolved
@@ -550,11 +550,7 @@
 
 	err = nil
 	go func() {
-<<<<<<< HEAD
-		err = service.syncTransactionsToTip(BackendL2)
-=======
 		err = service.syncTransactionsToTip()
->>>>>>> c38ec873
 	}()
 	event := <-txCh
 	if err != nil {

--- conflicted
+++ resolved
@@ -112,22 +112,11 @@
 		}
 	}
 
-<<<<<<< HEAD
 	if meta1.SignatureHashType != meta2.SignatureHashType {
 		return false
 	}
 
 	if meta1.QueueOrigin != meta2.QueueOrigin {
-=======
-	if meta1.QueueOrigin == nil || meta2.QueueOrigin == nil {
-		// Note: this only works because it is the final comparison
-		if meta1.QueueOrigin == nil && meta2.QueueOrigin == nil {
-			return true
-		}
-	}
-
-	if !bytes.Equal(meta1.QueueOrigin.Bytes(), meta2.QueueOrigin.Bytes()) {
->>>>>>> 7f5936a8
 		return false
 	}
 

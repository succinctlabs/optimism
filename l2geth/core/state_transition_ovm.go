--- conflicted
+++ resolved
@@ -149,12 +149,7 @@
 		false,
 		msg.L1MessageSender(),
 		msg.L1BlockNumber(),
-<<<<<<< HEAD
 		msg.QueueOrigin(),
-		msg.SignatureHashType(),
-=======
-		queueOrigin,
->>>>>>> 7f5936a8
 	)
 
 	return outmsg, nil

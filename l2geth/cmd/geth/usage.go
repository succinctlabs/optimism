// Copyright 2015 The go-ethereum Authors
// This file is part of go-ethereum.
//
// go-ethereum is free software: you can redistribute it and/or modify
// it under the terms of the GNU General Public License as published by
// the Free Software Foundation, either version 3 of the License, or
// (at your option) any later version.
//
// go-ethereum is distributed in the hope that it will be useful,
// but WITHOUT ANY WARRANTY; without even the implied warranty of
// MERCHANTABILITY or FITNESS FOR A PARTICULAR PURPOSE. See the
// GNU General Public License for more details.
//
// You should have received a copy of the GNU General Public License
// along with go-ethereum. If not, see <http://www.gnu.org/licenses/>.

// Contains the geth command usage template and generator.

package main

import (
	"io"
	"sort"

	"github.com/ethereum/go-ethereum/cmd/utils"
	"github.com/ethereum/go-ethereum/internal/debug"
	cli "gopkg.in/urfave/cli.v1"
)

// AppHelpTemplate is the test template for the default, global app help topic.
var AppHelpTemplate = `NAME:
   {{.App.Name}} - {{.App.Usage}}

   Copyright 2013-2019 The go-ethereum Authors

USAGE:
   {{.App.HelpName}} [options]{{if .App.Commands}} command [command options]{{end}} {{if .App.ArgsUsage}}{{.App.ArgsUsage}}{{else}}[arguments...]{{end}}
   {{if .App.Version}}
VERSION:
   {{.App.Version}}
   {{end}}{{if len .App.Authors}}
AUTHOR(S):
   {{range .App.Authors}}{{ . }}{{end}}
   {{end}}{{if .App.Commands}}
COMMANDS:
   {{range .App.Commands}}{{join .Names ", "}}{{ "\t" }}{{.Usage}}
   {{end}}{{end}}{{if .FlagGroups}}
{{range .FlagGroups}}{{.Name}} OPTIONS:
  {{range .Flags}}{{.}}
  {{end}}
{{end}}{{end}}{{if .App.Copyright }}
COPYRIGHT:
   {{.App.Copyright}}
   {{end}}
`

// flagGroup is a collection of flags belonging to a single topic.
type flagGroup struct {
	Name  string
	Flags []cli.Flag
}

// AppHelpFlagGroups is the application flags, grouped by functionality.
var AppHelpFlagGroups = []flagGroup{
	{
		Name: "OPTIMISM",
		Flags: []cli.Flag{
			utils.Eth1SyncServiceEnable,
			utils.Eth1CanonicalTransactionChainDeployHeightFlag,
			utils.Eth1L1CrossDomainMessengerAddressFlag,
			utils.Eth1ETHGatewayAddressFlag,
			utils.Eth1ChainIdFlag,
			utils.RollupClientHttpFlag,
			utils.RollupAddressManagerOwnerAddressFlag,
			utils.RollupEnableVerifierFlag,
			utils.RollupTimstampRefreshFlag,
			utils.RollupPollIntervalFlag,
			utils.RollupStateDumpPathFlag,
			utils.RollupDiffDbFlag,
			utils.RollupMaxCalldataSizeFlag,
<<<<<<< HEAD
			utils.RollupL1GasPriceFlag,
=======
			utils.RollupDataPriceFlag,
			utils.RollupExecutionPriceFlag,
>>>>>>> c38ec873
			utils.RollupBackendFlag,
		},
	},
	{
		Name: "ETHEREUM",
		Flags: []cli.Flag{
			configFileFlag,
			utils.DataDirFlag,
			utils.AncientFlag,
			utils.KeyStoreDirFlag,
			utils.NoUSBFlag,
			utils.SmartCardDaemonPathFlag,
			utils.NetworkIdFlag,
			utils.ChainIdFlag,
			utils.TestnetFlag,
			utils.RinkebyFlag,
			utils.GoerliFlag,
			utils.SyncModeFlag,
			utils.ExitWhenSyncedFlag,
			utils.GCModeFlag,
			utils.EthStatsURLFlag,
			utils.IdentityFlag,
			utils.LightKDFFlag,
			utils.WhitelistFlag,
		},
	},
	{
		Name: "LIGHT CLIENT",
		Flags: []cli.Flag{
			utils.LightServeFlag,
			utils.LightIngressFlag,
			utils.LightEgressFlag,
			utils.LightMaxPeersFlag,
			utils.UltraLightServersFlag,
			utils.UltraLightFractionFlag,
			utils.UltraLightOnlyAnnounceFlag,
		},
	},
	{
		Name: "DEVELOPER CHAIN",
		Flags: []cli.Flag{
			utils.DeveloperFlag,
			utils.DeveloperPeriodFlag,
		},
	},
	{
		Name: "ETHASH",
		Flags: []cli.Flag{
			utils.EthashCacheDirFlag,
			utils.EthashCachesInMemoryFlag,
			utils.EthashCachesOnDiskFlag,
			utils.EthashDatasetDirFlag,
			utils.EthashDatasetsInMemoryFlag,
			utils.EthashDatasetsOnDiskFlag,
		},
	},
	{
		Name: "TRANSACTION POOL",
		Flags: []cli.Flag{
			utils.TxPoolLocalsFlag,
			utils.TxPoolNoLocalsFlag,
			utils.TxPoolJournalFlag,
			utils.TxPoolRejournalFlag,
			utils.TxPoolPriceLimitFlag,
			utils.TxPoolPriceBumpFlag,
			utils.TxPoolAccountSlotsFlag,
			utils.TxPoolGlobalSlotsFlag,
			utils.TxPoolAccountQueueFlag,
			utils.TxPoolGlobalQueueFlag,
			utils.TxPoolLifetimeFlag,
		},
	},
	{
		Name: "PERFORMANCE TUNING",
		Flags: []cli.Flag{
			utils.CacheFlag,
			utils.CacheDatabaseFlag,
			utils.CacheTrieFlag,
			utils.CacheGCFlag,
			utils.CacheNoPrefetchFlag,
		},
	},
	{
		Name: "ACCOUNT",
		Flags: []cli.Flag{
			utils.UnlockedAccountFlag,
			utils.PasswordFileFlag,
			utils.ExternalSignerFlag,
			utils.InsecureUnlockAllowedFlag,
		},
	},
	{
		Name: "API AND CONSOLE",
		Flags: []cli.Flag{
			utils.IPCDisabledFlag,
			utils.IPCPathFlag,
			utils.RPCEnabledFlag,
			utils.RPCListenAddrFlag,
			utils.RPCPortFlag,
			utils.RPCApiFlag,
			utils.RPCGlobalGasCap,
			utils.RPCCORSDomainFlag,
			utils.RPCVirtualHostsFlag,
			utils.WSEnabledFlag,
			utils.WSListenAddrFlag,
			utils.WSPortFlag,
			utils.WSApiFlag,
			utils.WSAllowedOriginsFlag,
			utils.GraphQLEnabledFlag,
			utils.GraphQLListenAddrFlag,
			utils.GraphQLPortFlag,
			utils.GraphQLCORSDomainFlag,
			utils.GraphQLVirtualHostsFlag,
			utils.JSpathFlag,
			utils.ExecFlag,
			utils.PreloadJSFlag,
		},
	},
	{
		Name: "NETWORKING",
		Flags: []cli.Flag{
			utils.BootnodesFlag,
			utils.BootnodesV4Flag,
			utils.BootnodesV5Flag,
			utils.ListenPortFlag,
			utils.MaxPeersFlag,
			utils.MaxPendingPeersFlag,
			utils.NATFlag,
			utils.NoDiscoverFlag,
			utils.DiscoveryV5Flag,
			utils.NetrestrictFlag,
			utils.NodeKeyFileFlag,
			utils.NodeKeyHexFlag,
		},
	},
	{
		Name: "MINER",
		Flags: []cli.Flag{
			utils.MiningEnabledFlag,
			utils.MinerThreadsFlag,
			utils.MinerNotifyFlag,
			utils.MinerGasPriceFlag,
			utils.MinerGasTargetFlag,
			utils.MinerGasLimitFlag,
			utils.MinerEtherbaseFlag,
			utils.MinerExtraDataFlag,
			utils.MinerRecommitIntervalFlag,
			utils.MinerNoVerfiyFlag,
		},
	},
	{
		Name: "GAS PRICE ORACLE",
		Flags: []cli.Flag{
			utils.GpoBlocksFlag,
			utils.GpoPercentileFlag,
		},
	},
	{
		Name: "VIRTUAL MACHINE",
		Flags: []cli.Flag{
			utils.VMEnableDebugFlag,
			utils.EVMInterpreterFlag,
			utils.EWASMInterpreterFlag,
		},
	},
	{
		Name: "LOGGING AND DEBUGGING",
		Flags: append([]cli.Flag{
			utils.FakePoWFlag,
			utils.NoCompactionFlag,
		}, debug.Flags...),
	},
	{
		Name:  "METRICS AND STATS",
		Flags: metricsFlags,
	},
	{
		Name:  "WHISPER (EXPERIMENTAL)",
		Flags: whisperFlags,
	},
	{
		Name: "DEPRECATED",
		Flags: []cli.Flag{
			utils.LightLegacyServFlag,
			utils.LightLegacyPeersFlag,
			utils.MinerLegacyThreadsFlag,
			utils.MinerLegacyGasTargetFlag,
			utils.MinerLegacyGasPriceFlag,
			utils.MinerLegacyEtherbaseFlag,
			utils.MinerLegacyExtraDataFlag,
		},
	},
	{
		Name: "MISC",
	},
}

// byCategory sorts an array of flagGroup by Name in the order
// defined in AppHelpFlagGroups.
type byCategory []flagGroup

func (a byCategory) Len() int      { return len(a) }
func (a byCategory) Swap(i, j int) { a[i], a[j] = a[j], a[i] }
func (a byCategory) Less(i, j int) bool {
	iCat, jCat := a[i].Name, a[j].Name
	iIdx, jIdx := len(AppHelpFlagGroups), len(AppHelpFlagGroups) // ensure non categorized flags come last

	for i, group := range AppHelpFlagGroups {
		if iCat == group.Name {
			iIdx = i
		}
		if jCat == group.Name {
			jIdx = i
		}
	}

	return iIdx < jIdx
}

func flagCategory(flag cli.Flag) string {
	for _, category := range AppHelpFlagGroups {
		for _, flg := range category.Flags {
			if flg.GetName() == flag.GetName() {
				return category.Name
			}
		}
	}
	return "MISC"
}

func init() {
	// Override the default app help template
	cli.AppHelpTemplate = AppHelpTemplate

	// Define a one shot struct to pass to the usage template
	type helpData struct {
		App        interface{}
		FlagGroups []flagGroup
	}

	// Override the default app help printer, but only for the global app help
	originalHelpPrinter := cli.HelpPrinter
	cli.HelpPrinter = func(w io.Writer, tmpl string, data interface{}) {
		if tmpl == AppHelpTemplate {
			// Iterate over all the flags and add any uncategorized ones
			categorized := make(map[string]struct{})
			for _, group := range AppHelpFlagGroups {
				for _, flag := range group.Flags {
					categorized[flag.String()] = struct{}{}
				}
			}
			var uncategorized []cli.Flag
			for _, flag := range data.(*cli.App).Flags {
				if _, ok := categorized[flag.String()]; !ok {
					uncategorized = append(uncategorized, flag)
				}
			}
			if len(uncategorized) > 0 {
				// Append all ungategorized options to the misc group
				miscs := len(AppHelpFlagGroups[len(AppHelpFlagGroups)-1].Flags)
				AppHelpFlagGroups[len(AppHelpFlagGroups)-1].Flags = append(AppHelpFlagGroups[len(AppHelpFlagGroups)-1].Flags, uncategorized...)

				// Make sure they are removed afterwards
				defer func() {
					AppHelpFlagGroups[len(AppHelpFlagGroups)-1].Flags = AppHelpFlagGroups[len(AppHelpFlagGroups)-1].Flags[:miscs]
				}()
			}
			// Render out custom usage screen
			originalHelpPrinter(w, tmpl, helpData{data, AppHelpFlagGroups})
		} else if tmpl == utils.CommandHelpTemplate {
			// Iterate over all command specific flags and categorize them
			categorized := make(map[string][]cli.Flag)
			for _, flag := range data.(cli.Command).Flags {
				if _, ok := categorized[flag.String()]; !ok {
					categorized[flagCategory(flag)] = append(categorized[flagCategory(flag)], flag)
				}
			}

			// sort to get a stable ordering
			sorted := make([]flagGroup, 0, len(categorized))
			for cat, flgs := range categorized {
				sorted = append(sorted, flagGroup{cat, flgs})
			}
			sort.Sort(byCategory(sorted))

			// add sorted array to data and render with default printer
			originalHelpPrinter(w, tmpl, map[string]interface{}{
				"cmd":              data,
				"categorizedFlags": sorted,
			})
		} else {
			originalHelpPrinter(w, tmpl, data)
		}
	}
}<|MERGE_RESOLUTION|>--- conflicted
+++ resolved
@@ -78,12 +78,8 @@
 			utils.RollupStateDumpPathFlag,
 			utils.RollupDiffDbFlag,
 			utils.RollupMaxCalldataSizeFlag,
-<<<<<<< HEAD
-			utils.RollupL1GasPriceFlag,
-=======
 			utils.RollupDataPriceFlag,
 			utils.RollupExecutionPriceFlag,
->>>>>>> c38ec873
 			utils.RollupBackendFlag,
 		},
 	},

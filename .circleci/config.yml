version: 2.1

orbs:
  go: circleci/go@1.5.0
  gcp-cli: circleci/gcp-cli@3.0.1
  slack: circleci/slack@4.10.1
commands:
  checkout-with-submodules:
    description: "Checkout and init submodules as needed"
    steps:
      - checkout
      - run: git submodule sync --recursive
      - run: git submodule update --recursive --init
  gcp-oidc-authenticate:
    description: "Authenticate with GCP using a CircleCI OIDC token."
    parameters:
      project_id:
        type: env_var_name
        default: GCP_PROJECT_ID
      workload_identity_pool_id:
        type: env_var_name
        default: GCP_WIP_ID
      workload_identity_pool_provider_id:
        type: env_var_name
        default: GCP_WIP_PROVIDER_ID
      service_account_email:
        type: env_var_name
        default: GCP_SERVICE_ACCOUNT_EMAIL
      gcp_cred_config_file_path:
        type: string
        default: /home/circleci/gcp_cred_config.json
      oidc_token_file_path:
        type: string
        default: /home/circleci/oidc_token.json
    steps:
      - run:
          name: "Create OIDC credential configuration"
          command: |
            # Store OIDC token in temp file
            echo $CIRCLE_OIDC_TOKEN > << parameters.oidc_token_file_path >>
            # Create a credential configuration for the generated OIDC ID Token
            gcloud iam workload-identity-pools create-cred-config \
                "projects/${<< parameters.project_id >>}/locations/global/workloadIdentityPools/${<< parameters.workload_identity_pool_id >>}/providers/${<< parameters.workload_identity_pool_provider_id >>}"\
                --output-file="<< parameters.gcp_cred_config_file_path >>" \
                --service-account="${<< parameters.service_account_email >>}" \
                --credential-source-file=<< parameters.oidc_token_file_path >>
      - run:
          name: "Authenticate with GCP using OIDC"
          command: |
            # Configure gcloud to leverage the generated credential configuration
            gcloud auth login --brief --cred-file "<< parameters.gcp_cred_config_file_path >>"
            # Configure ADC
            echo "export GOOGLE_APPLICATION_CREDENTIALS='<< parameters.gcp_cred_config_file_path >>'" | tee -a "$BASH_ENV"
  check-changed:
    description: "Conditionally halts a step if certain modules change"
    parameters:
      patterns:
        type: string
        description: "Comma-separated list of dependencies"
    steps:
      - run:
          name: "Check for changes"
          command: |
            cd ops/check-changed
            pip3 install -r requirements.txt
            python3 main.py "<<parameters.patterns>>"
jobs:
  cannon-go-lint-and-test:
    docker:
      - image: us-docker.pkg.dev/oplabs-tools-artifacts/images/ci-builder:latest
    resource_class: medium
    steps:
      - checkout
      - check-changed:
          patterns: cannon,packages/contracts-bedrock/src/cannon
      - run:
          name: prep Cannon results dir
          command: mkdir -p /tmp/test-results
      - run:
          name: build Cannon example binaries
          command: make elf # only compile ELF binaries with Go, we do not have MIPS GCC for creating the debug-dumps.
          working_directory: cannon/example
      - run:
          name: Cannon Go lint
          command: |
            make lint
          working_directory: cannon
      - run:
          name: Cannon Go tests
          command: |
            gotestsum --format=standard-verbose --junitfile=/tmp/test-results/cannon.xml \
            -- -parallel=2 -coverpkg=github.com/ethereum-optimism/optimism/cannon/... -coverprofile=coverage.out ./...
          working_directory: cannon
      - run:
          name: upload Cannon coverage
          command: codecov --verbose --clean --flags cannon-go-tests
      - store_test_results:
          path: /tmp/test-results
  cannon-build-test-vectors:
    docker:
      - image: us-docker.pkg.dev/oplabs-tools-artifacts/images/ci-builder:latest
    resource_class: medium
    steps:
      - checkout
      - check-changed:
          patterns: cannon/mipsevm/open_mips_tests/test
      - run:
          name: Build MIPS test vectors
          command: python3 maketests.py && git diff --exit-code
          working_directory: cannon/mipsevm/open_mips_tests

  pnpm-monorepo:
    docker:
      - image: us-docker.pkg.dev/oplabs-tools-artifacts/images/ci-builder:latest
    resource_class: xlarge
    steps:
      - checkout
      - check-changed:
          patterns: op-chain-ops,packages/
      - restore_cache:
          name: Restore PNPM Package Cache
          keys:
            - pnpm-packages-v2-{{ checksum "pnpm-lock.yaml" }}
      # Fetch node_modules into the pnpm store
      # This will cache node_modules based on pnpm-lock so other steps can instantly install them with `pnpm install --prefer-offline`
      # --prefer-offline installs node_modules instantly by just reading from cache if it exists rather than fetching from network
      # when installing node_modules pnpm simply adds symlinks instead of copying the files which is why it is pretty much instant to run --prefer-offline
      # this allows a caching strategy of only checking pnpm-lockfile so we don't have to keep it in sync with our packages
      # For more information see https://pnpm.io/cli/fetch
      - run:
          name: Fetch dependencies
          command: pnpm fetch --frozen-lockfile --prefer-offline
      - save_cache:
          name: Save PNPM Package Cache
          key: pnpm-packages-v2-{{ checksum "pnpm-lock.yaml" }}
          paths:
            - "node_modules"
      - run:
          name: Install dependencies
          command: pnpm install --frozen-lockfile --offline
      - run:
          name: print forge version
          command: forge --version
      - run:
          name: Build monorepo
          command: pnpm build
      - persist_to_workspace:
          root: "."
          paths:
            - "packages/**/dist"
            - "packages/contracts-bedrock/forge-artifacts"

  docker-build:
    environment:
      DOCKER_BUILDKIT: 1
    parameters:
      docker_name:
        description: Docker image name
        type: string
      docker_tags:
        description: Docker image tags as csv
        type: string
      docker_file:
        description: Path to Dockerfile
        type: string
      docker_context:
        description: Docker build context
        type: string
      registry:
        description: Docker registry
        type: string
        default: "us-docker.pkg.dev"
      repo:
        description: Docker repo
        type: string
        default: "oplabs-tools-artifacts/images"
    machine:
      image: ubuntu-2204:2022.07.1
      resource_class: medium
    steps:
      - checkout
      - run:
          command: mkdir -p /tmp/docker_images
      - run:
          name: Build
          command: |
            # Check to see if DOCKER_HUB_READ_ONLY_TOKEN is set (i.e. we are in repo) before attempting to use secrets.
            # Building should work without this read only login, but may get rate limited.
            if [[ -v DOCKER_HUB_READ_ONLY_TOKEN ]]; then
              echo "$DOCKER_HUB_READ_ONLY_TOKEN" | docker login -u "$DOCKER_HUB_READ_ONLY_USER" --password-stdin
            fi
            IMAGE_BASE="<<parameters.registry>>/<<parameters.repo>>/<<parameters.docker_name>>"
            DOCKER_TAGS=$(echo -ne <<parameters.docker_tags>> | sed "s/,/\n/g" | sed "s/[^a-zA-Z0-9\n]/-/g" | sed -e "s|^|-t ${IMAGE_BASE}:|")
            docker build --progress plain \
            $(echo -ne $DOCKER_TAGS | tr '\n' ' ') \
            -f <<parameters.docker_file>> \
            <<parameters.docker_context>>
      - run:
          name: Save
          command: |
            IMAGE_BASE="<<parameters.registry>>/<<parameters.repo>>/<<parameters.docker_name>>"
            DOCKER_LABELS=$(echo -ne <<parameters.docker_tags>> | sed "s/,/\n/g" | sed "s/[^a-zA-Z0-9\n]/-/g")
            echo -ne $DOCKER_LABELS | tr ' ' '\n' | xargs -I {} docker save -o /tmp/docker_images/<<parameters.docker_name>>_{}.tar $IMAGE_BASE:{}
      - persist_to_workspace:
          root: /tmp/docker_images
          paths:
            - "."

  docker-publish:
    environment:
      DOCKER_BUILDKIT: 1
    parameters:
      docker_name:
        description: Docker image name
        type: string
      docker_tags:
        description: Docker image tags as csv
        type: string
      docker_file:
        description: Path to Dockerfile
        type: string
      docker_context:
        description: Docker build context
        type: string
        default: "."
      docker_target:
        description: "target build stage"
        type: string
        default: ""
      registry:
        description: Docker registry
        type: string
        default: "us-docker.pkg.dev"
      repo:
        description: Docker repo
        type: string
        default: "oplabs-tools-artifacts/images"
      platforms:
        description: Platforms to build for
        type: string
        default: "linux/amd64"
    machine:
      image: ubuntu-2204:2022.07.1
      resource_class: medium
    steps:
      - when:
          condition: false
          steps:
            - gcp-oidc-authenticate
            # Below is CircleCI recommended way of specifying nameservers on an Ubuntu box:
            # https://support.circleci.com/hc/en-us/articles/7323511028251-How-to-set-custom-DNS-on-Ubuntu-based-images-using-netplan
            - run: sudo sed -i '13 i \ \ \ \ \ \ \ \ \ \ \ \ nameservers:' /etc/netplan/50-cloud-init.yaml
            - run: sudo sed -i '14 i \ \ \ \ \ \ \ \ \ \ \ \ \ \ \ addresses:' /etc/netplan/50-cloud-init.yaml
            - run: sudo sed -i "s/addresses:/ addresses":" [8.8.8.8, 8.8.4.4] /g" /etc/netplan/50-cloud-init.yaml
            - run: cat /etc/netplan/50-cloud-init.yaml
            - run: sudo netplan apply
            - checkout
            - run:
                name: Build & Publish
                command: |
                  gcloud auth configure-docker <<parameters.registry>>
                  IMAGE_BASE="<<parameters.registry>>/<<parameters.repo>>/<<parameters.docker_name>>"
                  DOCKER_TAGS=$(echo -ne <<parameters.docker_tags>> | sed "s/,/\n/g" | sed "s/[^a-zA-Z0-9\n]/-/g" | sed -e "s|^|-t ${IMAGE_BASE}:|")
                  docker context create buildx-build
                  docker buildx create --use buildx-build
                  docker buildx build --progress plain --platform=<<parameters.platforms>> --target "<<parameters.docker_target>>" --push \
                    $(echo -ne $DOCKER_TAGS | tr '\n' ' ') \
                    -f <<parameters.docker_file>> \
                    <<parameters.docker_context>>
      - run:
          name: "no-op to make config parsing happy"
          command: /bin/true

  docker-release:
    environment:
      DOCKER_BUILDKIT: 1
    parameters:
      docker_name:
        description: Docker image name
        type: string
      docker_tags:
        description: Docker image tags as csv
        type: string
      docker_file:
        description: Path to Dockerfile
        type: string
      docker_context:
        description: Docker build context
        type: string
      docker_target:
        description: "target build stage"
        type: string
        default: ""
      registry:
        description: Docker registry
        type: string
        default: "us-docker.pkg.dev"
      repo:
        description: Docker repo
        type: string
        default: "oplabs-tools-artifacts/images"
      platforms:
        description: Platforms to build for
        type: string
        default: "linux/amd64"
    machine:
      image: ubuntu-2204:2022.07.1
      resource_class: medium
    steps:
      - gcp-cli/install
      - gcp-oidc-authenticate
      - checkout
      - run:
          name: Configure Docker
          command: |
            gcloud auth configure-docker <<parameters.registry>>
      - run:
          name: Build & Publish
          command: |
            IMAGE_BASE="<<parameters.registry>>/<<parameters.repo>>/<<parameters.docker_name>>"
            DOCKER_TAGS=$(echo -ne <<parameters.docker_tags>> | sed "s/,/\n/g" | sed "s/[^a-zA-Z0-9\n]/-/g" | sed -e "s|^|-t ${IMAGE_BASE}:|")
            docker context create buildx-build
            docker buildx create --use buildx-build
            docker buildx build --progress plain --platform=<<parameters.platforms>> --target "<<parameters.docker_target>>" --push \
              $(echo -ne $DOCKER_TAGS | tr '\n' ' ') \
              -f <<parameters.docker_file>> \
              <<parameters.docker_context>>
      - run:
          name: Tag
          command: |
            ./ops/scripts/ci-docker-tag-op-stack-release.sh <<parameters.registry>>/<<parameters.repo>> $CIRCLE_TAG $CIRCLE_SHA1

  contracts-bedrock-coverage:
    docker:
      - image: us-docker.pkg.dev/oplabs-tools-artifacts/images/ci-builder:latest
    resource_class: large
    steps:
      - checkout
      - check-changed:
          patterns: contracts-bedrock,op-node
      - run:
          name: print forge version
          command: forge --version
          working_directory: packages/contracts-bedrock
      - run:
          name: test and generate coverage
          command: pnpm coverage:lcov
          no_output_timeout: 18m
          environment:
            FOUNDRY_PROFILE: ci
          working_directory: packages/contracts-bedrock
      - run:
          name: upload coverage
          command: codecov --verbose --clean --flags contracts-bedrock-tests
          environment:
            FOUNDRY_PROFILE: ci

  contracts-bedrock-tests:
    docker:
      - image: us-docker.pkg.dev/oplabs-tools-artifacts/images/ci-builder:latest
    resource_class: xlarge
    steps:
      - checkout
      - check-changed:
          patterns: contracts-bedrock,op-node
      - run:
          name: print forge version
          command: forge --version
          working_directory: packages/contracts-bedrock
      - run:
          name: run tests
          command: pnpm test
          environment:
            FOUNDRY_PROFILE: ci
          working_directory: packages/contracts-bedrock
          no_output_timeout: 15m

  contracts-bedrock-checks:
    docker:
      - image: us-docker.pkg.dev/oplabs-tools-artifacts/images/ci-builder:latest
    resource_class: xlarge
    steps:
      - checkout
      - restore_cache:
          name: Restore PNPM Package Cache
          keys:
            - pnpm-packages-v2-{{ checksum "pnpm-lock.yaml" }}
      - check-changed:
          patterns: contracts-bedrock,op-node
      # populate node modules from the cache
      - run:
          name: Install dependencies
          command: pnpm install --frozen-lockfile --prefer-offline
      - run:
          name: build contracts
          command: pnpm build && git diff --exit-code
          working_directory: packages/contracts-bedrock
      - run:
          name: lint
          command: |
            pnpm lint:check || echo "export LINT_STATUS=1" >> "$BASH_ENV"
          working_directory: packages/contracts-bedrock
      - run:
          name: gas snapshot
          command: |
            forge --version
            pnpm gas-snapshot --check || echo "export GAS_SNAPSHOT_STATUS=1" >> "$BASH_ENV"
          environment:
            FOUNDRY_PROFILE: ci
          working_directory: packages/contracts-bedrock
          no_output_timeout: 15m
      - run:
          name: storage snapshot
          command: |
            pnpm storage-snapshot
            git diff --exit-code .storage-layout || echo "export STORAGE_SNAPSHOT_STATUS=1" >> "$BASH_ENV"
          working_directory: packages/contracts-bedrock
      - run:
          name: semver lock
          command: |
            pnpm semver-lock
            git diff --exit-code semver-lock.json || echo "export SEMVER_LOCK_STATUS=1" >> "$BASH_ENV"
          working_directory: packages/contracts-bedrock
      - run:
          name: invariant docs
          command: |
            pnpm autogen:invariant-docs
            git diff --exit-code ./invariant-docs/*.md || echo "export INVARIANT_DOCS_STATUS=1" >> "$BASH_ENV"
          working_directory: packages/contracts-bedrock
      - run:
          name: check deploy configs || echo "export DEPLOY_CONFIGS_STATUS=1" >> "$BASH_ENV"
          command: pnpm validate-deploy-configs
          working_directory: packages/contracts-bedrock
      - run:
          name: check statuses
          command: |
            if [[ "$LINT_STATUS" -ne 0 ]]; then
              FAILED=1
              echo "Linting failed, see job output for details."
            fi
            if [[ "$GAS_SNAPSHOT_STATUS" -ne 0 ]]; then
              FAILED=1
              echo "Gas snapshot failed, see job output for details."
            fi
            if [[ "$STORAGE_SNAPSHOT_STATUS" -ne 0 ]]; then
              echo "Storage snapshot failed, see job output for details."
              FAILED=1
            fi
            if [[ "$SEMVER_LOCK_STATUS" -ne 0 ]]; then
              echo "Semver lock failed, see job output for details."
              FAILED=1
            fi
            if [[ "$INVARIANT_DOCS_STATUS" -ne 0 ]]; then
              echo "Invariant docs failed, see job output for details."
              FAILED=1
            fi
            if [[ "$DEPLOY_CONFIGS_STATUS" -ne 0 ]]; then
              echo "Deploy config check failed, see job output for details."
              FAILED=1
            fi
            if [[ "$FAILED" -ne 0 ]]; then
              exit 1
            fi

  contracts-bedrock-slither:
    docker:
      - image: us-docker.pkg.dev/oplabs-tools-artifacts/images/ci-builder:latest
    resource_class: large
    steps:
      - checkout
      - check-changed:
          patterns: contracts-bedrock
      - run:
          name: slither
          command: |
            slither --version && pnpm slither || echo "Slither failed"

  contracts-bedrock-validate-spaces:
    docker:
      - image: us-docker.pkg.dev/oplabs-tools-artifacts/images/ci-builder:latest
    steps:
      - checkout
      - attach_workspace: { at: "." }
      - restore_cache:
          name: Restore PNPM Package Cache
          keys:
            - pnpm-packages-v2-{{ checksum "pnpm-lock.yaml" }}
      # populate node modules from the cache
      - run:
          name: Install dependencies
          command: pnpm install --frozen-lockfile --prefer-offline
      - check-changed:
          patterns: contracts-bedrock
      - run:
          name: validate spacers
          command: pnpm validate-spacers
          working_directory: packages/contracts-bedrock

  op-bindings-build:
    docker:
      - image: us-docker.pkg.dev/oplabs-tools-artifacts/images/ci-builder:latest
    resource_class: large
    steps:
      - checkout
      - run:
          name: check go bindings
          command: make && git diff --exit-code
          working_directory: op-bindings

  boba-bindings-build:
    docker:
      - image: us-docker.pkg.dev/oplabs-tools-artifacts/images/ci-builder:latest
    resource_class: large
    steps:
      - checkout
      - run:
          name: check go bindings
          command: make && git diff --exit-code
          working_directory: boba-bindings

  js-lint-test:
    parameters:
      package_name:
        description: Package name
        type: string
      dependencies:
        description: Regex matching dependent packages
        type: string
        default: this-package-does-not-exist
      coverage_flag:
        description: Coverage flag name
        type: string
    docker:
      - image: us-docker.pkg.dev/oplabs-tools-artifacts/images/ci-builder:latest
    resource_class: large
    steps:
      - checkout
      - attach_workspace: { at: "." }
      - restore_cache:
          name: Restore PNPM Package Cache
          keys:
            - pnpm-packages-v2-{{ checksum "pnpm-lock.yaml" }}
      - check-changed:
          patterns: <<parameters.package_name>>,<<parameters.dependencies>>
      # populate node modules from the cache
      - run:
          name: Install dependencies
          command: pnpm install --frozen-lockfile --prefer-offline
      - run:
          name: Lint
          command: pnpm lint && git diff --exit-code
          working_directory: packages/<<parameters.package_name>>
      - run:
          name: Test
          command: pnpm test:coverage
          working_directory: packages/<<parameters.package_name>>
      - run:
          name: Upload coverage
          command: codecov --verbose --clean --flags <<parameters.coverage_flag>>

  contracts-ts-tests:
    docker:
      - image: us-docker.pkg.dev/oplabs-tools-artifacts/images/ci-builder:latest
    resource_class: large
    steps:
      - checkout
      - attach_workspace: { at: "." }
      - restore_cache:
          name: Restore pnpm Package Cache
          keys:
            - pnpm-packages-v2-{{ checksum "pnpm.lock.yaml" }}
      - check-changed:
          patterns: sdk,contracts-bedrock,contracts
      # populate node modules from the cache
      - run:
          name: Install dependencies
          command: pnpm install --frozen-lockfile --prefer-offline
      - run:
          name: Check generated and build
          command: pnpm generate:check
          working_directory: packages/contracts-ts

  sdk-next-tests:
    docker:
      - image: us-docker.pkg.dev/oplabs-tools-artifacts/images/ci-builder:latest
    resource_class: large
    steps:
      - checkout
      - attach_workspace: { at: "." }
      - restore_cache:
          name: Restore pnpm Package Cache
          keys:
            - pnpm-packages-v2-{{ checksum "pnpm.lock.yaml" }}
      - check-changed:
          patterns: sdk,contracts-bedrock,contracts
      # populate node modules from the cache
      - run:
          name: Install dependencies
          command: pnpm install --frozen-lockfile --prefer-offline
      - run:
          name: anvil-l1
          background: true
          # atm this is goerli but we should use mainnet after bedrock is live
          command: anvil --fork-url $ANVIL_L1_FORK_URL --fork-block-number 9256679

      - run:
          name: anvil-l2
          background: true
          # atm this is goerli but we should use mainnet after bedrock is live
          command: anvil --fork-url $ANVIL_L2_FORK_URL --port 9545 --fork-block-number 11276409

      - run:
          name: build
          command: pnpm build
          working_directory: packages/sdk
      - run:
          name: lint
          command: pnpm lint:check
          working_directory: packages/sdk
      - run:
          name: make sure anvil l1 is up
          command: npx wait-on tcp:8545 && cast block-number --rpc-url http://localhost:8545
      - run:
          name: make sure anvil l2 is up
          command: npx wait-on tcp:9545 && cast block-number --rpc-url http://localhost:9545
      - run:
          name: test:next
          command: pnpm test:next:run
          no_output_timeout: 5m
          working_directory: packages/sdk
          environment:
            # anvil[0] test private key
            VITE_E2E_PRIVATE_KEY: "0xac0974bec39a17e36ba4a6b4d238ff944bacb478cbed5efcae784d7bf4f2ff80"
            VITE_E2E_RPC_URL_L1: http://localhost:8545
            VITE_E2E_RPC_URL_L2: http://localhost:9545

  bedrock-markdown:
    machine:
      image: ubuntu-2204:2022.07.1
    steps:
      - checkout
      - check-changed:
          patterns: specs/(.*)\.md$
      - run:
          name: Install pnpm package manager
          command: |
            npm i pnpm --global
      - run:
          name: pnpm dev deps
          command: pnpm install --frozen-lockfile --prefer-offline
      - run:
          name: specs toc
          command: pnpm lint:specs:toc && git diff --exit-code ./specs
      - run:
          name: markdown lint
          command: pnpm lint:specs:check

  bedrock-markdown-links:
    machine:
      image: ubuntu-2204:2022.07.1
    steps:
      - checkout
      - run:
          name: Install pnpm package manager
          command: |
            npm i pnpm --global
      - run:
          name: Install node_modules
          command: |
            pnpm install --frozen-lockfile --prefer-offline
      - run:
          name: Lint check
          command: |
            pnpm lint:specs:check
      - run:
          name: link lint
          command: |
            make bedrock-markdown-links
      - slack/notify:
          channel: C055R639XT9 #notify-link-check
          event: fail
          template: basic_fail_1

  fuzz-op-node:
    docker:
      - image: us-docker.pkg.dev/oplabs-tools-artifacts/images/ci-builder:latest
    steps:
      - checkout
      - check-changed:
          patterns: op-node
      - run:
          name: Fuzz
          command: make fuzz
          working_directory: op-node

  fuzz-op-service:
    docker:
      - image: us-docker.pkg.dev/oplabs-tools-artifacts/images/ci-builder:latest
    steps:
      - checkout
      - check-changed:
          patterns: op-service
      - run:
          name: Fuzz
          command: make fuzz
          working_directory: op-service

  fuzz-op-chain-ops:
    docker:
      - image: us-docker.pkg.dev/oplabs-tools-artifacts/images/ci-builder:latest
    steps:
      - checkout
      - check-changed:
          patterns: op-chain-ops,op-bindings
      - run:
          name: Fuzz
          command: make fuzz
          working_directory: op-chain-ops

  fuzz-cannon:
    docker:
      - image: us-docker.pkg.dev/oplabs-tools-artifacts/images/ci-builder:latest
    steps:
      - checkout
      - check-changed:
          patterns: cannon,packages/contracts-bedrock/src/cannon
      - run:
          name: Fuzz
          command: make fuzz
          working_directory: cannon

  depcheck:
    docker:
      - image: us-docker.pkg.dev/oplabs-tools-artifacts/images/ci-builder:latest
    steps:
      - checkout
      - attach_workspace: { at: "." }
      - restore_cache:
          name: Restore PNPM Package Cache
          keys:
            - pnpm-packages-v2-{{ checksum "pnpm-lock.yaml" }}
      - check-changed:
          patterns: packages
      - run:
          name: Check common-ts
          command: npx depcheck
          working_directory: packages/common-ts
      - run:
          name: Check core-utils
          command: npx depcheck
          working_directory: packages/core-utils
      - run:
          name: Check sdk
          command: npx depcheck
          working_directory: packages/sdk

  go-lint:
    parameters:
      module:
        description: Go Module Name
        type: string
    docker:
      - image: cimg/go:1.20
    steps:
      - checkout
      - run:
          name: run lint
          command: make lint
          working_directory: <<parameters.module>>

  go-test:
    parameters:
      module:
        description: Go Module Name
        type: string
    docker:
      - image: us-docker.pkg.dev/oplabs-tools-artifacts/images/ci-builder:latest # only used to enable codecov.
    resource_class: xlarge
    steps:
      - checkout
      - run:
          name: prep results dir
          command: mkdir -p /tmp/test-results
      - run:
          name: run tests
          command: |
            gotestsum --format=standard-verbose --junitfile=/tmp/test-results/<<parameters.module>>.xml \
            -- -parallel=8 -coverpkg=github.com/ethereum-optimism/optimism/... -coverprofile=coverage.out ./...
          working_directory: <<parameters.module>>
      - run:
          name: upload coverage
          command: codecov --verbose --clean --flags bedrock-go-tests
      - store_test_results:
          path: /tmp/test-results

  go-e2e-test:
    parameters:
      module:
        description: Go Module Name
        type: string
      target:
        description: The make target to execute
        type: string
    docker:
      - image: us-docker.pkg.dev/oplabs-tools-artifacts/images/ci-builder:latest
    resource_class: xlarge
    steps:
      - checkout
      - check-changed:
          patterns: op-(.+),contracts-bedrock
      - run:
          name: prep results dir
          command: mkdir -p /tmp/test-results
      - run:
          name: install geth
          command: make install-geth
      - run:
          name: git submodules
          command: git submodule update --init --recursive
      - run:
          name: print go's available MIPS targets
          command: go tool dist list | grep mips
      - run:
          name: run tests
          command:
            # Note: We don't use circle CI test splits because we need to split by test name, not by package. There is an additional
            # constraint that gotestsum does not currently (nor likely will) accept files from different pacakges when building.
<<<<<<< HEAD
            # Note: -parallel must be set to match the number of cores in the resource class
            export TEST_SUFFIX="<<parameters.use_external>>"
            export TEST_SKIPS="$(make -n -p | sed -ne 's/<<parameters.use_external>>_skip = //p')"
            export EXTERNAL_L2="$(test -z '<<parameters.use_external>>' || echo '<<parameters.use_external>>/shim')"
            OP_TESTLOG_DISABLE_COLOR=true OP_E2E_DISABLE_PARALLEL=false OP_E2E_USE_HTTP=<<parameters.use_http>>  gotestsum \
            --format=standard-verbose --junitfile=/tmp/test-results/<<parameters.module>>_http_<<parameters.use_http>>$TEST_SUFFIX.xml \
            -- -skip="$TEST_SKIPS" -timeout=20m -parallel=8 --externalL2 "$EXTERNAL_L2" ./...
=======
            JUNIT_FILE=/tmp/test-results/<<parameters.module>>_<<parameters.target>>.xml make <<parameters.target>>
>>>>>>> 95fe7e47
          working_directory: <<parameters.module>>
      - store_test_results:
          path: /tmp/test-results

  go-lint-test-build:
    parameters:
      binary_name:
        description: Binary name to build
        type: string
      working_directory:
        description: Working directory
        type: string
      build:
        description: Whether or not to build the binary
        type: boolean
        default: true
      dependencies:
        description: Regex matching dependent packages
        type: string
        default: this-package-does-not-exist
    docker:
      - image: us-docker.pkg.dev/oplabs-tools-artifacts/images/ci-builder:latest
    steps:
      - checkout
      - check-changed:
          patterns: <<parameters.working_directory>>,<<parameters.dependencies>>
      - run:
          name: Lint
          command: make lint
          working_directory: <<parameters.working_directory>>
      - store_test_results:
          path: /test-results
      - run:
          name: Test
          command: |
            mkdir -p /test-results
            gotestsum --junitfile /test-results/tests.xml
          working_directory: <<parameters.working_directory>>
      - when:
          condition:
            equal: [true, <<parameters.build>>]
          steps:
            - run:
                name: Build
                command: make <<parameters.binary_name>>
                working_directory: <<parameters.working_directory>>

  indexer-tests:
    docker:
      - image: us-docker.pkg.dev/oplabs-tools-artifacts/images/ci-builder:latest
      - image: cimg/postgres:14.1
    resource_class: large
    steps:
      - checkout
      - check-changed:
          patterns: indexer
      - run:
          name: Lint
          command: golangci-lint run -E goimports,sqlclosecheck,bodyclose,asciicheck,misspell,errorlint --timeout 4m -e "errors.As" -e "errors.Is" ./...
          working_directory: indexer
      - run:
          name: install geth
          command: make install-geth
      - run:
          name: git submodules
          command: git submodule update --init --recursive
      - run:
          name: generate cannon prestate
          command: make cannon-prestate
      - run:
          name: generate L1 state
          command: make devnet-allocs
      - store_test_results:
          path: /test-results
      - run:
          name: Test
          command: |
            mkdir -p /test-results
            DB_USER=postgres gotestsum --format=standard-verbose --junitfile /test-results/tests.xml -- -parallel=4 ./...
          working_directory: indexer
      - run:
          name: Build
          command: make indexer
          working_directory: indexer

  devnet:
    machine:
      image: ubuntu-2204:2022.10.2
    environment:
      DOCKER_BUILDKIT: 1
    steps:
      - checkout-with-submodules
      - check-changed:
          patterns: op-(.+),packages,ops-bedrock
      - run:
          name: Install latest golang
          command: |
            wget https://go.dev/dl/go1.20.linux-amd64.tar.gz
            sudo rm -rf /usr/local/go
            sudo tar -C /usr/local -xzf go1.20.linux-amd64.tar.gz
            export PATH=$PATH:/usr/local/go/bin
            go version
      - run:
          name: foundryup
          command: |
            curl -L https://foundry.paradigm.xyz | bash
            source $HOME/.bashrc
            foundryup
            echo 'export PATH=$HOME/.foundry/bin:$PATH' >> $BASH_ENV
            source $HOME/.bashrc
            forge --version
      - run:
          name: install geth
          command: make install-geth
      - run:
          name: Install NVM
          command: |
            curl -o- https://raw.githubusercontent.com/nvm-sh/nvm/v0.39.3/install.sh | bash
            source ~/.bashrc
            nvm --version
      - run:
          name: Install Node
          command: |
            nvm install
            nvm use && node --version && npm --version
      - run:
          name: Install pnpm
          command: |
            npm i pnpm --global
      - run:
          name: git submodules
          command: git submodule update --init --recursive
      - run:
          name: Install and build
          command: |
            pnpm install --frozen-lockfile --prefer-offline && pnpm build
      - run:
          name: generate cannon prestate
          command: make cannon-prestate
      - run:
          name: Bring up the stack
          command: make devnet-up
      - run:
          name: Test the stack
          command: make devnet-test
      - run:
          name: Dump op-node logs
          command: |
            docker logs ops-bedrock-op-node-1 || echo "No logs."
          when: on_fail
      - run:
          name: Dump op-geth logs
          command: |
            docker logs ops-bedrock-l2-1 || echo "No logs."
          when: on_fail
      - run:
          name: Dump l1 logs
          command: |
            docker logs ops-bedrock-l1-1 || echo "No logs."
          when: on_fail
      - run:
          name: Dump op-batcher logs
          command: |
            docker logs ops-bedrock-op-batcher-1 || echo "No logs."
          when: on_fail
      - run:
          name: Dump op-proposer logs
          command: |
            docker logs ops-bedrock-op-proposer-1 || echo "No logs."
          when: on_fail
      - run:
          name: Log deployment artifact
          command: |
            cat broadcast/Deploy.s.sol/900/run-latest.json || echo "No deployment file found"
          when: on_fail
          working_directory: packages/contracts-bedrock
      - run:
          name: Log artifacts directory
          command: |
            ls -R forge-artifacts || echo "No forge artifacts found"
          when: on_fail
          working_directory: packages/contracts-bedrock

  semgrep-scan:
    parameters:
      diff_branch:
        type: string
        default: develop
    environment:
      TEMPORARY_BASELINE_REF: << parameters.diff_branch >>
      SEMGREP_REPO_URL: << pipeline.project.git_url >>
      SEMGREP_BRANCH: << pipeline.git.branch >>
      SEMGREP_COMMIT: << pipeline.git.revision >>

      # Change job timeout (default is 1800 seconds; set to 0 to disable)
      SEMGREP_TIMEOUT: 3000

    docker:
      - image: returntocorp/semgrep
    resource_class: medium
    steps:
      - checkout
      - unless:
          condition:
            equal: ["develop", << pipeline.git.branch >>]
          steps:
            - run:
                # Scan changed files in PRs, block on new issues only (existing issues ignored)
                # Do a full scan when scanning develop, otherwise do an incremental scan.
                name: "Conditionally set BASELINE env var"
                command: |
                  echo 'export SEMGREP_BASELINE_REF=${TEMPORARY_BASELINE_REF}' >> $BASH_ENV
      - run:
          name: "Set environment variables" # for PR comments and in-app hyperlinks to findings
          command: |
            echo 'export SEMGREP_PR_ID=${CIRCLE_PULL_REQUEST##*/}' >> $BASH_ENV
            echo 'export SEMGREP_JOB_URL=$CIRCLE_BUILD_URL' >> $BASH_ENV
            echo 'export SEMGREP_REPO_NAME=$CIRCLE_PROJECT_USERNAME/$CIRCLE_PROJECT_REPONAME' >> $BASH_ENV
      - run:
          name: "Semgrep scan"
          command: semgrep ci

  go-mod-tidy:
    docker:
      - image: us-docker.pkg.dev/oplabs-tools-artifacts/images/ci-builder:latest
    steps:
      - checkout
      - run:
          name: "Go mod tidy"
          command: make mod-tidy && git diff --exit-code

  bedrock-go-tests:
    docker:
      - image: cimg/go:1.20
    resource_class: medium
    steps:
      - run: echo Done

  fpp-verify:
    docker:
      - image: cimg/go:1.20
    steps:
      - checkout
      - run:
          name: verify-goerli
          command: |
            make verify-goerli
          working_directory: op-program
      - slack/notify:
          channel: C03N11M0BBN
          event: fail
          template: basic_fail_1

  check-generated-mocks-op-node:
    docker:
      - image: us-docker.pkg.dev/oplabs-tools-artifacts/images/ci-builder:latest
    steps:
      - checkout
      - check-changed:
          patterns: op-node
      - run:
          name: check-generated-mocks
          command: make generate-mocks-op-node && git diff --exit-code

  check-generated-mocks-op-service:
    docker:
      - image: us-docker.pkg.dev/oplabs-tools-artifacts/images/ci-builder:latest
    steps:
      - checkout
      - check-changed:
          patterns: op-service
      - run:
          name: check-generated-mocks
          command: make generate-mocks-op-service && git diff --exit-code

workflows:
  main:
    jobs:
      - pnpm-monorepo
      - js-lint-test:
          name: common-ts-tests
          coverage_flag: common-ts-tests
          package_name: common-ts
          requires:
            - pnpm-monorepo
      - js-lint-test:
          name: core-utils-tests
          coverage_flag: core-utils-tests
          package_name: core-utils
          requires:
            - pnpm-monorepo
      - contracts-bedrock-tests
      - contracts-bedrock-coverage
      - contracts-bedrock-checks:
          requires:
            - pnpm-monorepo
      - contracts-bedrock-slither
      - contracts-bedrock-validate-spaces:
          requires:
            - pnpm-monorepo
      - op-bindings-build:
          requires:
            - pnpm-monorepo
      - boba-bindings-build:
          requires:
            - pnpm-monorepo
      - js-lint-test:
          name: chain-mon-tests
          coverage_flag: chain-mon-tests
          package_name: chain-mon
          dependencies: "(common-ts|contracts-bedrock|core-utils|sdk)"
          requires:
            - pnpm-monorepo
      - js-lint-test:
          name: contracts-ts-tests
          coverage_flag: contracts-ts-tests
          package_name: contracts-ts
          dependencies: '(contracts-bedrock|contracts-ts)'
          requires:
            - pnpm-monorepo
      - js-lint-test:
          name: sdk-next-tests
          coverage_flag: sdk-next-tests
          package_name: sdk
          dependencies: "(common-ts|contracts-bedrock|core-utils)"
          requires:
            - pnpm-monorepo
      - js-lint-test:
          name: sdk-tests
          coverage_flag: sdk-tests
          package_name: sdk
          dependencies: "(contracts-bedrock|core-utils)"
          requires:
            - pnpm-monorepo
      - depcheck:
          requires:
            - pnpm-monorepo
      - devnet
      - go-lint-test-build:
          name: proxyd-tests
          binary_name: proxyd
          working_directory: proxyd
      - indexer-tests
      - go-lint-test-build:
          name: op-heartbeat tests
          binary_name: op-heartbeat
          working_directory: op-heartbeat
      - semgrep-scan
      - go-mod-tidy
      - fuzz-op-node
      - fuzz-op-service
      - fuzz-op-chain-ops
      - fuzz-cannon
      - bedrock-markdown
      - go-lint:
          name: boba-bindings-lint
          module: boba-bindings
      - go-lint:
          name: boba-chain-ops-lint
          module: boba-chain-ops
      - go-test:
          name: boba-bindings-tests
          module: boba-bindings
      - go-test:
          name: boba-chain-ops-tests
          module: boba-chain-ops
      - go-lint:
          name: op-batcher-lint
          module: op-batcher
      - go-lint:
          name: op-bootnode-lint
          module: op-bootnode
      - go-lint:
          name: op-bindings-lint
          module: op-bindings
      - go-lint:
          name: op-chain-ops-lint
          module: op-chain-ops
      - go-lint:
          name: op-e2e-lint
          module: op-e2e
      - go-lint:
          name: op-node-lint
          module: op-node
      - go-lint:
          name: op-proposer-lint
          module: op-proposer
      - go-lint:
          name: op-challenger-lint
          module: op-challenger
      - go-lint:
          name: op-program-lint
          module: op-program
      - go-lint:
          name: op-service-lint
          module: op-service
      - go-lint:
          name: op-wheel-lint
          module: op-wheel
      - go-test:
          name: op-batcher-tests
          module: op-batcher
      - go-test:
          name: op-bindings-tests
          module: op-bindings
      - go-test:
          name: op-chain-ops-tests
          module: op-chain-ops
      - go-test:
          name: op-node-tests
          module: op-node
          # TODO: override resource class
      - go-test:
          name: op-proposer-tests
          module: op-proposer
      - go-test:
          name: op-challenger-tests
          module: op-challenger
      - go-test:
          name: op-program-tests
          module: op-program
      - go-test:
          name: op-service-tests
          module: op-service
      - go-e2e-test:
          name: op-e2e-WS-tests
          module: op-e2e
          target: test-ws
      - go-e2e-test:
          name: op-e2e-HTTP-tests
          module: op-e2e
          target: test-http
      - go-e2e-test:
          name: op-e2e-ext-geth-tests
          module: op-e2e
<<<<<<< HEAD
          use_http: "false"
          use_external: "external_geth"
      - go-e2e-test:
          name: op-e2e-WS-tests-external-erigon
          module: op-e2e
          use_http: "false"
          use_external: "external_erigon"
      - bedrock-go-tests:
          requires:
            - boba-bindings-lint
            - boba-chain-ops-lint
            - boba-bindings-tests
            - boba-chain-ops-tests
=======
          target: test-external-geth
      - bedrock-go-tests:
          requires:
            - cannon-go-lint-and-test
>>>>>>> 95fe7e47
            - op-batcher-lint
            - op-bootnode-lint
            - op-bindings-lint
            - op-chain-ops-lint
            - op-e2e-lint
            - op-node-lint
            - op-proposer-lint
            - op-challenger-lint
            - op-program-lint
            - op-service-lint
            - op-batcher-tests
            - op-bindings-tests
            - op-chain-ops-tests
            - op-node-tests
            - op-proposer-tests
            - op-challenger-tests
            - op-program-tests
            - op-service-tests
            - op-e2e-WS-tests
            - op-e2e-HTTP-tests
      - docker-build:
          name: op-node-docker-build
          docker_file: op-node/Dockerfile
          docker_name: op-node
          docker_tags: <<pipeline.git.revision>>,<<pipeline.git.branch>>
          docker_context: .
      - docker-publish:
          name: op-node-docker-publish
          docker_name: op-node
          docker_file: op-node/Dockerfile
          docker_tags: <<pipeline.git.revision>>,<<pipeline.git.branch>>
          context:
            - oplabs-gcr
          platforms: "linux/amd64,linux/arm64"
      - docker-build:
          name: op-batcher-docker-build
          docker_file: op-batcher/Dockerfile
          docker_name: op-batcher
          docker_tags: <<pipeline.git.revision>>,<<pipeline.git.branch>>
          docker_context: .
      - docker-publish:
          name: op-batcher-docker-publish
          docker_file: op-batcher/Dockerfile
          docker_name: op-batcher
          docker_tags: <<pipeline.git.revision>>,<<pipeline.git.branch>>
          context:
            - oplabs-gcr
          platforms: "linux/amd64,linux/arm64"
      - docker-build:
          name: op-program-docker-build
          docker_file: op-program/Dockerfile
          docker_name: op-program
          docker_tags: <<pipeline.git.revision>>,<<pipeline.git.branch>>
          docker_context: .
      - docker-publish:
          name: op-program-docker-publish
          docker_file: op-program/Dockerfile
          docker_name: op-program
          docker_tags: <<pipeline.git.revision>>,<<pipeline.git.branch>>
          context:
            - oplabs-gcr
          platforms: "linux/amd64,linux/arm64"
      - docker-build:
          name: op-proposer-docker-build
          docker_file: op-proposer/Dockerfile
          docker_name: op-proposer
          docker_tags: <<pipeline.git.revision>>,<<pipeline.git.branch>>
          docker_context: .
      - docker-publish:
          name: op-proposer-docker-publish
          docker_file: op-proposer/Dockerfile
          docker_name: op-proposer
          docker_tags: <<pipeline.git.revision>>,<<pipeline.git.branch>>
          context:
            - oplabs-gcr
          platforms: "linux/amd64,linux/arm64"
      - docker-build:
          name: op-challenger-docker-build
          docker_file: op-challenger/Dockerfile
          docker_name: op-challenger
          docker_tags: <<pipeline.git.revision>>,<<pipeline.git.branch>>
          docker_context: .
      - docker-publish:
          name: op-challenger-docker-publish
          docker_file: op-challenger/Dockerfile
          docker_name: op-challenger
          docker_tags: <<pipeline.git.revision>>,<<pipeline.git.branch>>
          context:
            - oplabs-gcr
          platforms: "linux/amd64,linux/arm64"
      - docker-build:
          name: op-heartbeat-docker-build
          docker_file: op-heartbeat/Dockerfile
          docker_name: op-heartbeat
          docker_tags: <<pipeline.git.revision>>,<<pipeline.git.branch>>
          docker_context: .
      - docker-publish:
          name: op-heartbeat-docker-publish
          docker_file: op-heartbeat/Dockerfile
          docker_name: op-heartbeat
          docker_tags: <<pipeline.git.revision>>,<<pipeline.git.branch>>
          context:
            - oplabs-gcr
      - docker-build:
          name: indexer-docker-build
          docker_file: indexer/Dockerfile
          docker_name: indexer
          docker_tags: <<pipeline.git.revision>>,<<pipeline.git.branch>>
          docker_context: .
      - docker-publish:
          name: indexer-docker-publish
          docker_file: indexer/Dockerfile
          docker_name: indexer
          docker_tags: <<pipeline.git.revision>>,<<pipeline.git.branch>>
          context:
            - oplabs-gcr
      - docker-publish:
          name: chain-mon-docker-publish
          docker_file: ./ops/docker/Dockerfile.packages
          docker_name: chain-mon
          docker_tags: <<pipeline.git.revision>>,<<pipeline.git.branch>>
          docker_target: wd-mon
          context:
            - oplabs-gcr
      - check-generated-mocks-op-node
      - check-generated-mocks-op-service
      - cannon-go-lint-and-test
      - cannon-build-test-vectors
  release:
    jobs:
      - hold:
          type: approval
          filters:
            tags:
              only: /^(proxyd|indexer|ci-builder|op-[a-z0-9\-]*)\/v.*/
            branches:
              ignore: /.*/
      - docker-release:
          name: op-node-docker-release
          filters:
            tags:
              only: /^op-node\/v.*/
            branches:
              ignore: /.*/
          docker_file: op-node/Dockerfile
          docker_name: op-node
          docker_tags: <<pipeline.git.revision>>,<<pipeline.git.branch>>
          docker_context: .
          platforms: "linux/amd64,linux/arm64"
          context:
            - oplabs-gcr-release
          requires:
            - hold
      - docker-release:
          name: op-batcher-docker-release
          filters:
            tags:
              only: /^op-batcher\/v.*/
            branches:
              ignore: /.*/
          docker_file: op-batcher/Dockerfile
          docker_name: op-batcher
          docker_tags: <<pipeline.git.revision>>,<<pipeline.git.branch>>
          docker_context: .
          platforms: "linux/amd64,linux/arm64"
          context:
            - oplabs-gcr-release
          requires:
            - hold
      - docker-release:
          name: op-proposer-docker-release
          filters:
            tags:
              only: /^op-proposer\/v.*/
            branches:
              ignore: /.*/
          docker_file: op-proposer/Dockerfile
          docker_name: op-proposer
          docker_tags: <<pipeline.git.revision>>,<<pipeline.git.branch>>
          docker_context: .
          platforms: "linux/amd64,linux/arm64"
          context:
            - oplabs-gcr-release
          requires:
            - hold
      - docker-release:
          name: op-challenger-docker-release
          filters:
            tags:
              only: /^op-challenger\/v.*/
            branches:
              ignore: /.*/
          docker_file: op-challenger/Dockerfile
          docker_name: op-challenger
          docker_tags: <<pipeline.git.revision>>,<<pipeline.git.branch>>
          docker_context: .
          platforms: "linux/amd64,linux/arm64"
          context:
            - oplabs-gcr-release
          requires:
            - hold
      - docker-build:
          name: op-migrate-docker-release
          filters:
            tags:
              only: /^op-migrate\/v.*/
            branches:
              ignore: /.*/
          docker_file: op-chain-ops/Dockerfile
          docker_name: op-migrate
          docker_tags: <<pipeline.git.revision>>,<<pipeline.git.branch>>
          docker_context: .
          context:
            - oplabs-gcr-release
          requires:
            - hold
      - docker-release:
          name: op-ufm-docker-release
          filters:
            tags:
              only: /^op-ufm\/v.*/
            branches:
              ignore: /.*/
          docker_file: op-ufm/Dockerfile
          docker_name: op-ufm
          docker_tags: <<pipeline.git.revision>>,<<pipeline.git.branch>>
          docker_context: .
          context:
            - oplabs-gcr-release
          requires:
            - hold
      - docker-release:
          name: proxyd-docker-release
          filters:
            tags:
              only: /^proxyd\/v.*/
            branches:
              ignore: /.*/
          docker_file: proxyd/Dockerfile
          docker_name: proxyd
          docker_tags: <<pipeline.git.revision>>,<<pipeline.git.branch>>
          docker_context: .
          context:
            - oplabs-gcr-release
          requires:
            - hold
      - docker-release:
          name: indexer-docker-release
          filters:
            tags:
              only: /^indexer\/v.*/
            branches:
              ignore: /.*/
          docker_file: indexer/Dockerfile
          docker_name: indexer
          docker_tags: <<pipeline.git.revision>>,<<pipeline.git.branch>>
          docker_context: .
          context:
            - oplabs-gcr-release
          requires:
            - hold
      - docker-release:
          name: ci-builder-docker-release
          filters:
            tags:
              only: /^ci-builder\/v.*/
            branches:
              ignore: /.*/
          docker_file: ./ops/docker/ci-builder/Dockerfile
          docker_name: ci-builder
          docker_tags: <<pipeline.git.revision>>,latest
          docker_context: .
          context:
            - oplabs-gcr
          requires:
            - hold
  scheduled-fpp:
    triggers:
      - schedule:
          # run every 4 hours
          cron: "0 0,6,12,18 * * *"
          filters:
            branches:
              only: ["develop"]
    jobs:
      - fpp-verify:
          context:
            - slack
            - oplabs-fpp-nodes

  scheduled-link-check:
    triggers:
      - schedule:
          # Run once a day, only on the develop branch
          cron: "0 0 * * *"
          filters:
            branches:
              only: ["develop"]
    jobs:
      - bedrock-markdown-links:
          context: slack<|MERGE_RESOLUTION|>--- conflicted
+++ resolved
@@ -825,17 +825,7 @@
           command:
             # Note: We don't use circle CI test splits because we need to split by test name, not by package. There is an additional
             # constraint that gotestsum does not currently (nor likely will) accept files from different pacakges when building.
-<<<<<<< HEAD
-            # Note: -parallel must be set to match the number of cores in the resource class
-            export TEST_SUFFIX="<<parameters.use_external>>"
-            export TEST_SKIPS="$(make -n -p | sed -ne 's/<<parameters.use_external>>_skip = //p')"
-            export EXTERNAL_L2="$(test -z '<<parameters.use_external>>' || echo '<<parameters.use_external>>/shim')"
-            OP_TESTLOG_DISABLE_COLOR=true OP_E2E_DISABLE_PARALLEL=false OP_E2E_USE_HTTP=<<parameters.use_http>>  gotestsum \
-            --format=standard-verbose --junitfile=/tmp/test-results/<<parameters.module>>_http_<<parameters.use_http>>$TEST_SUFFIX.xml \
-            -- -skip="$TEST_SKIPS" -timeout=20m -parallel=8 --externalL2 "$EXTERNAL_L2" ./...
-=======
             JUNIT_FILE=/tmp/test-results/<<parameters.module>>_<<parameters.target>>.xml make <<parameters.target>>
->>>>>>> 95fe7e47
           working_directory: <<parameters.module>>
       - store_test_results:
           path: /tmp/test-results
@@ -1271,26 +1261,14 @@
       - go-e2e-test:
           name: op-e2e-ext-geth-tests
           module: op-e2e
-<<<<<<< HEAD
-          use_http: "false"
-          use_external: "external_geth"
+          target: test-external-geth
       - go-e2e-test:
-          name: op-e2e-WS-tests-external-erigon
+          name: op-e2e-ext-erigon-tests
           module: op-e2e
-          use_http: "false"
-          use_external: "external_erigon"
+          target: test-external-erigon
       - bedrock-go-tests:
           requires:
-            - boba-bindings-lint
-            - boba-chain-ops-lint
-            - boba-bindings-tests
-            - boba-chain-ops-tests
-=======
-          target: test-external-geth
-      - bedrock-go-tests:
-          requires:
             - cannon-go-lint-and-test
->>>>>>> 95fe7e47
             - op-batcher-lint
             - op-bootnode-lint
             - op-bindings-lint

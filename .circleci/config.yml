version: 2.1

orbs:
  go: circleci/go@1.8.0
  gcp-cli: circleci/gcp-cli@3.0.1
  slack: circleci/slack@4.10.1
commands:
  checkout-with-submodules:
    description: "Checkout and init submodules as needed"
    steps:
      - checkout
      - run: git submodule sync --recursive
      - run: git submodule update --recursive --init
  gcp-oidc-authenticate:
    description: "Authenticate with GCP using a CircleCI OIDC token."
    parameters:
      project_number:
        type: env_var_name
        default: GCP_PROJECT_NUMBER
      workload_identity_pool_id:
        type: env_var_name
        default: GCP_WIP_ID
      workload_identity_pool_provider_id:
        type: env_var_name
        default: GCP_WIP_PROVIDER_ID
      service_account_email:
        type: env_var_name
        default: GCP_SERVICE_ACCOUNT_EMAIL
      gcp_cred_config_file_path:
        type: string
        default: /home/circleci/gcp_cred_config.json
      oidc_token_file_path:
        type: string
        default: /home/circleci/oidc_token.json
    steps:
      - run:
          name: "Create OIDC credential configuration"
          command: |
            # Store OIDC token in temp file
            echo $CIRCLE_OIDC_TOKEN > << parameters.oidc_token_file_path >>
            # Create a credential configuration for the generated OIDC ID Token
            gcloud iam workload-identity-pools create-cred-config \
                "projects/${<< parameters.project_number >>}/locations/global/workloadIdentityPools/${<< parameters.workload_identity_pool_id >>}/providers/${<< parameters.workload_identity_pool_provider_id >>}"\
                --output-file="<< parameters.gcp_cred_config_file_path >>" \
                --service-account="${<< parameters.service_account_email >>}" \
                --credential-source-file=<< parameters.oidc_token_file_path >>
      - run:
          name: "Authenticate with GCP using OIDC"
          command: |
            # Configure gcloud to leverage the generated credential configuration
            gcloud auth login --brief --cred-file "<< parameters.gcp_cred_config_file_path >>"
            # Configure ADC
            echo "export GOOGLE_APPLICATION_CREDENTIALS='<< parameters.gcp_cred_config_file_path >>'" | tee -a "$BASH_ENV"
  check-changed:
    description: "Conditionally halts a step if certain modules change"
    parameters:
      patterns:
        type: string
        description: "Comma-separated list of dependencies"
    steps:
      - run:
          name: "Check for changes"
          command: |
            cd ops/check-changed
            pip3 install -r requirements.txt
            python3 main.py "<<parameters.patterns>>"
jobs:
  cannon-go-lint-and-test:
    docker:
      - image: us-docker.pkg.dev/${GCP_PROJECT_ID}/${GCP_ARTIFACT_REPOSITORY}/images/ci-builder:latest
    resource_class: medium
    steps:
      - checkout
      - check-changed:
          patterns: cannon,packages/contracts-bedrock/src/cannon
      - run:
          name: prep Cannon results dir
          command: mkdir -p /tmp/test-results
      - run:
          name: build Cannon example binaries
          command: make elf # only compile ELF binaries with Go, we do not have MIPS GCC for creating the debug-dumps.
          working_directory: cannon/example
      - run:
          name: Cannon Go lint
          command: |
            make lint
          working_directory: cannon
      - run:
          name: Cannon Go tests
          command: |
            gotestsum --format=standard-verbose --junitfile=/tmp/test-results/cannon.xml \
            -- -parallel=2 -coverpkg=github.com/ethereum-optimism/optimism/cannon/... -coverprofile=coverage.out ./...
          working_directory: cannon
      - run:
          name: upload Cannon coverage
          command: codecov --verbose --clean --flags cannon-go-tests
      - store_test_results:
          path: /tmp/test-results
  cannon-build-test-vectors:
    docker:
      - image: us-docker.pkg.dev/${GCP_PROJECT_ID}/${GCP_ARTIFACT_REPOSITORY}/images/ci-builder:latest
    resource_class: medium
    steps:
      - checkout
      - check-changed:
          patterns: cannon/mipsevm/open_mips_tests/test
      - run:
          name: Build MIPS test vectors
          command: python3 maketests.py && git diff --exit-code
          working_directory: cannon/mipsevm/open_mips_tests

  pnpm-monorepo:
    docker:
      - image: us-docker.pkg.dev/${GCP_PROJECT_ID}/${GCP_ARTIFACT_REPOSITORY}/images/ci-builder:latest
    resource_class: xlarge
    steps:
      - checkout
      - check-changed:
          patterns: op-chain-ops,packages/
      - restore_cache:
          name: Restore PNPM Package Cache
          keys:
            - pnpm-packages-v2-{{ checksum "pnpm-lock.yaml" }}
      # Fetch node_modules into the pnpm store
      # This will cache node_modules based on pnpm-lock so other steps can instantly install them with `pnpm install --prefer-offline`
      # --prefer-offline installs node_modules instantly by just reading from cache if it exists rather than fetching from network
      # when installing node_modules pnpm simply adds symlinks instead of copying the files which is why it is pretty much instant to run --prefer-offline
      # this allows a caching strategy of only checking pnpm-lockfile so we don't have to keep it in sync with our packages
      # For more information see https://pnpm.io/cli/fetch
      - run:
          name: Fetch dependencies
          command: pnpm fetch --frozen-lockfile --prefer-offline
      - save_cache:
          name: Save PNPM Package Cache
          key: pnpm-packages-v2-{{ checksum "pnpm-lock.yaml" }}
          paths:
            - "node_modules"
      - run:
          name: Install dependencies
          command: pnpm install --frozen-lockfile --offline
      - run:
          name: print forge version
          command: forge --version
      - run:
          name: Build monorepo
          command: pnpm build
      - persist_to_workspace:
          root: "."
          paths:
            - "packages/**/dist"
            - "packages/contracts-bedrock/forge-artifacts"

  docker-build:
    environment:
      DOCKER_BUILDKIT: 1
    parameters:
      docker_name:
        description: Docker image name
        type: string
      docker_tags:
        description: Docker image tags as csv
        type: string
      docker_file:
        description: Path to Dockerfile
        type: string
      docker_context:
        description: Docker build context
        type: string
      registry:
        description: Docker registry
        type: string
        default: "us-docker.pkg.dev"
      repo:
        description: Docker repo
        type: string
        default: "${GCP_ARTIFACT_REPOSITORY}/images"
    machine:
      image: ubuntu-2204:2022.07.1
      resource_class: medium
    steps:
      - checkout
      - run:
          command: mkdir -p /tmp/docker_images
      - run:
          name: Build
          command: |
            # Check to see if DOCKER_HUB_READ_ONLY_TOKEN is set (i.e. we are in repo) before attempting to use secrets.
            # Building should work without this read only login, but may get rate limited.
            if [[ -v DOCKER_HUB_READ_ONLY_TOKEN ]]; then
              echo "$DOCKER_HUB_READ_ONLY_TOKEN" | docker login -u "$DOCKER_HUB_READ_ONLY_USER" --password-stdin
            fi
            IMAGE_BASE="<<parameters.registry>>/<<parameters.repo>>/<<parameters.docker_name>>"
            DOCKER_TAGS=$(echo -ne <<parameters.docker_tags>> | sed "s/,/\n/g" | sed "s/[^a-zA-Z0-9\n]/-/g" | sed -e "s|^|-t ${IMAGE_BASE}:|")
            docker build --progress plain \
            $(echo -ne $DOCKER_TAGS | tr '\n' ' ') \
            -f <<parameters.docker_file>> \
            <<parameters.docker_context>>
      - run:
          name: Save
          command: |
            IMAGE_BASE="<<parameters.registry>>/<<parameters.repo>>/<<parameters.docker_name>>"
            DOCKER_LABELS=$(echo -ne <<parameters.docker_tags>> | sed "s/,/\n/g" | sed "s/[^a-zA-Z0-9\n]/-/g")
            echo -ne $DOCKER_LABELS | tr ' ' '\n' | xargs -I {} docker save -o /tmp/docker_images/<<parameters.docker_name>>_{}.tar $IMAGE_BASE:{}
      - persist_to_workspace:
          root: /tmp/docker_images
          paths:
            - "."

  docker-publish:
    environment:
      DOCKER_BUILDKIT: 1
    parameters:
      docker_name:
        description: Docker image name
        type: string
      docker_tags:
        description: Docker image tags as csv
        type: string
      docker_file:
        description: Path to Dockerfile
        type: string
      docker_context:
        description: Docker build context
        type: string
        default: "."
      docker_target:
        description: "target build stage"
        type: string
        default: ""
      registry:
        description: Docker registry
        type: string
        default: "us-docker.pkg.dev"
      repo:
        description: Docker repo
        type: string
        default: "${GCP_ARTIFACT_REPOSITORY}/images"
      platforms:
        description: Platforms to build for
        type: string
        default: "linux/amd64"
    machine:
      image: ubuntu-2204:2022.07.1
      resource_class: medium
    steps:
      - when:
          condition: false
          steps:
            - gcp-oidc-authenticate
            # Below is CircleCI recommended way of specifying nameservers on an Ubuntu box:
            # https://support.circleci.com/hc/en-us/articles/7323511028251-How-to-set-custom-DNS-on-Ubuntu-based-images-using-netplan
            - run: sudo sed -i '13 i \ \ \ \ \ \ \ \ \ \ \ \ nameservers:' /etc/netplan/50-cloud-init.yaml
            - run: sudo sed -i '14 i \ \ \ \ \ \ \ \ \ \ \ \ \ \ \ addresses:' /etc/netplan/50-cloud-init.yaml
            - run: sudo sed -i "s/addresses:/ addresses":" [8.8.8.8, 8.8.4.4] /g" /etc/netplan/50-cloud-init.yaml
            - run: cat /etc/netplan/50-cloud-init.yaml
            - run: sudo netplan apply
            - checkout
            - run:
                name: Build & Publish
                command: |
                  gcloud auth configure-docker <<parameters.registry>>
                  IMAGE_BASE="<<parameters.registry>>/${GCP_PROJECT_ID}/<<parameters.repo>>/<<parameters.docker_name>>"
                  DOCKER_TAGS=$(echo -ne <<parameters.docker_tags>> | sed "s/,/\n/g" | sed "s/[^a-zA-Z0-9\n]/-/g" | sed -e "s|^|-t ${IMAGE_BASE}:|")
                  docker context create buildx-build
                  docker buildx create --use buildx-build
                  docker buildx build --progress plain --platform=<<parameters.platforms>> --target "<<parameters.docker_target>>" --push \
                    $(echo -ne $DOCKER_TAGS | tr '\n' ' ') \
                    -f <<parameters.docker_file>> \
                    <<parameters.docker_context>>
      - run:
          name: "no-op to make config parsing happy"
          command: /bin/true

  docker-release:
    environment:
      DOCKER_BUILDKIT: 1
    parameters:
      docker_name:
        description: Docker image name
        type: string
      docker_tags:
        description: Docker image tags as csv
        type: string
      docker_file:
        description: Path to Dockerfile
        type: string
      docker_context:
        description: Docker build context
        type: string
      docker_target:
        description: "target build stage"
        type: string
        default: ""
      registry:
        description: Docker registry
        type: string
        default: "us-docker.pkg.dev"
      repo:
        description: Docker repo
        type: string
        default: "${GCP_ARTIFACT_REPOSITORY}/images"
      platforms:
        description: Platforms to build for
        type: string
        default: "linux/amd64"
    machine:
      image: ubuntu-2204:2022.07.1
      resource_class: medium
    steps:
      - gcp-cli/install
      - gcp-oidc-authenticate
      - checkout
      - run:
          name: Configure Docker
          command: |
            gcloud auth configure-docker <<parameters.registry>>
      - run:
          name: Build & Publish
          command: |
            IMAGE_BASE="<<parameters.registry>>/${GCP_PROJECT_ID}/<<parameters.repo>>/<<parameters.docker_name>>"
            DOCKER_TAGS=$(echo -ne <<parameters.docker_tags>> | sed "s/,/\n/g" | sed "s/[^a-zA-Z0-9\n]/-/g" | sed -e "s|^|-t ${IMAGE_BASE}:|")
            docker context create buildx-build
            docker buildx create --use buildx-build
            docker buildx build --progress plain --platform=<<parameters.platforms>> --target "<<parameters.docker_target>>" --push \
              $(echo -ne $DOCKER_TAGS | tr '\n' ' ') \
              -f <<parameters.docker_file>> \
              <<parameters.docker_context>>
      - run:
          name: Tag
          command: |
            ./ops/scripts/ci-docker-tag-op-stack-release.sh <<parameters.registry>>/${GCP_PROJECT_ID}/<<parameters.repo>> $CIRCLE_TAG $CIRCLE_SHA1

  contracts-bedrock-coverage:
    docker:
      - image: us-docker.pkg.dev/${GCP_PROJECT_ID}/${GCP_ARTIFACT_REPOSITORY}/images/ci-builder:latest
    resource_class: large
    steps:
      - checkout
      - check-changed:
          patterns: contracts-bedrock,op-node
      - run:
          name: print forge version
          command: forge --version
          working_directory: packages/contracts-bedrock
      - run:
          name: test and generate coverage
          command: pnpm coverage:lcov
          no_output_timeout: 18m
          environment:
            FOUNDRY_PROFILE: ci
          working_directory: packages/contracts-bedrock
      - run:
          name: upload coverage
          command: codecov --verbose --clean --flags contracts-bedrock-tests
          environment:
            FOUNDRY_PROFILE: ci

  contracts-bedrock-tests:
    docker:
      - image: us-docker.pkg.dev/${GCP_PROJECT_ID}/${GCP_ARTIFACT_REPOSITORY}/images/ci-builder:latest
    resource_class: xlarge
    steps:
      - checkout
      - check-changed:
          patterns: contracts-bedrock,op-node
      - run:
          name: print forge version
          command: forge --version
          working_directory: packages/contracts-bedrock
      - run:
          name: run tests
          command: pnpm test
          environment:
            FOUNDRY_PROFILE: ci
          working_directory: packages/contracts-bedrock
          no_output_timeout: 15m

  contracts-bedrock-checks:
    docker:
      - image: us-docker.pkg.dev/${GCP_PROJECT_ID}/${GCP_ARTIFACT_REPOSITORY}/images/ci-builder:latest
    resource_class: xlarge
    steps:
      - checkout
      - restore_cache:
          name: Restore PNPM Package Cache
          keys:
            - pnpm-packages-v2-{{ checksum "pnpm-lock.yaml" }}
      - check-changed:
          patterns: contracts-bedrock,op-node
      # populate node modules from the cache
      - run:
          name: Install dependencies
          command: pnpm install --frozen-lockfile --prefer-offline
      - run:
          name: build contracts
          command: pnpm build && git diff --exit-code
          working_directory: packages/contracts-bedrock
      - run:
          name: lint
          command: |
            pnpm lint:check || echo "export LINT_STATUS=1" >> "$BASH_ENV"
          working_directory: packages/contracts-bedrock
      - run:
          name: gas snapshot
          command: |
            forge --version
            pnpm gas-snapshot --check || echo "export GAS_SNAPSHOT_STATUS=1" >> "$BASH_ENV"
          environment:
            FOUNDRY_PROFILE: ci
          working_directory: packages/contracts-bedrock
          no_output_timeout: 15m
      - run:
          name: storage snapshot
          command: |
            pnpm storage-snapshot
            git diff --exit-code .storage-layout || echo "export STORAGE_SNAPSHOT_STATUS=1" >> "$BASH_ENV"
          working_directory: packages/contracts-bedrock
      - run:
          name: semver lock
          command: |
            pnpm semver-lock
            git diff --exit-code semver-lock.json || echo "export SEMVER_LOCK_STATUS=1" >> "$BASH_ENV"
          working_directory: packages/contracts-bedrock
      - run:
          name: invariant docs
          command: |
            pnpm autogen:invariant-docs
            git diff --exit-code ./invariant-docs/*.md || echo "export INVARIANT_DOCS_STATUS=1" >> "$BASH_ENV"
          working_directory: packages/contracts-bedrock
      - run:
          name: check deploy configs || echo "export DEPLOY_CONFIGS_STATUS=1" >> "$BASH_ENV"
          command: pnpm validate-deploy-configs
          working_directory: packages/contracts-bedrock
      - run:
          name: check statuses
          command: |
            if [[ "$LINT_STATUS" -ne 0 ]]; then
              FAILED=1
              echo "Linting failed, see job output for details."
            fi
            if [[ "$GAS_SNAPSHOT_STATUS" -ne 0 ]]; then
              FAILED=1
              echo "Gas snapshot failed, see job output for details."
            fi
            if [[ "$STORAGE_SNAPSHOT_STATUS" -ne 0 ]]; then
              echo "Storage snapshot failed, see job output for details."
              FAILED=1
            fi
            if [[ "$SEMVER_LOCK_STATUS" -ne 0 ]]; then
              echo "Semver lock failed, see job output for details."
              FAILED=1
            fi
            if [[ "$INVARIANT_DOCS_STATUS" -ne 0 ]]; then
              echo "Invariant docs failed, see job output for details."
              FAILED=1
            fi
            if [[ "$DEPLOY_CONFIGS_STATUS" -ne 0 ]]; then
              echo "Deploy config check failed, see job output for details."
              FAILED=1
            fi
            if [[ "$FAILED" -ne 0 ]]; then
              exit 1
            fi

  contracts-bedrock-slither:
    docker:
      - image: us-docker.pkg.dev/${GCP_PROJECT_ID}/${GCP_ARTIFACT_REPOSITORY}/images/ci-builder:latest
    resource_class: large
    steps:
      - checkout
      - check-changed:
          patterns: contracts-bedrock
      - run:
          name: slither
          command: |
            slither --version && pnpm slither || echo "Slither failed"

  contracts-bedrock-validate-spaces:
    docker:
      - image: us-docker.pkg.dev/${GCP_PROJECT_ID}/${GCP_ARTIFACT_REPOSITORY}/images/ci-builder:latest
    steps:
      - checkout
      - attach_workspace: { at: "." }
      - restore_cache:
          name: Restore PNPM Package Cache
          keys:
            - pnpm-packages-v2-{{ checksum "pnpm-lock.yaml" }}
      # populate node modules from the cache
      - run:
          name: Install dependencies
          command: pnpm install --frozen-lockfile --prefer-offline
      - check-changed:
          patterns: contracts-bedrock
      - run:
          name: validate spacers
          command: pnpm validate-spacers
          working_directory: packages/contracts-bedrock

  op-bindings-build:
    docker:
      - image: us-docker.pkg.dev/${GCP_PROJECT_ID}/${GCP_ARTIFACT_REPOSITORY}/images/ci-builder:latest
    resource_class: large
    steps:
      - checkout
      - run:
          name: check go bindings
          command: make && git diff --exit-code
          working_directory: op-bindings

  boba-bindings-build:
    docker:
      - image: us-docker.pkg.dev/${GCP_PROJECT_ID}/${GCP_ARTIFACT_REPOSITORY}/images/ci-builder:latest
    resource_class: large
    steps:
      - checkout
      - run:
          name: install goimports
          command: go install golang.org/x/tools/cmd/goimports@latest
      - run:
          name: check go bindings
          command: make && git diff --exit-code
          working_directory: boba-bindings

  js-lint-test:
    parameters:
      package_name:
        description: Package name
        type: string
      dependencies:
        description: Regex matching dependent packages
        type: string
        default: this-package-does-not-exist
      coverage_flag:
        description: Coverage flag name
        type: string
    docker:
      - image: us-docker.pkg.dev/${GCP_PROJECT_ID}/${GCP_ARTIFACT_REPOSITORY}/images/ci-builder:latest
    resource_class: large
    steps:
      - checkout
      - attach_workspace: { at: "." }
      - restore_cache:
          name: Restore PNPM Package Cache
          keys:
            - pnpm-packages-v2-{{ checksum "pnpm-lock.yaml" }}
      - check-changed:
          patterns: <<parameters.package_name>>,<<parameters.dependencies>>
      # populate node modules from the cache
      - run:
          name: Install dependencies
          command: pnpm install --frozen-lockfile --prefer-offline
      - run:
          name: Lint
          command: pnpm lint && git diff --exit-code
          working_directory: packages/<<parameters.package_name>>
      - run:
          name: Test
          command: pnpm test:coverage
          working_directory: packages/<<parameters.package_name>>
      - run:
          name: Upload coverage
          command: codecov --verbose --clean --flags <<parameters.coverage_flag>>

  contracts-ts-tests:
    docker:
      - image: us-docker.pkg.dev/${GCP_PROJECT_ID}/${GCP_ARTIFACT_REPOSITORY}/images/ci-builder:latest
    resource_class: large
    steps:
      - checkout
      - attach_workspace: { at: "." }
      - restore_cache:
          name: Restore pnpm Package Cache
          keys:
            - pnpm-packages-v2-{{ checksum "pnpm.lock.yaml" }}
      - check-changed:
          patterns: sdk,contracts-bedrock,contracts
      # populate node modules from the cache
      - run:
          name: Install dependencies
          command: pnpm install --frozen-lockfile --prefer-offline
      - run:
          name: Check generated and build
          command: pnpm generate:check
          working_directory: packages/contracts-ts

  sdk-next-tests:
    docker:
      - image: us-docker.pkg.dev/${GCP_PROJECT_ID}/${GCP_ARTIFACT_REPOSITORY}/images/ci-builder:latest
    resource_class: large
    steps:
      - checkout
      - attach_workspace: { at: "." }
      - restore_cache:
          name: Restore pnpm Package Cache
          keys:
            - pnpm-packages-v2-{{ checksum "pnpm.lock.yaml" }}
      - check-changed:
          patterns: sdk,contracts-bedrock,contracts
      # populate node modules from the cache
      - run:
          name: Install dependencies
          command: pnpm install --frozen-lockfile --prefer-offline
      - run:
          name: anvil-l1
          background: true
          # atm this is goerli but we should use mainnet after bedrock is live
          command: anvil --fork-url $ANVIL_L1_FORK_URL --fork-block-number 9256679

      - run:
          name: anvil-l2
          background: true
          # atm this is goerli but we should use mainnet after bedrock is live
          command: anvil --fork-url $ANVIL_L2_FORK_URL --port 9545 --fork-block-number 11276409

      - run:
          name: build
          command: pnpm build
          working_directory: packages/sdk
      - run:
          name: lint
          command: pnpm lint:check
          working_directory: packages/sdk
      - run:
          name: make sure anvil l1 is up
          command: npx wait-on tcp:8545 && cast block-number --rpc-url http://localhost:8545
      - run:
          name: make sure anvil l2 is up
          command: npx wait-on tcp:9545 && cast block-number --rpc-url http://localhost:9545
      - run:
          name: test:next
          command: pnpm test:next:run
          no_output_timeout: 5m
          working_directory: packages/sdk
          environment:
            # anvil[0] test private key
            VITE_E2E_PRIVATE_KEY: "0xac0974bec39a17e36ba4a6b4d238ff944bacb478cbed5efcae784d7bf4f2ff80"
            VITE_E2E_RPC_URL_L1: http://localhost:8545
            VITE_E2E_RPC_URL_L2: http://localhost:9545

  bedrock-markdown:
    machine:
      image: ubuntu-2204:2022.07.1
    steps:
      - checkout
      - check-changed:
          patterns: specs/(.*)\.md$
      - run:
          name: Install pnpm package manager
          command: |
            npm i pnpm --global
      - run:
          name: pnpm dev deps
          command: pnpm install --frozen-lockfile --prefer-offline
      - run:
          name: specs toc
          command: pnpm lint:specs:toc && git diff --exit-code ./specs
      - run:
          name: markdown lint
          command: pnpm lint:specs:check

  bedrock-markdown-links:
    machine:
      image: ubuntu-2204:2022.07.1
    steps:
      - checkout
      - run:
          name: Install pnpm package manager
          command: |
            npm i pnpm --global
      - run:
          name: Install node_modules
          command: |
            pnpm install --frozen-lockfile --prefer-offline
      - run:
          name: Lint check
          command: |
            pnpm lint:specs:check
      - run:
          name: link lint
          command: |
            make bedrock-markdown-links
      - slack/notify:
          channel: C055R639XT9 #notify-link-check
          event: fail
          template: basic_fail_1

  fuzz-op-node:
    docker:
      - image: us-docker.pkg.dev/${GCP_PROJECT_ID}/${GCP_ARTIFACT_REPOSITORY}/images/ci-builder:latest
    steps:
      - checkout
      - check-changed:
          patterns: op-node
      - run:
          name: Fuzz
          command: make fuzz
          working_directory: op-node

  fuzz-op-service:
    docker:
      - image: us-docker.pkg.dev/${GCP_PROJECT_ID}/${GCP_ARTIFACT_REPOSITORY}/images/ci-builder:latest
    steps:
      - checkout
      - check-changed:
          patterns: op-service
      - run:
          name: Fuzz
          command: make fuzz
          working_directory: op-service

  fuzz-op-chain-ops:
    docker:
      - image: us-docker.pkg.dev/${GCP_PROJECT_ID}/${GCP_ARTIFACT_REPOSITORY}/images/ci-builder:latest
    steps:
      - checkout
      - check-changed:
          patterns: op-chain-ops,op-bindings
      - run:
          name: Fuzz
          command: make fuzz
          working_directory: op-chain-ops

  fuzz-cannon:
    docker:
      - image: us-docker.pkg.dev/${GCP_PROJECT_ID}/${GCP_ARTIFACT_REPOSITORY}/images/ci-builder:latest
    steps:
      - checkout
      - check-changed:
          patterns: cannon,packages/contracts-bedrock/src/cannon
      - run:
          name: Fuzz
          command: make fuzz
          working_directory: cannon

  depcheck:
    docker:
      - image: us-docker.pkg.dev/${GCP_PROJECT_ID}/${GCP_ARTIFACT_REPOSITORY}/images/ci-builder:latest
    steps:
      - checkout
      - attach_workspace: { at: "." }
      - restore_cache:
          name: Restore PNPM Package Cache
          keys:
            - pnpm-packages-v2-{{ checksum "pnpm-lock.yaml" }}
      - check-changed:
          patterns: packages
      - run:
          name: Check common-ts
          command: npx depcheck
          working_directory: packages/common-ts
      - run:
          name: Check core-utils
          command: npx depcheck
          working_directory: packages/core-utils
      - run:
          name: Check sdk
          command: npx depcheck
          working_directory: packages/sdk

  go-lint:
    parameters:
      module:
        description: Go Module Name
        type: string
    docker:
      - image: cimg/go:1.21
    steps:
      - checkout
      - run:
          name: run lint
          command: make lint
          working_directory: <<parameters.module>>

  go-test:
    parameters:
      module:
        description: Go Module Name
        type: string
    docker:
      - image: us-docker.pkg.dev/${GCP_PROJECT_ID}/${GCP_ARTIFACT_REPOSITORY}/images/ci-builder:latest # only used to enable codecov.
    resource_class: xlarge
    steps:
      - checkout
      - run:
          name: prep results dir
          command: mkdir -p /tmp/test-results
      - run:
          name: run tests
          command: |
            gotestsum --format=standard-verbose --junitfile=/tmp/test-results/<<parameters.module>>.xml \
            -- -parallel=8 -coverpkg=github.com/ethereum-optimism/optimism/... -coverprofile=coverage.out ./...
          working_directory: <<parameters.module>>
      - run:
          name: upload coverage
          command: codecov --verbose --clean --flags bedrock-go-tests
      - store_test_results:
          path: /tmp/test-results

  go-e2e-test:
    parameters:
      module:
        description: Go Module Name
        type: string
      target:
        description: The make target to execute
        type: string
    docker:
      - image: us-docker.pkg.dev/${GCP_PROJECT_ID}/${GCP_ARTIFACT_REPOSITORY}/images/ci-builder:latest
    resource_class: xlarge
    steps:
      - checkout
      - check-changed:
          patterns: op-(.+),cannon,contracts-bedrock
      - run:
          name: prep results dir
          command: mkdir -p /tmp/test-results
      - run:
          name: install geth
          command: make install-geth
      - run:
          name: git submodules
          command: git submodule update --init --recursive
      - run:
          name: print go's available MIPS targets
          command: go tool dist list | grep mips
      - run:
          name: run tests
          command:
            # Note: We don't use circle CI test splits because we need to split by test name, not by package. There is an additional
            # constraint that gotestsum does not currently (nor likely will) accept files from different pacakges when building.
            JUNIT_FILE=/tmp/test-results/<<parameters.module>>_<<parameters.target>>.xml make <<parameters.target>>
          working_directory: <<parameters.module>>
      - store_test_results:
          path: /tmp/test-results

  go-lint-test-build:
    parameters:
      binary_name:
        description: Binary name to build
        type: string
      working_directory:
        description: Working directory
        type: string
      build:
        description: Whether or not to build the binary
        type: boolean
        default: true
      dependencies:
        description: Regex matching dependent packages
        type: string
        default: this-package-does-not-exist
    docker:
      - image: us-docker.pkg.dev/${GCP_PROJECT_ID}/${GCP_ARTIFACT_REPOSITORY}/images/ci-builder:latest
    steps:
      - checkout
      - check-changed:
          patterns: <<parameters.working_directory>>,<<parameters.dependencies>>
      - run:
          name: Lint
          command: make lint
          working_directory: <<parameters.working_directory>>
      - store_test_results:
          path: /test-results
      - run:
          name: Test
          command: |
            mkdir -p /test-results
            gotestsum --junitfile /test-results/tests.xml
          working_directory: <<parameters.working_directory>>
      - when:
          condition:
            equal: [true, <<parameters.build>>]
          steps:
            - run:
                name: Build
                command: make <<parameters.binary_name>>
                working_directory: <<parameters.working_directory>>

  indexer-tests:
    docker:
      - image: us-docker.pkg.dev/${GCP_PROJECT_ID}/${GCP_ARTIFACT_REPOSITORY}/images/ci-builder:latest
      - image: cimg/postgres:14.1
    resource_class: large
    steps:
      - checkout
      - check-changed:
          patterns: indexer
      - run:
          name: Lint
          command: golangci-lint run -E goimports,sqlclosecheck,bodyclose,asciicheck,misspell,errorlint --timeout 4m -e "errors.As" -e "errors.Is" ./...
          working_directory: indexer
      - run:
          name: install geth
          command: make install-geth
      - run:
          name: git submodules
          command: git submodule update --init --recursive
      - run:
          name: generate cannon prestate
          command: make cannon-prestate
      - run:
          name: generate L1 state
          command: make devnet-allocs
      - run:
          name: Test
          command: |
            mkdir -p /test-results
            DB_USER=postgres gotestsum --format=standard-verbose --junitfile=/test-results/indexer_tests.xml -- -parallel=4 ./...
          working_directory: indexer
      - store_test_results:
          path: /test-results
      - run:
          name: Build
          command: make indexer
          working_directory: indexer
      - run:
          name: Install node_modules
          command: pnpm install --frozen-lockfile --prefer-offline
          working_directory: indexer/api-ts
      - run:
          name: Install tygo
          command: go install github.com/gzuidhof/tygo@latest
          working_directory: indexer/api-ts
      - run:
          name: Check generated code
          command: npm run generate && git diff --exit-code
          working_directory: indexer/api-ts

  devnet:
    machine:
      image: ubuntu-2204:2022.10.2
    environment:
      DOCKER_BUILDKIT: 1
    steps:
      - checkout-with-submodules
      - check-changed:
          patterns: op-(.+),packages,ops-bedrock
      - run:
          name: Install latest golang
          command: |
            wget https://go.dev/dl/go1.21.1.linux-amd64.tar.gz
            sudo rm -rf /usr/local/go
            sudo tar -C /usr/local -xzf go1.21.1.linux-amd64.tar.gz
            export PATH=$PATH:/usr/local/go/bin
            go version
      - run:
          name: foundryup
          command: |
            curl -L https://foundry.paradigm.xyz | bash
            source $HOME/.bashrc
            foundryup
            echo 'export PATH=$HOME/.foundry/bin:$PATH' >> $BASH_ENV
            source $HOME/.bashrc
            forge --version
      - run:
          name: install geth
          command: make install-geth
      - run:
          name: Install NVM
          command: |
            curl -o- https://raw.githubusercontent.com/nvm-sh/nvm/v0.39.3/install.sh | bash
            source ~/.bashrc
            nvm --version
      - run:
          name: Install Node
          command: |
            nvm install
            nvm use && node --version && npm --version
      - run:
          name: Install pnpm
          command: |
            npm i pnpm --global
      - run:
          name: git submodules
          command: git submodule update --init --recursive
      - run:
          name: Install and build
          command: |
            pnpm install --frozen-lockfile --prefer-offline && pnpm build
      - run:
          name: generate cannon prestate
          command: make cannon-prestate
      - run:
          name: Bring up the stack
          command: make devnet-up
      - run:
          name: Test the stack
          command: make devnet-test
      - run:
          name: Dump op-node logs
          command: |
            docker logs ops-bedrock-op-node-1 || echo "No logs."
          when: on_fail
      - run:
          name: Dump op-geth logs
          command: |
            docker logs ops-bedrock-l2-1 || echo "No logs."
          when: on_fail
      - run:
          name: Dump l1 logs
          command: |
            docker logs ops-bedrock-l1-1 || echo "No logs."
          when: on_fail
      - run:
          name: Dump op-batcher logs
          command: |
            docker logs ops-bedrock-op-batcher-1 || echo "No logs."
          when: on_fail
      - run:
          name: Dump op-proposer logs
          command: |
            docker logs ops-bedrock-op-proposer-1 || echo "No logs."
          when: on_fail
      - run:
          name: Log deployment artifact
          command: |
            cat broadcast/Deploy.s.sol/900/run-latest.json || echo "No deployment file found"
          when: on_fail
          working_directory: packages/contracts-bedrock
      - run:
          name: Log artifacts directory
          command: |
            ls -R forge-artifacts || echo "No forge artifacts found"
          when: on_fail
          working_directory: packages/contracts-bedrock

  devnet-hardhat:
    machine:
      image: ubuntu-2204:2022.10.2
    environment:
      DOCKER_BUILDKIT: 1
    steps:
      - checkout-with-submodules
      - check-changed:
          patterns: op-(.+),packages,ops-bedrock
      - run:
          name: Install latest golang
          command: |
            wget https://go.dev/dl/go1.20.linux-amd64.tar.gz
            sudo rm -rf /usr/local/go
            sudo tar -C /usr/local -xzf go1.20.linux-amd64.tar.gz
            export PATH=$PATH:/usr/local/go/bin
            go version
      - run:
          name: foundryup
          command: |
            curl -L https://foundry.paradigm.xyz | bash
            source $HOME/.bashrc
            foundryup
            echo 'export PATH=$HOME/.foundry/bin:$PATH' >> $BASH_ENV
            source $HOME/.bashrc
            forge --version
      - run:
          name: Install NVM
          command: |
            curl -o- https://raw.githubusercontent.com/nvm-sh/nvm/v0.39.3/install.sh | bash
            source ~/.bashrc
            nvm --version
      - run:
          name: Install Node
          command: |
            nvm install
            nvm use && node --version && npm --version
      - run:
          name: Install pnpm
          command: |
            npm i pnpm --global
      - run:
          name: git submodules
          command: git submodule update --init --recursive
      - run:
          name: Install and build
          command: |
            pnpm install --frozen-lockfile --prefer-offline && pnpm build
      - run:
          name: Bring up the stack
          command: make devnet-hardhat-up
      - run:
          name: Test the stack
          command: make devnet-hardhat-test
      - run:
          name: Dump op-node logs
          command: |
            docker logs ops-bedrock-op-node-1 || echo "No logs."
          when: on_fail
      - run:
          name: Dump op-geth logs
          command: |
            docker logs ops-bedrock-l2-1 || echo "No logs."
          when: on_fail
      - run:
          name: Dump l1 logs
          command: |
            docker logs ops-bedrock-l1-1 || echo "No logs."
          when: on_fail
      - run:
          name: Dump op-batcher logs
          command: |
            docker logs ops-bedrock-op-batcher-1 || echo "No logs."
          when: on_fail
      - run:
          name: Dump op-proposer logs
          command: |
            docker logs ops-bedrock-op-proposer-1 || echo "No logs."
          when: on_fail

  semgrep-scan:
    parameters:
      diff_branch:
        type: string
        default: develop
    environment:
      TEMPORARY_BASELINE_REF: << parameters.diff_branch >>
      SEMGREP_REPO_URL: << pipeline.project.git_url >>
      SEMGREP_BRANCH: << pipeline.git.branch >>
      SEMGREP_COMMIT: << pipeline.git.revision >>

      # Change job timeout (default is 1800 seconds; set to 0 to disable)
      SEMGREP_TIMEOUT: 3000

    docker:
      - image: returntocorp/semgrep
    resource_class: medium
    steps:
      - checkout
      - unless:
          condition:
            equal: ["develop", << pipeline.git.branch >>]
          steps:
            - run:
                # Scan changed files in PRs, block on new issues only (existing issues ignored)
                # Do a full scan when scanning develop, otherwise do an incremental scan.
                name: "Conditionally set BASELINE env var"
                command: |
                  echo 'export SEMGREP_BASELINE_REF=${TEMPORARY_BASELINE_REF}' >> $BASH_ENV
      - run:
          name: "Set environment variables" # for PR comments and in-app hyperlinks to findings
          command: |
            echo 'export SEMGREP_PR_ID=${CIRCLE_PULL_REQUEST##*/}' >> $BASH_ENV
            echo 'export SEMGREP_JOB_URL=$CIRCLE_BUILD_URL' >> $BASH_ENV
            echo 'export SEMGREP_REPO_NAME=$CIRCLE_PROJECT_USERNAME/$CIRCLE_PROJECT_REPONAME' >> $BASH_ENV
      - run:
          name: "Semgrep scan"
          command: semgrep ci

  go-mod-tidy:
    docker:
      - image: us-docker.pkg.dev/${GCP_PROJECT_ID}/${GCP_ARTIFACT_REPOSITORY}/images/ci-builder:latest
    steps:
      - checkout
      - run:
          name: "Go mod tidy"
          command: make mod-tidy && git diff --exit-code

  bedrock-go-tests:
    docker:
      - image: cimg/go:1.21
    resource_class: medium
    steps:
      - run: echo Done

  fpp-verify:
    docker:
      - image: cimg/go:1.21
    steps:
      - checkout
      - run:
          name: verify-goerli
          command: |
            make verify-goerli
          working_directory: op-program
      - slack/notify:
          channel: C03N11M0BBN
          event: fail
          template: basic_fail_1

  check-generated-mocks-op-node:
    docker:
      - image: us-docker.pkg.dev/${GCP_PROJECT_ID}/${GCP_ARTIFACT_REPOSITORY}/images/ci-builder:latest
    steps:
      - checkout
      - check-changed:
          patterns: op-node
      - run:
          name: check-generated-mocks
          command: make generate-mocks-op-node && git diff --exit-code

  check-generated-mocks-op-service:
    docker:
      - image: us-docker.pkg.dev/${GCP_PROJECT_ID}/${GCP_ARTIFACT_REPOSITORY}/images/ci-builder:latest
    steps:
      - checkout
      - check-changed:
          patterns: op-service
      - run:
          name: check-generated-mocks
          command: make generate-mocks-op-service && git diff --exit-code

workflows:
  main:
    jobs:
      - pnpm-monorepo
      - js-lint-test:
          name: common-ts-tests
          coverage_flag: common-ts-tests
          package_name: common-ts
          requires:
            - pnpm-monorepo
      - js-lint-test:
          name: core-utils-tests
          coverage_flag: core-utils-tests
          package_name: core-utils
          requires:
            - pnpm-monorepo
      - contracts-bedrock-tests
      - contracts-bedrock-coverage
      - contracts-bedrock-checks:
          requires:
            - pnpm-monorepo
      - contracts-bedrock-slither
      - contracts-bedrock-validate-spaces:
          requires:
            - pnpm-monorepo
      - op-bindings-build:
          requires:
            - pnpm-monorepo
      - boba-bindings-build:
          requires:
            - pnpm-monorepo
      - js-lint-test:
          name: chain-mon-tests
          coverage_flag: chain-mon-tests
          package_name: chain-mon
          dependencies: "(common-ts|contracts-bedrock|core-utils|sdk)"
          requires:
            - pnpm-monorepo
      - js-lint-test:
          name: contracts-ts-tests
          coverage_flag: contracts-ts-tests
          package_name: contracts-ts
          dependencies: '(contracts-bedrock|contracts-ts)'
          requires:
            - pnpm-monorepo
      - js-lint-test:
          name: sdk-next-tests
          coverage_flag: sdk-next-tests
          package_name: sdk
          dependencies: "(common-ts|contracts-bedrock|core-utils)"
          requires:
            - pnpm-monorepo
      - js-lint-test:
          name: sdk-tests
          coverage_flag: sdk-tests
          package_name: sdk
          dependencies: "(contracts-bedrock|core-utils)"
          requires:
            - pnpm-monorepo
      - depcheck:
          requires:
            - pnpm-monorepo
      - devnet
      - devnet-hardhat
      - go-lint-test-build:
          name: proxyd-tests
          binary_name: proxyd
          working_directory: proxyd
      - indexer-tests
      - go-lint-test-build:
          name: op-heartbeat-tests
          binary_name: op-heartbeat
          working_directory: op-heartbeat
      - semgrep-scan
      - go-mod-tidy
      - fuzz-op-node
      - fuzz-op-service
      - fuzz-op-chain-ops
      - fuzz-cannon
      - bedrock-markdown
      - go-lint:
          name: boba-bindings-lint
          module: boba-bindings
      - go-lint:
          name: boba-chain-ops-lint
          module: boba-chain-ops
      - go-test:
          name: boba-bindings-tests
          module: boba-bindings
      - go-test:
          name: boba-chain-ops-tests
          module: boba-chain-ops
      - go-lint:
          name: op-batcher-lint
          module: op-batcher
      - go-lint:
          name: op-bootnode-lint
          module: op-bootnode
      - go-lint:
          name: op-bindings-lint
          module: op-bindings
      - go-lint:
          name: op-chain-ops-lint
          module: op-chain-ops
      - go-lint:
          name: op-e2e-lint
          module: op-e2e
      - go-lint:
          name: op-node-lint
          module: op-node
      - go-lint:
          name: op-proposer-lint
          module: op-proposer
      - go-lint:
          name: op-challenger-lint
          module: op-challenger
      - go-lint:
          name: op-program-lint
          module: op-program
      - go-lint:
          name: op-service-lint
          module: op-service
      - go-lint:
          name: op-wheel-lint
          module: op-wheel
      - go-test:
          name: op-batcher-tests
          module: op-batcher
      - go-test:
          name: op-bindings-tests
          module: op-bindings
      - go-test:
          name: op-chain-ops-tests
          module: op-chain-ops
      - go-test:
          name: op-node-tests
          module: op-node
          # TODO: override resource class
      - go-test:
          name: op-proposer-tests
          module: op-proposer
      - go-test:
          name: op-challenger-tests
          module: op-challenger
      - go-test:
          name: op-program-tests
          module: op-program
      - go-test:
          name: op-service-tests
          module: op-service
      - go-e2e-test:
          name: op-e2e-WS-tests
          module: op-e2e
          target: test-ws
      - go-e2e-test:
          name: op-e2e-HTTP-tests
          module: op-e2e
          target: test-http
      - go-e2e-test:
          name: op-e2e-ext-geth-tests
          module: op-e2e
          target: test-external-geth
      - go-e2e-test:
          name: op-e2e-ext-erigon-tests
          module: op-e2e
          target: test-external-erigon
      - bedrock-go-tests:
          requires:
            - go-mod-tidy
            - cannon-build-test-vectors
            - cannon-go-lint-and-test
            - check-generated-mocks-op-node
            - check-generated-mocks-op-service
            - op-batcher-lint
            - op-bootnode-lint
            - op-bindings-lint
            - op-chain-ops-lint
            - op-e2e-lint
            - op-node-lint
            - op-proposer-lint
            - op-challenger-lint
            - op-program-lint
            - op-service-lint
            - op-batcher-tests
            - op-bindings-tests
            - op-chain-ops-tests
            - op-heartbeat-tests
            - op-node-tests
            - op-proposer-tests
            - op-challenger-tests
            - op-program-tests
            - op-service-tests
            - op-e2e-WS-tests
            - op-e2e-HTTP-tests
            - op-e2e-ext-geth-tests
      - docker-build:
          name: op-node-docker-build
          docker_file: op-node/Dockerfile
          docker_name: op-node
          docker_tags: <<pipeline.git.revision>>,<<pipeline.git.branch>>
          docker_context: .
      - docker-publish:
          name: op-node-docker-publish
          docker_name: op-node
          docker_file: op-node/Dockerfile
          docker_tags: <<pipeline.git.revision>>,<<pipeline.git.branch>>
          context:
            - oplabs-gcr
          platforms: "linux/amd64,linux/arm64"
      - docker-build:
          name: op-batcher-docker-build
          docker_file: op-batcher/Dockerfile
          docker_name: op-batcher
          docker_tags: <<pipeline.git.revision>>,<<pipeline.git.branch>>
          docker_context: .
      - docker-publish:
          name: op-batcher-docker-publish
          docker_file: op-batcher/Dockerfile
          docker_name: op-batcher
          docker_tags: <<pipeline.git.revision>>,<<pipeline.git.branch>>
          context:
            - oplabs-gcr
          platforms: "linux/amd64,linux/arm64"
      - docker-build:
          name: op-program-docker-build
          docker_file: op-program/Dockerfile
          docker_name: op-program
          docker_tags: <<pipeline.git.revision>>,<<pipeline.git.branch>>
          docker_context: .
      - docker-publish:
          name: op-program-docker-publish
          docker_file: op-program/Dockerfile
          docker_name: op-program
          docker_tags: <<pipeline.git.revision>>,<<pipeline.git.branch>>
          context:
            - oplabs-gcr
          platforms: "linux/amd64,linux/arm64"
      - docker-build:
          name: op-proposer-docker-build
          docker_file: op-proposer/Dockerfile
          docker_name: op-proposer
          docker_tags: <<pipeline.git.revision>>,<<pipeline.git.branch>>
          docker_context: .
      - docker-publish:
          name: op-proposer-docker-publish
          docker_file: op-proposer/Dockerfile
          docker_name: op-proposer
          docker_tags: <<pipeline.git.revision>>,<<pipeline.git.branch>>
          context:
            - oplabs-gcr
          platforms: "linux/amd64,linux/arm64"
      - docker-build:
          name: op-challenger-docker-build
          docker_file: op-challenger/Dockerfile
          docker_name: op-challenger
          docker_tags: <<pipeline.git.revision>>,<<pipeline.git.branch>>
          docker_context: .
      - docker-publish:
          name: op-challenger-docker-publish
          docker_file: op-challenger/Dockerfile
          docker_name: op-challenger
          docker_tags: <<pipeline.git.revision>>,<<pipeline.git.branch>>
          context:
            - oplabs-gcr
          platforms: "linux/amd64,linux/arm64"
      - docker-build:
          name: op-heartbeat-docker-build
          docker_file: op-heartbeat/Dockerfile
          docker_name: op-heartbeat
          docker_tags: <<pipeline.git.revision>>,<<pipeline.git.branch>>
          docker_context: .
      - docker-publish:
          name: op-heartbeat-docker-publish
          docker_file: op-heartbeat/Dockerfile
          docker_name: op-heartbeat
          docker_tags: <<pipeline.git.revision>>,<<pipeline.git.branch>>
          context:
            - oplabs-gcr
      - docker-build:
          name: indexer-docker-build
          docker_file: indexer/Dockerfile
          docker_name: indexer
          docker_tags: <<pipeline.git.revision>>,<<pipeline.git.branch>>
          docker_context: .
      - docker-publish:
          name: indexer-docker-publish
          docker_file: indexer/Dockerfile
          docker_name: indexer
          docker_tags: <<pipeline.git.revision>>,<<pipeline.git.branch>>
          context:
            - oplabs-gcr
      - docker-publish:
          name: chain-mon-docker-publish
          docker_file: ./ops/docker/Dockerfile.packages
          docker_name: chain-mon
          docker_tags: <<pipeline.git.revision>>,<<pipeline.git.branch>>
          docker_target: wd-mon
          context:
            - oplabs-gcr
      - docker-build:
          name: ufm-metamask-docker-build
          docker_file: ufm-test-services/metamask/Dockerfile
          docker_name: ufm-metamask
          docker_tags: <<pipeline.git.revision>>,<<pipeline.git.branch>>
          docker_context: ufm-test-services/metamask
      - docker-publish:
          name: ufm-metamask-docker-publish
          docker_file: ufm-test-services/metamask/Dockerfile
          docker_name: ufm-metamask
          docker_context: ufm-test-services/metamask
          docker_tags: <<pipeline.git.revision>>,<<pipeline.git.branch>>
          context:
            - oplabs-gcr
      - check-generated-mocks-op-node
      - check-generated-mocks-op-service
      - cannon-go-lint-and-test
      - cannon-build-test-vectors
  release:
    jobs:
      - hold:
          type: approval
          filters:
            tags:
              only: /^(proxyd|indexer|ci-builder|ufm-[a-z0-9\-]*|op-[a-z0-9\-]*)\/v.*/
            branches:
              ignore: /.*/
      - docker-release:
<<<<<<< HEAD
          name: op-heartbeat-release
          filters:
            tags:
              only: /^op-heartbeat\/v.*/
            branches:
              ignore: /.*/
          docker_file: op-heartbeat/Dockerfile
          docker_name: op-heartbeat
          docker_tags: <<pipeline.git.revision>>,<<pipeline.git.branch>>
          docker_context: .
          platforms: "linux/amd64,linux/arm64"
          context:
            - oplabs-gcr-release
          requires:
            - hold
=======
           name: op-heartbeat-release
           filters:
             tags:
               only: /^op-heartbeat\/v.*/
             branches:
               ignore: /.*/
           docker_file: op-heartbeat/Dockerfile
           docker_name: op-heartbeat
           docker_tags: <<pipeline.git.revision>>,<<pipeline.git.branch>>
           docker_context: .
           platforms: "linux/amd64,linux/arm64"
           context:
             - oplabs-gcr-release
           requires:
             - hold
>>>>>>> c7385080
      - docker-release:
          name: op-node-docker-release
          filters:
            tags:
              only: /^op-node\/v.*/
            branches:
              ignore: /.*/
          docker_file: op-node/Dockerfile
          docker_name: op-node
          docker_tags: <<pipeline.git.revision>>,<<pipeline.git.branch>>
          docker_context: .
          platforms: "linux/amd64,linux/arm64"
          context:
            - oplabs-gcr-release
          requires:
            - hold
      - docker-release:
          name: op-batcher-docker-release
          filters:
            tags:
              only: /^op-batcher\/v.*/
            branches:
              ignore: /.*/
          docker_file: op-batcher/Dockerfile
          docker_name: op-batcher
          docker_tags: <<pipeline.git.revision>>,<<pipeline.git.branch>>
          docker_context: .
          platforms: "linux/amd64,linux/arm64"
          context:
            - oplabs-gcr-release
          requires:
            - hold
      - docker-release:
          name: op-proposer-docker-release
          filters:
            tags:
              only: /^op-proposer\/v.*/
            branches:
              ignore: /.*/
          docker_file: op-proposer/Dockerfile
          docker_name: op-proposer
          docker_tags: <<pipeline.git.revision>>,<<pipeline.git.branch>>
          docker_context: .
          platforms: "linux/amd64,linux/arm64"
          context:
            - oplabs-gcr-release
          requires:
            - hold
      - docker-release:
          name: op-challenger-docker-release
          filters:
            tags:
              only: /^op-challenger\/v.*/
            branches:
              ignore: /.*/
          docker_file: op-challenger/Dockerfile
          docker_name: op-challenger
          docker_tags: <<pipeline.git.revision>>,<<pipeline.git.branch>>
          docker_context: .
          platforms: "linux/amd64,linux/arm64"
          context:
            - oplabs-gcr-release
          requires:
            - hold
      - docker-build:
          name: op-migrate-docker-release
          filters:
            tags:
              only: /^op-migrate\/v.*/
            branches:
              ignore: /.*/
          docker_file: op-chain-ops/Dockerfile
          docker_name: op-migrate
          docker_tags: <<pipeline.git.revision>>,<<pipeline.git.branch>>
          docker_context: .
          context:
            - oplabs-gcr-release
          requires:
            - hold
      - docker-release:
          name: op-ufm-docker-release
          filters:
            tags:
              only: /^op-ufm\/v.*/
            branches:
              ignore: /.*/
          docker_file: op-ufm/Dockerfile
          docker_name: op-ufm
          docker_tags: <<pipeline.git.revision>>,<<pipeline.git.branch>>
          docker_context: .
          context:
            - oplabs-gcr-release
          requires:
            - hold
      - docker-release:
          name: proxyd-docker-release
          filters:
            tags:
              only: /^proxyd\/v.*/
            branches:
              ignore: /.*/
          docker_file: proxyd/Dockerfile
          docker_name: proxyd
          docker_tags: <<pipeline.git.revision>>,<<pipeline.git.branch>>
          docker_context: .
          context:
            - oplabs-gcr-release
          requires:
            - hold
      - docker-release:
          name: indexer-docker-release
          filters:
            tags:
              only: /^indexer\/v.*/
            branches:
              ignore: /.*/
          docker_file: indexer/Dockerfile
          docker_name: indexer
          docker_tags: <<pipeline.git.revision>>,<<pipeline.git.branch>>
          docker_context: .
          context:
            - oplabs-gcr-release
          requires:
            - hold
      - docker-release:
          name: ci-builder-docker-release
          filters:
            tags:
              only: /^ci-builder\/v.*/
            branches:
              ignore: /.*/
          docker_file: ./ops/docker/ci-builder/Dockerfile
          docker_name: ci-builder
          docker_tags: <<pipeline.git.revision>>,latest
          docker_context: .
          context:
            - oplabs-gcr
          requires:
            - hold
      - docker-release:
          name: ufm-metamask-docker-release
          filters:
            tags:
              only: /^ufm-metamask\/v.*/
            branches:
              ignore: /.*/
          docker_file: ./ufm-test-services/metamask/Dockerfile
          docker_name: ufm-metamask
          docker_tags: <<pipeline.git.revision>>,latest
          docker_context: ./ufm-test-services/metamask
          context:
            - oplabs-gcr
          requires:
            - hold
  scheduled-fpp:
    triggers:
      - schedule:
          # run every 4 hours
          cron: "0 0,6,12,18 * * *"
          filters:
            branches:
              only: ["develop"]
    jobs:
      - fpp-verify:
          context:
            - slack
            - oplabs-fpp-nodes

  scheduled-link-check:
    triggers:
      - schedule:
          # Run once a day, only on the develop branch
          cron: "0 0 * * *"
          filters:
            branches:
              only: ["develop"]
    jobs:
      - bedrock-markdown-links:
          context: slack<|MERGE_RESOLUTION|>--- conflicted
+++ resolved
@@ -1523,23 +1523,6 @@
             branches:
               ignore: /.*/
       - docker-release:
-<<<<<<< HEAD
-          name: op-heartbeat-release
-          filters:
-            tags:
-              only: /^op-heartbeat\/v.*/
-            branches:
-              ignore: /.*/
-          docker_file: op-heartbeat/Dockerfile
-          docker_name: op-heartbeat
-          docker_tags: <<pipeline.git.revision>>,<<pipeline.git.branch>>
-          docker_context: .
-          platforms: "linux/amd64,linux/arm64"
-          context:
-            - oplabs-gcr-release
-          requires:
-            - hold
-=======
            name: op-heartbeat-release
            filters:
              tags:
@@ -1555,7 +1538,6 @@
              - oplabs-gcr-release
            requires:
              - hold
->>>>>>> c7385080
       - docker-release:
           name: op-node-docker-release
           filters:

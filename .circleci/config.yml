version: 2.1

orbs:
  go: circleci/go@1.5.0
  gcp-cli: circleci/gcp-cli@2.4.1
commands:
  gcp-oidc-authenticate:
    description: "Authenticate with GCP using a CircleCI OIDC token."
    parameters:
      project_id:
        type: env_var_name
        default: GCP_PROJECT_ID
      workload_identity_pool_id:
        type: env_var_name
        default: GCP_WIP_ID
      workload_identity_pool_provider_id:
        type: env_var_name
        default: GCP_WIP_PROVIDER_ID
      service_account_email:
        type: env_var_name
        default: GCP_SERVICE_ACCOUNT_EMAIL
      gcp_cred_config_file_path:
        type: string
        default: /home/circleci/gcp_cred_config.json
      oidc_token_file_path:
        type: string
        default: /home/circleci/oidc_token.json
    steps:
      - run:
          name: "Create OIDC credential configuration"
          command: |
            # Store OIDC token in temp file
            echo $CIRCLE_OIDC_TOKEN > << parameters.oidc_token_file_path >>
            # Create a credential configuration for the generated OIDC ID Token
            gcloud iam workload-identity-pools create-cred-config \
                "projects/${<< parameters.project_id >>}/locations/global/workloadIdentityPools/${<< parameters.workload_identity_pool_id >>}/providers/${<< parameters.workload_identity_pool_provider_id >>}"\
                --output-file="<< parameters.gcp_cred_config_file_path >>" \
                --service-account="${<< parameters.service_account_email >>}" \
                --credential-source-file=<< parameters.oidc_token_file_path >>
      - run:
          name: "Authenticate with GCP using OIDC"
          command: |
            # Configure gcloud to leverage the generated credential configuration
            gcloud auth login --brief --cred-file "<< parameters.gcp_cred_config_file_path >>"
            # Configure ADC
            echo "export GOOGLE_APPLICATION_CREDENTIALS='<< parameters.gcp_cred_config_file_path >>'" | tee -a "$BASH_ENV"
jobs:
  yarn-monorepo:
    docker:
      - image: ethereumoptimism/ci-builder:latest
    resource_class: xlarge
    steps:
      - checkout
      - run:
          name: Check if we should run
          command: |
            shopt -s inherit_errexit
            CHANGED=$(check-changed "(op-bindings|op-chain-ops|packages/)" || echo "TRUE")
            if [[ "$CHANGED" = "FALSE" ]]; then
              circleci step halt
            fi
      - run:
          name: Install dependencies
          command: yarn --frozen-lockfile
      - run:
          name: print forge version
          command: forge --version
      - run:
          name: Build monorepo
          command: yarn build
      - persist_to_workspace:
          root: "."
          paths:
            - "node_modules"
            - "packages/*/node_modules"
            - "packages/*/dist"
            - "packages/*/artifacts"
            - "packages/contracts/src/contract-artifacts.ts"
            - "packages/contracts/src/contract-deployed-artifacts.ts"
            - "packages/contracts/chugsplash"
            - "packages/contracts/L1"
            - "packages/contracts/L2"
            - "packages/contracts/libraries"
            - "packages/contracts/standards"

  docker-build:
    environment:
      DOCKER_BUILDKIT: 1
    parameters:
      docker_name:
        description: Docker image name
        type: string
      docker_tags:
        description: Docker image tags as csv
        type: string
      docker_file:
        description: Path to Dockerfile
        type: string
      docker_context:
        description: Docker build context
        type: string
      registry:
        description: Docker registry
<<<<<<< HEAD
        type: string
=======
        type: string
        default: "us-central1-docker.pkg.dev"
      repo:
        description: Docker repo
        type: string
        default: "bedrock-goerli-development/images"
    machine:
      image: ubuntu-2204:2022.07.1
      resource_class: xlarge
    steps:
      - checkout
      - run:
          command: mkdir -p /tmp/docker_images
      - run:
          name: Build
          command: |
            # Check to see if DOCKER_HUB_READ_ONLY_TOKEN is set (i.e. we are in repo) before attempting to use secrets.
            # Building should work without this read only login, but may get rate limited.
            if [[ -v DOCKER_HUB_READ_ONLY_TOKEN ]]; then
              echo "$DOCKER_HUB_READ_ONLY_TOKEN" | docker login -u "$DOCKER_HUB_READ_ONLY_USER" --password-stdin
            fi
            IMAGE_BASE="<<parameters.registry>>/<<parameters.repo>>/<<parameters.docker_name>>"
            DOCKER_TAGS=$(echo -ne <<parameters.docker_tags>> | sed "s/,/\n/g" | sed "s/[^a-zA-Z0-9\n]/-/g" | sed -e "s|^|-t ${IMAGE_BASE}:|")
            docker build \
            $(echo -ne $DOCKER_TAGS | tr '\n' ' ') \
            -f <<parameters.docker_file>> \
            <<parameters.docker_context>>
      - run:
          name: Save
          command: |
            IMAGE_BASE="<<parameters.registry>>/<<parameters.repo>>/<<parameters.docker_name>>"
            DOCKER_LABELS=$(echo -ne <<parameters.docker_tags>> | sed "s/,/\n/g" | sed "s/[^a-zA-Z0-9\n]/-/g")
            echo -ne $DOCKER_LABELS | tr ' ' '\n' | xargs -I {} docker save -o /tmp/docker_images/<<parameters.docker_name>>_{}.tar $IMAGE_BASE:{}
      - persist_to_workspace:
          root: /tmp/docker_images
          paths:
            - "."

  docker-publish:
    parameters:
      docker_name:
        description: Docker image name
        type: string
      docker_tags:
        description: Docker image tags as csv
        type: string
      registry:
        description: Docker registry
        type: string
>>>>>>> 8d8219f5
        default: "us-central1-docker.pkg.dev"
      repo:
        description: Docker repo
        type: string
        default: "bedrock-goerli-development/images"
    machine:
      image: ubuntu-2204:2022.07.1
      resource_class: xlarge
    steps:
<<<<<<< HEAD
      - checkout
      - run:
          command: mkdir -p /tmp/docker_images
      - run:
          name: Build
          command: |
            # Check to see if DOCKER_HUB_READ_ONLY_TOKEN is set (i.e. we are in repo) before attempting to use secrets.
            # Building should work without this read only login, but may get rate limited.
            if [[ -v DOCKER_HUB_READ_ONLY_TOKEN ]]; then
              echo "$DOCKER_HUB_READ_ONLY_TOKEN" | docker login -u "$DOCKER_HUB_READ_ONLY_USER" --password-stdin
            fi
            IMAGE_BASE="<<parameters.registry>>/<<parameters.repo>>/<<parameters.docker_name>>"
            DOCKER_TAGS=$(echo -ne <<parameters.docker_tags>> | sed "s/,/\n/g" | sed "s/[^a-zA-Z0-9\n]/-/g" | sed -e "s|^|-t ${IMAGE_BASE}:|")
            docker build \
            $(echo -ne $DOCKER_TAGS | tr '\n' ' ') \
            -f <<parameters.docker_file>> \
            <<parameters.docker_context>>
      - run:
          name: Save
          command: |
            IMAGE_BASE="<<parameters.registry>>/<<parameters.repo>>/<<parameters.docker_name>>"
            DOCKER_LABELS=$(echo -ne <<parameters.docker_tags>> | sed "s/,/\n/g" | sed "s/[^a-zA-Z0-9\n]/-/g")
            echo -ne $DOCKER_LABELS | tr ' ' '\n' | xargs -I {} docker save -o /tmp/docker_images/<<parameters.docker_name>>_{}.tar $IMAGE_BASE:{}
      - persist_to_workspace:
          root: /tmp/docker_images
          paths:
            - "."

  docker-publish:
    parameters:
      docker_name:
        description: Docker image name
        type: string
      docker_tags:
        description: Docker image tags as csv
        type: string
      registry:
        description: Docker registry
        type: string
        default: "us-central1-docker.pkg.dev"
      repo:
        description: Docker repo
        type: string
        default: "bedrock-goerli-development/images"
    machine:
      image: ubuntu-2204:2022.07.1
      resource_class: xlarge
    steps:
=======
>>>>>>> 8d8219f5
      - attach_workspace:
          at: /tmp/docker_images
      - run:
          name: Docker load
          command: |
            DOCKER_LABELS=$(echo -ne <<parameters.docker_tags>> | sed "s/,/\n/g" | sed "s/[^a-zA-Z0-9\n]/-/g")
            echo -ne $DOCKER_LABELS | tr ' ' '\n' | xargs -I {} docker load -i /tmp/docker_images/<<parameters.docker_name>>_{}.tar
      - gcp-oidc-authenticate
      # Below is CircleCI recommended way of specifying nameservers on an Ubuntu box:
      # https://support.circleci.com/hc/en-us/articles/7323511028251-How-to-set-custom-DNS-on-Ubuntu-based-images-using-netplan
      - run: sudo sed -i '13 i \ \ \ \ \ \ \ \ \ \ \ \ nameservers:' /etc/netplan/50-cloud-init.yaml
      - run: sudo sed -i '14 i \ \ \ \ \ \ \ \ \ \ \ \ \ \ \ addresses:' /etc/netplan/50-cloud-init.yaml
      - run: sudo sed -i "s/addresses:/ addresses":" [8.8.8.8, 8.8.4.4] /g" /etc/netplan/50-cloud-init.yaml
      - run: cat /etc/netplan/50-cloud-init.yaml
      - run: sudo netplan apply
      - run:
          name: Publish
          command: |
            gcloud auth configure-docker <<parameters.registry>>
            IMAGE_BASE="<<parameters.registry>>/<<parameters.repo>>/<<parameters.docker_name>>"
            DOCKER_TAGS=$(echo -ne <<parameters.docker_tags>> | sed "s/,/\n/g" | sed "s/[^a-zA-Z0-9\n]/-/g" | sed -e "s|^|${IMAGE_BASE}:|")
            echo -ne $DOCKER_TAGS | tr ' ' '\n' | xargs -L1 docker push

  docker-tag-op-stack-release:
    parameters:
      registry:
        description: Docker registry
        type: string
        default: "us-central1-docker.pkg.dev"
      repo:
        description: Docker repo
        type: string
        default: "bedrock-goerli-development/images"
    docker:
      - image: cimg/python:3.7
    resource_class: small
    steps:
      - gcp-cli/install
      - gcp-oidc-authenticate
      - checkout
      - run:
          name: Tag
          command: |
            gcloud auth configure-docker <<parameters.registry>>
            ./ops/scripts/ci-docker-tag-op-stack-release.sh <<parameters.registry>>/<<parameters.repo>> $CIRCLE_TAG $CIRCLE_SHA1

  contracts-bedrock-tests:
    docker:
      - image: ethereumoptimism/ci-builder:latest
    resource_class: large
    steps:
      - checkout
      - attach_workspace: {at: "."}
      - run:
          name: Check if we should run
          command: |
            shopt -s inherit_errexit
            CHANGED=$(check-changed "(contracts-bedrock|hardhat-deploy-config)" || echo "TRUE")
            if [[ "$CHANGED" = "FALSE" ]]; then
              circleci step halt
            fi
      - run:
          name: lint
          command: yarn lint:check
          working_directory: packages/contracts-bedrock
      - run:
          name: slither
          command: |
            slither --version
            yarn slither || exit 0
          working_directory: packages/contracts-bedrock
      - run:
          name: print forge version
          command: forge --version
          working_directory: packages/contracts-bedrock
      - run:
          name: test and generate coverage
          command: yarn coverage:lcov
          no_output_timeout: 15m
          environment:
            FOUNDRY_PROFILE: ci
          working_directory: packages/contracts-bedrock
      - run:
          name: upload coverage
          command: codecov --verbose --clean --flags contracts-bedrock-tests
          environment:
            FOUNDRY_PROFILE: ci
      - run:
          name: gas snapshot
          command: |
            forge --version
            yarn gas-snapshot --check
          environment:
            FOUNDRY_PROFILE: ci
          working_directory: packages/contracts-bedrock
      - run:
          name: validate spacers
          command: yarn validate-spacers
          working_directory: packages/contracts-bedrock
      - run:
          name: storage snapshot
          command: yarn storage-snapshot && git diff --exit-code .storage-layout
          working_directory: packages/contracts-bedrock

<<<<<<< HEAD
  contracts-bedrock-echidna:
    docker:
      - image: ethereumoptimism/ci-builder:latest
    resource_class: large
=======
  bedrock-echidna-build:
    docker:
      - image: ethereumoptimism/ci-builder:latest
>>>>>>> 8d8219f5
    steps:
      - checkout
      - attach_workspace: {at: "."}
      - run:
          name: Check if we should run
          command: |
            shopt -s inherit_errexit
            CHANGED=$(check-changed "(contracts-bedrock/contracts)" || echo "TRUE")
            if [[ "$CHANGED" = "FALSE" ]]; then
              circleci step halt
            fi
      - run:
          name: Compile with metadata hash
<<<<<<< HEAD
          command: yarn build:with-metadata
          working_directory: packages/contracts-bedrock
      - run:
          name: Echidna Fuzz Aliasing
          command: yarn echidna:aliasing || exit 0
          working_directory: packages/contracts-bedrock
      - run:
          name: Echidna Fuzz Burn
          command: yarn echidna:burn || exit 0
          working_directory: packages/contracts-bedrock
      - run:
          name: Echidna Fuzz Encoding
          command: yarn echidna:encoding || exit 0
          working_directory: packages/contracts-bedrock
      - run:
          name: Echidna Fuzz Portal
          command: yarn enchidna:portal || exit 0
          working_directory: packages/contracts-bedrock
      - run:
          name: Echidna Fuzz Hashing
          command: yarn echidna:hashing || exit 0
          working_directory: packages/contracts-bedrock
      - run:
          name: Echidna Fuzz Resource Metering
          command: yarn echidna:metering || exit 0
          working_directory: packages/contracts-bedrock
=======
          command: yarn clean && yarn build:with-metadata
          working_directory: packages/contracts-bedrock
      - persist_to_workspace:
          root: .
          paths:
            - "node_modules"
            - packages/contracts-bedrock

  bedrock-echidna-run:
    docker:
      - image: ethereumoptimism/ci-builder:latest
    parameters:
      echidna_target:
        description: Which echidna fuzz contract to run
        type: string
      size:
        description: Custom resource class size for the run
        type: string
        default: large
    resource_class: <<parameters.size>>
    steps:
      - checkout
      - attach_workspace: {at: "."}
      - run:
          name: Check if we should run
          command: |
            shopt -s inherit_errexit
            CHANGED=$(check-changed "(contracts-bedrock/contracts)" || echo "TRUE")
            if [[ "$CHANGED" = "FALSE" ]]; then
              circleci step halt
            fi
      - run:
          name: Echidna Fuzz <<parameters.echidna_target>>
          command: yarn echidna:<<parameters.echidna_target>>
          working_directory: packages/contracts-bedrock
          no_output_timeout: 15m
>>>>>>> 8d8219f5

  op-bindings-build:
    docker:
      - image: ethereumoptimism/ci-builder:latest
    resource_class: medium
    steps:
      - checkout
      - attach_workspace: {at: "."}
      - run:
          name: Check if we should run
          command: |
            shopt -s inherit_errexit
            CHANGED=$(check-changed "(contracts-bedrock|op-bindings)" || echo "TRUE")
            if [[ "$CHANGED" = "FALSE" ]]; then
              circleci step halt
            fi
      - run:
          name: check go bindings
          command: make && git diff --exit-code
          working_directory: op-bindings

  js-lint-test:
    parameters:
      package_name:
        description: Package name
        type: string
      dependencies:
        description: Regex matching dependent packages
        type: string
        default: this-package-does-not-exist
      coverage_flag:
        description: Coverage flag name
        type: string
    docker:
      - image: ethereumoptimism/ci-builder:latest
    resource_class: large
    steps:
      - checkout
      - attach_workspace: {at: "."}
      - run:
          name: Check if we should run
          command: |
            shopt -s inherit_errexit
            CHANGED=$(check-changed "(packages/<<parameters.package_name>>|packages/<<parameters.dependencies>>)" || echo "TRUE")
            if [[ "$CHANGED" = "FALSE" ]]; then
              circleci step halt
            fi
      - run:
          name: Lint
          command: yarn lint:check
          working_directory: packages/<<parameters.package_name>>
      - run:
          name: Test
          command: yarn test:coverage
          working_directory: packages/<<parameters.package_name>>
      - run:
          name: Upload coverage
          command: codecov --verbose --clean --flags <<parameters.coverage_flag>>

  bedrock-markdown:
    machine:
      image: ubuntu-2204:2022.07.1
    steps:
      - checkout
      - run:
          name: yarn dev deps  # todo: what's the best way to pull in the dependencies for linting? yarn install above is using production env without dev dependencies
          command: yarn install --production=false
      - run:
          name: specs toc
          command: yarn lint:specs:toc && git diff --exit-code ./specs
      - run:
          name: markdown lint
          command: yarn lint:specs:check
      - run:
          name: link lint
          command: |
            docker run --init -it -v `pwd`:/input lycheeverse/lychee --verbose --no-progress --exclude-loopback --exclude twitter.com --exclude-mail /input/README.md "/input/specs/**/*.md"

  fuzz-op-node:
    docker:
      - image: ethereumoptimism/ci-builder:latest
    steps:
      - checkout
      - run:
          name: Check if we should run
          command: |
            shopt -s inherit_errexit
            CHANGED=$(check-changed "op-node" || echo "TRUE")
            if [[ "$CHANGED" = "FALSE" ]]; then
              circleci step halt
            fi
      - run:
          name: Fuzz
          command: make fuzz
          working_directory: op-node

  depcheck:
    docker:
      - image: ethereumoptimism/ci-builder:latest
    steps:
      - checkout
      - attach_workspace: {at: "."}
      - run:
          name: Check if we should run
          command: |
            shopt -s inherit_errexit
            CHANGED=$(check-changed "packages/" || echo "TRUE")
            if [[ "$CHANGED" = "FALSE" ]]; then
              circleci step halt
            fi
      # Note: The below needs to be manually configured whenever we
      # add a new package to CI.
      - run:
          name: Check contracts
          command: npx depcheck
          working_directory: packages/contracts
      - run:
          name: Check contracts-periphery
          command: npx depcheck
          working_directory: packages/contracts-periphery
      - run:
          name: Check core-utils
          command: npx depcheck
          working_directory: packages/core-utils
      - run:
          name: Check data-transport-layer
          command: npx depcheck
          working_directory: packages/data-transport-layer
      - run:
          name: Check sdk
          command: npx depcheck
          working_directory: packages/sdk
      - run:
          name: Check integration-tests
          command: npx depcheck
          working_directory: integration-tests

  go-lint:
    parameters:
      module:
        description: Go Module Name
        type: string
    docker:
      - image: cimg/go:1.19
    steps:
      - checkout
      - run:
          name: run lint
          command: |
            golangci-lint run -E goimports,sqlclosecheck,bodyclose,asciicheck,misspell,errorlint -e "errors.As" -e "errors.Is" ./...
          working_directory: <<parameters.module>>

  go-test:
    parameters:
      module:
        description: Go Module Name
        type: string
    docker:
      - image: ethereumoptimism/ci-builder:latest # only used to enable codecov.
    resource_class: xlarge
    steps:
      - checkout
      - run:
          name: prep results dir
          command: mkdir -p /tmp/test-results
      - run:
          name: run tests
          command: |
            gotestsum --format=standard-verbose --junitfile=/tmp/test-results/<<parameters.module>>.xml \
            -- -coverpkg=github.com/ethereum-optimism/optimism/... -coverprofile=coverage.out ./...
          working_directory: <<parameters.module>>
      - run:
          name: upload coverage
          command: codecov --verbose --clean --flags bedrock-go-tests
      - store_test_results:
          path: /tmp/test-results

  go-e2e-test:
    parameters:
      module:
        description: Go Module Name
        type: string
      use_http:
        description: If the op-e2e package should use HTTP clients
        type: string
    docker:
      - image: cimg/go:1.19
    resource_class: xlarge
    steps:
      - checkout
      - run:
          name: prep results dir
          command: mkdir -p /tmp/test-results
      - run:
          name: run tests
          command: |
            # Note: We don't use circle CI test splits because we need to split by test name, not by package. There is an additional
            # constraint that gotestsum does not currently (nor likely will) accept files from different pacakges when building.
            OP_TESTLOG_DISABLE_COLOR=true OP_E2E_DISABLE_PARALLEL=true OP_E2E_USE_HTTP=<<parameters.use_http>>  gotestsum \
            --format=standard-verbose --junitfile=/tmp/test-results/<<parameters.module>>_http_<<parameters.use_http>>.xml ./...
          working_directory: <<parameters.module>>
      - store_test_results:
          path: /tmp/test-results

  go-lint-test-build:
    parameters:
      binary_name:
        description: Binary name to build
        type: string
      working_directory:
        description: Working directory
        type: string
      build:
        description: Whether or not to build the binary
        type: boolean
        default: true
      dependencies:
        description: Regex matching dependent packages
        type: string
        default: this-package-does-not-exist
    docker:
      - image: ethereumoptimism/ci-builder:latest
      - image: cimg/postgres:14.1
    steps:
      - checkout
      - run:
          name: Check if we should run
          command: |
            shopt -s inherit_errexit
            CHANGED=$(check-changed "(<<parameters.working_directory>>|<<parameters.dependencies>>)" || echo "TRUE")
            echo $CHANGED
            if [[ "$CHANGED" = "FALSE" ]]; then
              circleci step halt
            fi
      - run:
          name: Lint
          command: golangci-lint run -E goimports,sqlclosecheck,bodyclose,asciicheck,misspell,errorlint -e "errors.As" -e "errors.Is" ./...
          working_directory: <<parameters.working_directory>>
      - store_test_results:
          path: /test-results
      - run:
          name: Test
          command: |
            mkdir -p /test-results
            DB_USER=postgres gotestsum --junitfile /test-results/tests.xml
          working_directory: <<parameters.working_directory>>
      - when:
          condition:
            equal: [ true, <<parameters.build>> ]
          steps:
            - run:
                name: Build
                command: make <<parameters.binary_name>>
                working_directory: <<parameters.working_directory>>

  geth-tests:
    docker:
      - image: ethereumoptimism/ci-builder:latest
    steps:
      - checkout
      - run:
          name: Check if we should run
          command: |
            shopt -s inherit_errexit
            CHANGED=$(check-changed "l2geth" || echo "TRUE")
            if [[ "$CHANGED" = "FALSE" ]]; then
              circleci step halt
            fi
      - run:
          name: Test
          command: make test
          working_directory: l2geth

  devnet:
    machine:
      image: ubuntu-2204:2022.10.2
      docker_layer_caching: true
    parameters:
      deploy:
        description: Deploy contracts
        default: false
        type: boolean
    environment:
      DOCKER_BUILDKIT: 1
    steps:
      - checkout
      - run:
          name: Install latest golang
          command: |
            wget https://go.dev/dl/go1.19.linux-amd64.tar.gz
            sudo rm -rf /usr/local/go
            sudo tar -C /usr/local -xzf go1.19.linux-amd64.tar.gz
            export PATH=$PATH:/usr/local/go/bin
            go version
      - run:
          name: foundryup
          command: |
            curl -L https://foundry.paradigm.xyz | bash
            source $HOME/.bashrc
            foundryup
            echo 'export PATH=$HOME/.foundry/bin:$PATH' >> $BASH_ENV
      - run:
          name: Install and build
          command: |
            yarn install
            yarn build
      - when:
          condition:
            and:
              - equal: [ true, <<parameters.deploy>> ]
          steps:
            - run:
                name: Bring up the stack
                command: |
                  make devnet-up-deploy
            - run:
<<<<<<< HEAD
=======
                name: Check L2 config
                command: npx hardhat check-l2 --network devnetL2
                working_directory: packages/contracts-bedrock
            - run:
>>>>>>> 8d8219f5
                name: Deposit ERC20 through the bridge
                command: timeout 5m npx hardhat deposit-erc20 --network devnetL1 --l1-contracts-json-path ../../.devnet/sdk-addresses.json
                working_directory: packages/sdk
            - run:
                name: Deposit ETH through the bridge
                command: timeout 5m npx hardhat deposit-eth --network devnetL1 --l1-contracts-json-path ../../.devnet/sdk-addresses.json
                working_directory: packages/sdk
            - run:
                name: Check the status
                command: npx hardhat check-op-node
                working_directory: packages/contracts-bedrock
      - when:
          condition:
            and:
              - equal: [ false, <<parameters.deploy>> ]
          steps:
            - run:
                name: Bring up the stack
                command: |
                  make devnet-up
            - run:
<<<<<<< HEAD
=======
                name: Check L2 config
                command: npx hardhat check-l2 --network devnetL2
                working_directory: packages/contracts-bedrock
            - run:
>>>>>>> 8d8219f5
                name: Deposit ERC20 through the bridge
                command: timeout 10m npx hardhat deposit-erc20 --network devnetL1
                working_directory: packages/sdk
            - run:
                name: Deposit ETH through the bridge
                command: timeout 10m npx hardhat deposit-eth --network devnetL1
                working_directory: packages/sdk
            - run:
                name: Check the status
                command: npx hardhat check-op-node
                working_directory: packages/contracts-bedrock

  integration-tests:
    machine:
      image: ubuntu-2204:2022.07.1
    environment:
      DOCKER_BUILDKIT: 1
    parallelism: 3
    steps:
      - checkout
      - run:
          name: Check if we should run
          command: |
            shopt -s inherit_errexit
            CHANGED=$(bash ./ops/docker/ci-builder/check-changed.sh "(l2geth|common-ts|contracts|core-utils|message-relayer|data-transport-layer|replica-healthcheck|sdk|batch-submitter|gas-oracle|bss-core|integration-tests)/" || echo "TRUE")
            if [[ "$CHANGED" = "FALSE" ]]; then
              circleci step halt
            fi
      - run:
          name: Bring up the stack
          command: |
            docker-compose build --progress=plain
            docker-compose up -d --scale replica_healthcheck=1
          working_directory: ops
      - run:
          name: Wait for sequencer
          command: bash scripts/wait-for-sequencer.sh
          working_directory: ops
      - run:
          name: Run integration tests
          command: |
            circleci tests glob "../integration-tests/test/*.spec.ts" | circleci tests split | tee splits.txt
            docker-compose run integration_tests $(cat splits.txt)
          working_directory: ops
      - run:
          command: echo "Done."

  semgrep-scan:
    parameters:
      diff_branch:
        type: string
        default: develop
    environment:
      TEMPORARY_BASELINE_REF: << parameters.diff_branch >>
      SEMGREP_REPO_URL: << pipeline.project.git_url >>
      SEMGREP_BRANCH: << pipeline.git.branch >>
      SEMGREP_COMMIT: << pipeline.git.revision >>

      # Change job timeout (default is 1800 seconds; set to 0 to disable)
      SEMGREP_TIMEOUT: 3000

    docker:
      - image: returntocorp/semgrep
    resource_class: xlarge
    steps:
      - checkout
      - unless:
          condition:
            equal: [ "develop", << pipeline.git.branch >> ]
          steps:
            - run:
                # Scan changed files in PRs, block on new issues only (existing issues ignored)
                # Do a full scan when scanning develop, otherwise do an incremental scan.
                name: "Conditionally set BASELINE env var"
                command: |
                  echo 'export SEMGREP_BASELINE_REF=${TEMPORARY_BASELINE_REF}' >> $BASH_ENV
      - run:
          name: "Set environment variables" # for PR comments and in-app hyperlinks to findings
          command: |
            echo 'export SEMGREP_PR_ID=${CIRCLE_PULL_REQUEST##*/}' >> $BASH_ENV
            echo 'export SEMGREP_JOB_URL=$CIRCLE_BUILD_URL' >> $BASH_ENV
            echo 'export SEMGREP_REPO_NAME=$CIRCLE_PROJECT_USERNAME/$CIRCLE_PROJECT_REPONAME' >> $BASH_ENV
      - run:
          name: "Semgrep scan"
          command: semgrep ci

  go-mod-tidy:
    docker:
      - image: ethereumoptimism/ci-builder:latest
    steps:
      - checkout
      - run:
          name: "Go mod tidy"
          command: make mod-tidy && git diff --exit-code

  hive-test:
    parameters:
      version:
        type: string
        default: develop
      sim:
        type: string
    machine:
      image: ubuntu-2204:2022.07.1
      docker_layer_caching: true
      resource_class: xlarge
    steps:
      - attach_workspace:
          at: /tmp/docker_images
      - run:
          name: Docker Load
          command: |
            docker load -i /tmp/docker_images/op-batcher_<<parameters.version>>.tar
            docker load -i /tmp/docker_images/op-proposer_<<parameters.version>>.tar
            docker load -i /tmp/docker_images/op-node_<<parameters.version>>.tar
      - run:
          command: git clone https://github.com/ethereum-optimism/hive.git .
      - go/load-cache
      - go/mod-download
      - go/save-cache
      - run: {command: "go build ."}
      - run:
          command: |
            ./hive \
            -sim=<<parameters.sim>> \
            -sim.loglevel=5 \
            -client=go-ethereum,op-geth_optimism-history,op-proposer_<<parameters.version>>,op-batcher_<<parameters.version>>,op-node_<<parameters.version>> |& tee /tmp/hive.log || echo "failed."
      - run:
          command: |
            tar -cvf /tmp/workspace.tgz -C /home/circleci/project /home/circleci/project/workspace
          name: "Archive workspace"
      - store_artifacts:
          path: /tmp/workspace.tgz
          destination: hive-workspace.tgz
      - run:
          command: "! grep 'pass.*=false' /tmp/hive.log"

  bedrock-go-tests:
    docker:
      - image: cimg/go:1.19
    resource_class: medium
    steps:
      - run: echo Done

workflows:
  main:
    jobs:
      - yarn-monorepo
      - js-lint-test:
          name: common-ts-tests
          coverage_flag: common-ts-tests
          package_name: common-ts
          requires:
            - yarn-monorepo
      - js-lint-test:
          name: contracts-tests
          coverage_flag: contracts-tests
          package_name: contracts
          dependencies: hardhat-deploy-config
          requires:
            - yarn-monorepo
      - js-lint-test:
          name: core-utils-tests
          coverage_flag: core-utils-tests
          package_name: core-utils
          requires:
            - yarn-monorepo
      - contracts-bedrock-tests:
          requires:
            - yarn-monorepo
<<<<<<< HEAD
      - contracts-bedrock-echidna:
          requires:
            - yarn-monorepo
=======
      - bedrock-echidna-build:
          requires:
            - yarn-monorepo
      - bedrock-echidna-run:
          name: Bedrock Echidna Alias Test
          echidna_target: aliasing
          requires:
            - bedrock-echidna-build
      - bedrock-echidna-run:
          name: Bedrock Echidna Eth Burn Test
          echidna_target: "burn:eth"
          requires:
            - bedrock-echidna-build
      - bedrock-echidna-run:
          name: Bedrock Echidna Gas Burn Test
          echidna_target: "burn:gas"
          size: 2xlarge
          requires:
            - bedrock-echidna-build
      - bedrock-echidna-run:
          name: Bedrock Echidna Encoding Test
          echidna_target: encoding
          requires:
            - bedrock-echidna-build
      - bedrock-echidna-run:
          name: Bedrock Echidna Metering Test
          echidna_target: metering
          requires:
            - bedrock-echidna-build
      - bedrock-echidna-run:
          name: Bedrock Echidna Hashing Test
          echidna_target: hashing
          requires:
            - bedrock-echidna-build
      - bedrock-echidna-run:
          name: Bedrock Echidna Portal Test
          echidna_target: portal
          requires:
            - bedrock-echidna-build
>>>>>>> 8d8219f5
      - op-bindings-build:
          requires:
            - yarn-monorepo
      - js-lint-test:
          name: actor-tests-tests
          coverage_flag: actor-tests-tests
          package_name: actor-tests
          dependencies: "(core-utils|sdk)"
          requires:
            - yarn-monorepo
      - js-lint-test:
          name: contracts-periphery-tests
          coverage_flag: contracts-periphery-tests
          package_name: contracts-periphery
          dependencies: "(contracts|contracts-bedrock|core-utils|hardhat-deploy-config)"
          requires:
            - yarn-monorepo
      - js-lint-test:
          name: dtl-tests
          coverage_flag: dtl-tests
          package_name: data-transport-layer
          dependencies: "(common-ts|contracts|core-utils)"
          requires:
            - yarn-monorepo
      - js-lint-test:
          name: drippie-mon-tests
          coverage_flag: drippie-mon-tests
          package_name: drippie-mon
          dependencies: "(common-ts|contracts-periphery|core-utils|sdk)"
          requires:
            - yarn-monorepo
      - js-lint-test:
          name: fault-detector-tests
          coverage_flag: fault-detector-tests
          package_name: fault-detector
          dependencies: "(common-ts|contracts|core-utils|sdk)"
          requires:
            - yarn-monorepo
      - js-lint-test:
          name: message-relayer-tests
          coverage_flag: message-relayer-tests
          package_name: message-relayer
          dependencies: "(common-ts|core-utils|sdk)"
          requires:
            - yarn-monorepo
      - js-lint-test:
          name: replica-healthcheck-tests
          coverage_flag: replica-healthcheck-tests
          package_name: replica-healthcheck
          dependencies: "(common-ts|core-utils)"
          requires:
            - yarn-monorepo
      - js-lint-test:
          name: sdk-tests
          coverage_flag: sdk-tests
          package_name: sdk
          dependencies: "(contracts|core-utils)"
          requires:
            - yarn-monorepo
      - depcheck:
          requires:
            - yarn-monorepo
      - devnet:
          name: devnet (with deployed contracts)
          deploy: true
      - devnet:
          name: devnet (with genesis contracts)
          deploy: false
      - go-lint-test-build:
          name: batch-submitter-tests
          binary_name: batch-submitter
          working_directory: batch-submitter
          dependencies: bss-core
      - go-lint-test-build:
          name: proxyd-tests
          binary_name: proxyd
          working_directory: proxyd
      - go-lint-test-build:
          name: gas-oracle-tests
          binary_name: gas-oracle
          working_directory: gas-oracle
      - go-lint-test-build:
          name: indexer-tests
          binary_name: indexer
          working_directory: indexer
          dependencies: op-bindings
      - go-lint-test-build:
          name: bss-core-tests
          binary_name: bss-core
          working_directory: bss-core
          build: false
      - go-lint-test-build:
          name: op-heartbeat tests
          binary_name: op-heartbeat
          working_directory: op-heartbeat
      - geth-tests
      - integration-tests
      - semgrep-scan
      - go-mod-tidy
      - fuzz-op-node
      - bedrock-markdown
      - go-lint:
          name: op-batcher-lint
          module: op-batcher
      - go-lint:
          name: op-bindings-lint
          module: op-bindings
      - go-lint:
          name: op-chain-ops-lint
          module: op-chain-ops
      - go-lint:
          name: op-e2e-lint
          module: op-e2e
      - go-lint:
          name: op-node-lint
          module: op-node
      - go-lint:
          name: op-proposer-lint
          module: op-proposer
      - go-lint:
          name: op-service-lint
          module: op-service
      - go-test:
          name: op-batcher-tests
          module: op-batcher
      - go-test:
          name: op-bindings-tests
          module: op-bindings
      - go-test:
          name: op-chain-ops-tests
          module: op-chain-ops
      - go-test:
          name: op-node-tests
          module: op-node
          # TODO: override resource class
      - go-test:
          name: op-proposer-tests
          module: op-proposer
      - go-test:
          name: op-service-tests
          module: op-service
      - go-e2e-test:
          name: op-e2e-WS-tests
          module: op-e2e
          use_http: "false"
      - go-e2e-test:
          name: op-e2e-HTTP-tests
          module: op-e2e
          use_http: "true"
      - bedrock-go-tests:
          requires:
            - op-batcher-lint
            - op-bindings-lint
            - op-chain-ops-lint
            - op-e2e-lint
            - op-node-lint
            - op-proposer-lint
            - op-service-lint
            - op-batcher-tests
            - op-bindings-tests
            - op-chain-ops-tests
            - op-node-tests
            - op-proposer-tests
            - op-service-tests
            - op-e2e-WS-tests
            - op-e2e-HTTP-tests
      - docker-build:
          name: op-node-docker-build
          docker_file: op-node/Dockerfile
          docker_name: op-node
          docker_tags: <<pipeline.git.revision>>,<<pipeline.git.branch>>
          docker_context: .
      - docker-publish:
          name: op-node-docker-publish
          docker_name: op-node
          docker_tags: <<pipeline.git.revision>>,<<pipeline.git.branch>>
          context:
            - gcr
          requires:
            - op-node-docker-build
      - docker-build:
          name: op-batcher-docker-build
          docker_file: op-batcher/Dockerfile
          docker_name: op-batcher
          docker_tags: <<pipeline.git.revision>>,<<pipeline.git.branch>>
          docker_context: .
      - docker-publish:
          name: op-batcher-docker-publish
          docker_name: op-batcher
          docker_tags: <<pipeline.git.revision>>,<<pipeline.git.branch>>
          context:
            - gcr
          requires:
            - op-batcher-docker-build
      - docker-build:
          name: op-proposer-docker-build
          docker_file: op-proposer/Dockerfile
          docker_name: op-proposer
          docker_tags: <<pipeline.git.revision>>,<<pipeline.git.branch>>
          docker_context: .
      - docker-publish:
          name: op-proposer-docker-publish
          docker_name: op-proposer
          docker_tags: <<pipeline.git.revision>>,<<pipeline.git.branch>>
<<<<<<< HEAD
          context:
            - gcr
          requires:
            - op-proposer-docker-build
=======
          context:
            - gcr
          requires:
            - op-proposer-docker-build
      - docker-build:
          name: op-heartbeat-docker-build
          docker_file: op-heartbeat/Dockerfile
          docker_name: op-heartbeat
          docker_tags: <<pipeline.git.revision>>,<<pipeline.git.branch>>
          docker_context: .
      - docker-publish:
          name: op-heartbeat-docker-publish
          docker_name: op-heartbeat
          docker_tags: <<pipeline.git.revision>>,<<pipeline.git.branch>>
          context:
            - gcr
          requires:
            - op-heartbeat-docker-build
>>>>>>> 8d8219f5
      - hive-test:
          name: hive-test-rpc
          version: <<pipeline.git.revision>>
          sim: optimism/rpc
          requires:
            - op-node-docker-build
            - op-batcher-docker-build
            - op-proposer-docker-build
      - hive-test:
          name: hive-test-p2p
          version: <<pipeline.git.revision>>
          sim: optimism/p2p
          requires:
            - op-node-docker-build
            - op-batcher-docker-build
            - op-proposer-docker-build
      - hive-test:
          name: hive-test-l1ops
          version: <<pipeline.git.revision>>
          sim: optimism/l1ops
          requires:
            - op-node-docker-build
            - op-batcher-docker-build
            - op-proposer-docker-build
  release:
    jobs:
      - docker-build:
          name: op-node-docker-build
          docker_file: op-node/Dockerfile
          docker_name: op-node
          docker_tags: <<pipeline.git.revision>>,<<pipeline.git.branch>>
          docker_context: .
      - docker-publish:
          name: op-node-docker-publish
          docker_name: op-node
          docker_tags: <<pipeline.git.revision>>,<<pipeline.git.branch>>
          context:
            - gcr
          requires:
            - op-node-docker-build
      - docker-build:
          name: op-batcher-docker-build
          docker_file: op-batcher/Dockerfile
          docker_name: op-batcher
          docker_tags: <<pipeline.git.revision>>,<<pipeline.git.branch>>
          docker_context: .
      - docker-publish:
          name: op-batcher-docker-publish
          docker_name: op-batcher
          docker_tags: <<pipeline.git.revision>>,<<pipeline.git.branch>>
          context:
            - gcr
          requires:
            - op-batcher-docker-build
      - docker-build:
          name: op-proposer-docker-build
          docker_file: op-proposer/Dockerfile
          docker_name: op-proposer
          docker_tags: <<pipeline.git.revision>>,<<pipeline.git.branch>>
          docker_context: .
      - docker-publish:
          name: op-proposer-docker-publish
          docker_name: op-proposer
          docker_tags: <<pipeline.git.revision>>,<<pipeline.git.branch>>
          context:
            - gcr
          requires:
            - op-proposer-docker-build
      - docker-build:
          name: op-migrate-docker-build
          docker_file: op-chain-ops/Dockerfile
          docker_name: op-migrate
          docker_tags: <<pipeline.git.revision>>,<<pipeline.git.branch>>
          docker_context: .
      - docker-publish:
          name: op-migrate-docker-publish
          docker_name: op-migrate
          docker_tags: <<pipeline.git.revision>>,<<pipeline.git.branch>>
          context:
            - gcr
          requires:
            - op-migrate-docker-build
      - docker-tag-op-stack-release:
          name: docker-tag-op-stack-release
          filters:
            tags:
              only: /^op-[a-z0-9\-]*\/v.*/
            branches:
              ignore: /.*/
          requires:
            - op-node-docker-publish
            - op-proposer-docker-publish
            - op-batcher-docker-publish
          context:
            - gcr-release<|MERGE_RESOLUTION|>--- conflicted
+++ resolved
@@ -101,9 +101,6 @@
         type: string
       registry:
         description: Docker registry
-<<<<<<< HEAD
-        type: string
-=======
         type: string
         default: "us-central1-docker.pkg.dev"
       repo:
@@ -153,7 +150,6 @@
       registry:
         description: Docker registry
         type: string
->>>>>>> 8d8219f5
         default: "us-central1-docker.pkg.dev"
       repo:
         description: Docker repo
@@ -163,57 +159,6 @@
       image: ubuntu-2204:2022.07.1
       resource_class: xlarge
     steps:
-<<<<<<< HEAD
-      - checkout
-      - run:
-          command: mkdir -p /tmp/docker_images
-      - run:
-          name: Build
-          command: |
-            # Check to see if DOCKER_HUB_READ_ONLY_TOKEN is set (i.e. we are in repo) before attempting to use secrets.
-            # Building should work without this read only login, but may get rate limited.
-            if [[ -v DOCKER_HUB_READ_ONLY_TOKEN ]]; then
-              echo "$DOCKER_HUB_READ_ONLY_TOKEN" | docker login -u "$DOCKER_HUB_READ_ONLY_USER" --password-stdin
-            fi
-            IMAGE_BASE="<<parameters.registry>>/<<parameters.repo>>/<<parameters.docker_name>>"
-            DOCKER_TAGS=$(echo -ne <<parameters.docker_tags>> | sed "s/,/\n/g" | sed "s/[^a-zA-Z0-9\n]/-/g" | sed -e "s|^|-t ${IMAGE_BASE}:|")
-            docker build \
-            $(echo -ne $DOCKER_TAGS | tr '\n' ' ') \
-            -f <<parameters.docker_file>> \
-            <<parameters.docker_context>>
-      - run:
-          name: Save
-          command: |
-            IMAGE_BASE="<<parameters.registry>>/<<parameters.repo>>/<<parameters.docker_name>>"
-            DOCKER_LABELS=$(echo -ne <<parameters.docker_tags>> | sed "s/,/\n/g" | sed "s/[^a-zA-Z0-9\n]/-/g")
-            echo -ne $DOCKER_LABELS | tr ' ' '\n' | xargs -I {} docker save -o /tmp/docker_images/<<parameters.docker_name>>_{}.tar $IMAGE_BASE:{}
-      - persist_to_workspace:
-          root: /tmp/docker_images
-          paths:
-            - "."
-
-  docker-publish:
-    parameters:
-      docker_name:
-        description: Docker image name
-        type: string
-      docker_tags:
-        description: Docker image tags as csv
-        type: string
-      registry:
-        description: Docker registry
-        type: string
-        default: "us-central1-docker.pkg.dev"
-      repo:
-        description: Docker repo
-        type: string
-        default: "bedrock-goerli-development/images"
-    machine:
-      image: ubuntu-2204:2022.07.1
-      resource_class: xlarge
-    steps:
-=======
->>>>>>> 8d8219f5
       - attach_workspace:
           at: /tmp/docker_images
       - run:
@@ -318,16 +263,9 @@
           command: yarn storage-snapshot && git diff --exit-code .storage-layout
           working_directory: packages/contracts-bedrock
 
-<<<<<<< HEAD
-  contracts-bedrock-echidna:
+  bedrock-echidna-build:
     docker:
       - image: ethereumoptimism/ci-builder:latest
-    resource_class: large
-=======
-  bedrock-echidna-build:
-    docker:
-      - image: ethereumoptimism/ci-builder:latest
->>>>>>> 8d8219f5
     steps:
       - checkout
       - attach_workspace: {at: "."}
@@ -341,34 +279,6 @@
             fi
       - run:
           name: Compile with metadata hash
-<<<<<<< HEAD
-          command: yarn build:with-metadata
-          working_directory: packages/contracts-bedrock
-      - run:
-          name: Echidna Fuzz Aliasing
-          command: yarn echidna:aliasing || exit 0
-          working_directory: packages/contracts-bedrock
-      - run:
-          name: Echidna Fuzz Burn
-          command: yarn echidna:burn || exit 0
-          working_directory: packages/contracts-bedrock
-      - run:
-          name: Echidna Fuzz Encoding
-          command: yarn echidna:encoding || exit 0
-          working_directory: packages/contracts-bedrock
-      - run:
-          name: Echidna Fuzz Portal
-          command: yarn enchidna:portal || exit 0
-          working_directory: packages/contracts-bedrock
-      - run:
-          name: Echidna Fuzz Hashing
-          command: yarn echidna:hashing || exit 0
-          working_directory: packages/contracts-bedrock
-      - run:
-          name: Echidna Fuzz Resource Metering
-          command: yarn echidna:metering || exit 0
-          working_directory: packages/contracts-bedrock
-=======
           command: yarn clean && yarn build:with-metadata
           working_directory: packages/contracts-bedrock
       - persist_to_workspace:
@@ -405,7 +315,6 @@
           command: yarn echidna:<<parameters.echidna_target>>
           working_directory: packages/contracts-bedrock
           no_output_timeout: 15m
->>>>>>> 8d8219f5
 
   op-bindings-build:
     docker:
@@ -722,13 +631,10 @@
                 command: |
                   make devnet-up-deploy
             - run:
-<<<<<<< HEAD
-=======
                 name: Check L2 config
                 command: npx hardhat check-l2 --network devnetL2
                 working_directory: packages/contracts-bedrock
             - run:
->>>>>>> 8d8219f5
                 name: Deposit ERC20 through the bridge
                 command: timeout 5m npx hardhat deposit-erc20 --network devnetL1 --l1-contracts-json-path ../../.devnet/sdk-addresses.json
                 working_directory: packages/sdk
@@ -750,13 +656,10 @@
                 command: |
                   make devnet-up
             - run:
-<<<<<<< HEAD
-=======
                 name: Check L2 config
                 command: npx hardhat check-l2 --network devnetL2
                 working_directory: packages/contracts-bedrock
             - run:
->>>>>>> 8d8219f5
                 name: Deposit ERC20 through the bridge
                 command: timeout 10m npx hardhat deposit-erc20 --network devnetL1
                 working_directory: packages/sdk
@@ -927,11 +830,6 @@
       - contracts-bedrock-tests:
           requires:
             - yarn-monorepo
-<<<<<<< HEAD
-      - contracts-bedrock-echidna:
-          requires:
-            - yarn-monorepo
-=======
       - bedrock-echidna-build:
           requires:
             - yarn-monorepo
@@ -971,7 +869,6 @@
           echidna_target: portal
           requires:
             - bedrock-echidna-build
->>>>>>> 8d8219f5
       - op-bindings-build:
           requires:
             - yarn-monorepo
@@ -1176,12 +1073,6 @@
           name: op-proposer-docker-publish
           docker_name: op-proposer
           docker_tags: <<pipeline.git.revision>>,<<pipeline.git.branch>>
-<<<<<<< HEAD
-          context:
-            - gcr
-          requires:
-            - op-proposer-docker-build
-=======
           context:
             - gcr
           requires:
@@ -1200,7 +1091,6 @@
             - gcr
           requires:
             - op-heartbeat-docker-build
->>>>>>> 8d8219f5
       - hive-test:
           name: hive-test-rpc
           version: <<pipeline.git.revision>>

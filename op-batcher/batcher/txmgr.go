package batcher

import (
	"context"
	"fmt"
	"math/big"
	"time"

	"github.com/ethereum-optimism/optimism/op-service/txmgr"
	"github.com/ethereum/go-ethereum/common"
	"github.com/ethereum/go-ethereum/core"
	"github.com/ethereum/go-ethereum/core/types"
	"github.com/ethereum/go-ethereum/ethclient"
	"github.com/ethereum/go-ethereum/log"
	"github.com/ethereum/go-ethereum/params"
)

const networkTimeout = 2 * time.Second // How long a single network request can take. TODO: put in a config somewhere

type SignerFn func(ctx context.Context, rawTx types.TxData) (*types.Transaction, error)

// TransactionManager wraps the simple txmgr package to make it easy to send & wait for transactions
type TransactionManager struct {
	// Config
	batchInboxAddress common.Address
	senderAddress     common.Address
	chainID           *big.Int
	// Outside world
	txMgr    txmgr.TxManager
	l1Client *ethclient.Client
	signerFn SignerFn
	log      log.Logger
}

func NewTransactionManager(log log.Logger, txMgrConfg txmgr.Config, batchInboxAddress common.Address, chainID *big.Int, senderAddress common.Address, l1Client *ethclient.Client, signerFn SignerFn) *TransactionManager {
	t := &TransactionManager{
		batchInboxAddress: batchInboxAddress,
		senderAddress:     senderAddress,
		chainID:           chainID,
		txMgr:             txmgr.NewSimpleTxManager("batcher", txMgrConfg, l1Client),
		l1Client:          l1Client,
		signerFn:          signerFn,
		log:               log,
	}
	return t
}

// SendTransaction creates & submits a transaction to the batch inbox address with the given `data`.
// It currently uses the underlying `txmgr` to handle transaction sending & price management.
// This is a blocking method. It should not be called concurrently.
// TODO: where to put concurrent transaction handling logic.
func (t *TransactionManager) SendTransaction(ctx context.Context, data []byte, updateGasPriceExtra uint64) (*types.Receipt, error) {
	tx, err := t.CraftTx(ctx, data)
	if err != nil {
		return nil, fmt.Errorf("failed to create tx: %w", err)
	}
	// Construct a closure that will update the txn with the current gas prices.
	updateGasPrice := func(ctx context.Context) (*types.Transaction, error) {
		return t.UpdateGasPrice(ctx, tx, updateGasPriceExtra)
	}
	// SYSCOIN account for 150sec average block times
	ctx, cancel := context.WithTimeout(ctx, 1200*time.Second) // TODO: Select a timeout that makes sense here.
	defer cancel()
	receipt, err := t.txMgr.Send(ctx, updateGasPrice, t.l1Client.SendTransaction)
	if err != nil {
		t.log.Warn("unable to publish tx", "err", err)
		return nil, err
	}
	if(receipt.Status != types.ReceiptStatusSuccessful) {
		return nil, fmt.Errorf("tx failed with status: %d", receipt.Status)
	}
	t.log.Info("tx successfully published", "tx_hash", receipt.TxHash)
	return receipt, nil
}
// SYSCOIN
// SendTransaction creates & submits a transaction to the batch inbox address with the given `data`.
// It currently uses the underlying `txmgr` to handle transaction sending & price management.
// This is a blocking method. It should not be called concurrently.
// TODO: where to put concurrent transaction handling logic.
func (t *TransactionManager) SendBlobTransaction(ctx context.Context, createBlob txmgr.CreateBlobFunc, backend txmgr.ReceiptSource, data []byte) (*types.Receipt, error) {
	// SYSCOIN account for 150sec average block times
	ctx, cancel := context.WithTimeout(ctx, 1200*time.Second) // TODO: Select a timeout that makes sense here.
	defer cancel()
	if receipt, err := t.txMgr.SendBlob(ctx, createBlob, backend, data); err != nil {
		t.log.Warn("unable to publish blob", "err", err)
		return nil, err
	} else {
		t.log.Info("blob successfully published", "version_hash", receipt.TxHash)
		return receipt, nil
	}
}

// calcGasTipAndFeeCap queries L1 to determine what a suitable miner tip & basefee limit would be for timely inclusion
func (t *TransactionManager) calcGasTipAndFeeCap(ctx context.Context) (gasTipCap *big.Int, gasFeeCap *big.Int, err error) {
	childCtx, cancel := context.WithTimeout(ctx, networkTimeout)
	gasTipCap, err = t.l1Client.SuggestGasTipCap(childCtx)
	cancel()
	if err != nil {
		return nil, nil, fmt.Errorf("failed to get suggested gas tip cap: %w", err)
	}

	if gasTipCap == nil {
		t.log.Warn("unexpected unset gasTipCap, using default 2 gwei")
		gasTipCap = new(big.Int).SetUint64(params.GWei * 2)
	}

	childCtx, cancel = context.WithTimeout(ctx, networkTimeout)
	head, err := t.l1Client.HeaderByNumber(childCtx, nil)
	cancel()
<<<<<<< HEAD
	// SYSCOIN crashes if l1 client not connected
	if err != nil || head == nil || head.BaseFee == nil {
=======
	if err != nil || head == nil {
>>>>>>> 7abde925
		return nil, nil, fmt.Errorf("failed to get L1 head block for fee cap: %w", err)
	}
	if head.BaseFee == nil {
		return nil, nil, fmt.Errorf("failed to get L1 basefee in block %d for fee cap", head.Number)
	}
	gasFeeCap = txmgr.CalcGasFeeCap(head.BaseFee, gasTipCap)

	return gasTipCap, gasFeeCap, nil
}

// CraftTx creates the signed transaction to the batchInboxAddress.
// It queries L1 for the current fee market conditions as well as for the nonce.
// NOTE: This method SHOULD NOT publish the resulting transaction.
func (t *TransactionManager) CraftTx(ctx context.Context, data []byte) (*types.Transaction, error) {
	gasTipCap, gasFeeCap, err := t.calcGasTipAndFeeCap(ctx)
	if err != nil {
		return nil, err
	}

	childCtx, cancel := context.WithTimeout(ctx, networkTimeout)
	nonce, err := t.l1Client.NonceAt(childCtx, t.senderAddress, nil)
	cancel()
	if err != nil {
		return nil, fmt.Errorf("failed to get nonce: %w", err)
	}

	rawTx := &types.DynamicFeeTx{
		ChainID:   t.chainID,
		Nonce:     nonce,
		To:        &t.batchInboxAddress,
		GasTipCap: gasTipCap,
		GasFeeCap: gasFeeCap,
		Data:      data,
	}
	t.log.Info("creating tx", "to", rawTx.To, "from", t.senderAddress)

	gas, err := core.IntrinsicGas(rawTx.Data, nil, false, true, true)
	if err != nil {
		return nil, fmt.Errorf("failed to calculate intrinsic gas: %w", err)
	}
	rawTx.Gas = gas

	ctx, cancel = context.WithTimeout(ctx, networkTimeout)
	defer cancel()
	return t.signerFn(ctx, rawTx)
}

// UpdateGasPrice signs an otherwise identical txn to the one provided but with
// updated gas prices sampled from the existing network conditions.
//
// NOTE: This method SHOULD NOT publish the resulting transaction.
func (t *TransactionManager) UpdateGasPrice(ctx context.Context, tx *types.Transaction, additionalGas uint64) (*types.Transaction, error) {
	gasTipCap, gasFeeCap, err := t.calcGasTipAndFeeCap(ctx)
	if err != nil {
		return nil, err
	}

	rawTx := &types.DynamicFeeTx{
		ChainID:   t.chainID,
		Nonce:     tx.Nonce(),
		To:        tx.To(),
		GasTipCap: gasTipCap,
		GasFeeCap: gasFeeCap,
		Gas:       tx.Gas() + additionalGas,
		Data:      tx.Data(),
	}
	// Only log the new tip/fee cap because the updateGasPrice closure reuses the same initial transaction
	t.log.Trace("updating gas price", "tip_cap", gasTipCap, "fee_cap", gasFeeCap)

	return t.signerFn(ctx, rawTx)
}<|MERGE_RESOLUTION|>--- conflicted
+++ resolved
@@ -107,12 +107,7 @@
 	childCtx, cancel = context.WithTimeout(ctx, networkTimeout)
 	head, err := t.l1Client.HeaderByNumber(childCtx, nil)
 	cancel()
-<<<<<<< HEAD
-	// SYSCOIN crashes if l1 client not connected
-	if err != nil || head == nil || head.BaseFee == nil {
-=======
 	if err != nil || head == nil {
->>>>>>> 7abde925
 		return nil, nil, fmt.Errorf("failed to get L1 head block for fee cap: %w", err)
 	}
 	if head.BaseFee == nil {

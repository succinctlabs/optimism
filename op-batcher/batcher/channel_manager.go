package batcher

import (
	"errors"
	"fmt"
	"io"
	"math"

	"github.com/ethereum-optimism/optimism/op-node/eth"
	"github.com/ethereum-optimism/optimism/op-node/rollup/derive"
	"github.com/ethereum/go-ethereum/common"
	"github.com/ethereum/go-ethereum/core/types"
	"github.com/ethereum/go-ethereum/log"
)

var ErrReorg = errors.New("block does not extend existing chain")

// txID is an opaque identifier for a transaction.
// It's internal fields should not be inspected after creation & are subject to change.
// This ID must be trivially comparable & work as a map key.
type txID struct {
	chID        derive.ChannelID
	frameNumber uint16
}

func (id txID) String() string {
	return fmt.Sprintf("%s:%d", id.chID.String(), id.frameNumber)
}

// TerminalString implements log.TerminalStringer, formatting a string for console
// output during logging.
func (id txID) TerminalString() string {
	return fmt.Sprintf("%s:%d", id.chID.TerminalString(), id.frameNumber)
}

type taggedData struct {
	data []byte
	id   txID
}

// channelManager stores a contiguous set of blocks & turns them into channels.
// Upon receiving tx confirmation (or a tx failure), it does channel error handling.
//
// For simplicity, it only creates a single pending channel at a time & waits for
// the channel to either successfully be submitted or timeout before creating a new
// channel.
// Functions on channelManager are not safe for concurrent access.
type channelManager struct {
	log log.Logger
	cfg ChannelConfig

	// All blocks since the last request for new tx data.
	blocks []*types.Block
	// last block hash - for reorg detection
	tip common.Hash

	// Pending data returned by TxData waiting on Tx Confirmed/Failed

	// pending channel builder
	pendingChannel *channelBuilder
	// Set of unconfirmed txID -> frame data. For tx resubmission
	pendingTransactions map[txID][]byte
	// Set of confirmed txID -> inclusion block. For determining if the channel is timed out
	confirmedTransactions map[txID]eth.BlockID
}

func NewChannelManager(log log.Logger, cfg ChannelConfig) *channelManager {
	return &channelManager{
		log:                   log,
		cfg:                   cfg,
		pendingTransactions:   make(map[txID][]byte),
		confirmedTransactions: make(map[txID]eth.BlockID),
	}
}

// Clear clears the entire state of the channel manager.
// It is intended to be used after an L2 reorg.
func (s *channelManager) Clear() {
	s.log.Trace("clearing channel manager state")
	s.blocks = s.blocks[:0]
	s.tip = common.Hash{}
	s.clearPendingChannel()
}

// TxFailed records a transaction as failed. It will attempt to resubmit the data
// in the failed transaction.
func (s *channelManager) TxFailed(id txID) {
	if data, ok := s.pendingTransactions[id]; ok {
		s.log.Trace("marked transaction as failed", "id", id)
		s.pendingChannel.PushFrame(id, data)
		delete(s.pendingTransactions, id)
	} else {
		s.log.Warn("unknown transaction marked as failed", "id", id)
	}
}

// TxConfirmed marks a transaction as confirmed on L1. Unfortunately even if all frames in
// a channel have been marked as confirmed on L1 the channel may be invalid & need to be
// resubmitted.
// This function may reset the pending channel if the pending channel has timed out.
func (s *channelManager) TxConfirmed(id txID, inclusionBlock eth.BlockID) {
	s.log.Trace("marked transaction as confirmed", "id", id, "block", inclusionBlock)
	if _, ok := s.pendingTransactions[id]; !ok {
		s.log.Warn("unknown transaction marked as confirmed", "id", id, "block", inclusionBlock)
		// TODO: This can occur if we clear the channel while there are still pending transactions
		// We need to keep track of stale transactions instead
		return
	}
	delete(s.pendingTransactions, id)
	s.confirmedTransactions[id] = inclusionBlock

	// If this channel timed out, put the pending blocks back into the local saved blocks
	// and then reset this state so it can try to build a new channel.
	if s.pendingChannelIsTimedOut() {
		s.log.Warn("Channel timed out", "chID", s.pendingChannel.ID())
		s.blocks = append(s.pendingChannel.Blocks(), s.blocks...)
		s.clearPendingChannel()
	}
	// If we are done with this channel, record that.
	if s.pendingChannelIsFullySubmitted() {
		s.log.Info("Channel is fully submitted", "chID", s.pendingChannel.ID())
		s.clearPendingChannel()
	}
}

// clearPendingChannel resets all pending state back to an initialized but empty state.
// TODO: Create separate "pending" state
func (s *channelManager) clearPendingChannel() {
	s.pendingChannel = nil
	s.pendingTransactions = make(map[txID][]byte)
	s.confirmedTransactions = make(map[txID]eth.BlockID)
}

// pendingChannelIsTimedOut returns true if submitted channel has timed out.
// A channel has timed out if the difference in L1 Inclusion blocks between
// the first & last included block is greater than or equal to the channel timeout.
func (s *channelManager) pendingChannelIsTimedOut() bool {
	if s.pendingChannel == nil {
		return false // no channel to be timed out
	}
	// No confirmed transactions => not timed out
	if len(s.confirmedTransactions) == 0 {
		return false
	}
	// If there are confirmed transactions, find the first + last confirmed block numbers
	min := uint64(math.MaxUint64)
	max := uint64(0)
	for _, inclusionBlock := range s.confirmedTransactions {
		if inclusionBlock.Number < min {
			min = inclusionBlock.Number
		}
		if inclusionBlock.Number > max {
			max = inclusionBlock.Number
		}
	}
	return max-min >= s.cfg.ChannelTimeout
}

// pendingChannelIsFullySubmitted returns true if the channel has been fully submitted.
func (s *channelManager) pendingChannelIsFullySubmitted() bool {
	if s.pendingChannel == nil {
		return false // todo: can decide either way here. Nonsensical answer though
	}
	return s.pendingChannel.IsFull() && len(s.pendingTransactions)+s.pendingChannel.NumFrames() == 0
}

// nextTxData pops off s.datas & handles updating the internal state
func (s *channelManager) nextTxData() ([]byte, txID, error) {
	if s.pendingChannel == nil || !s.pendingChannel.HasFrame() {
		s.log.Trace("no next tx data")
		return nil, txID{}, io.EOF // TODO: not enough data error instead
	}

	id, data := s.pendingChannel.NextFrame()
	// prepend version byte for first frame of transaction
	// TODO: more memory efficient solution; shouldn't be responsibility of
	// channelBuilder though.
	data = append([]byte{0}, data...)

	s.log.Trace("returning next tx data", "id", id)
	s.pendingTransactions[id] = data
	return data, id, nil
}

<<<<<<< HEAD
// TxData returns the next tx.data that should be submitted to L1.
// It is very simple & currently ignores the l1Head provided (this will change).
// It may buffer very large channels as well.
// SYSCOIN
func (s *channelManager) TxData(l1Head eth.L1BlockRef, maxSize uint64) ([]byte, txID, error) {
	// Note: l1Head is not actually used in this function.
	channelPending := s.pendingChannel != (derive.ChannelID{})
	s.log.Debug("Requested tx data", "l1Head", l1Head, "channel_pending", channelPending, "block_count", len(s.blocks))
=======
// TxData returns the next tx data that should be submitted to L1.
//
// It currently only uses one frame per transaction. If the pending channel is
// full, it only returns the remaining frames of this channel until it got
// successfully fully sent to L1. It returns io.EOF if there's no pending frame.
//
// It currently ignores the l1Head provided and doesn't track channel timeouts
// or the sequencer window span yet.
func (s *channelManager) TxData(l1Head eth.L1BlockRef) ([]byte, txID, error) {
	dataPending := s.pendingChannel != nil && s.pendingChannel.HasFrame()
	s.log.Debug("Requested tx data", "l1Head", l1Head, "data_pending", dataPending, "blocks_pending", len(s.blocks))
>>>>>>> 1214d486

	// Short circuit if there is a pending frame.
	if dataPending {
		return s.nextTxData()
	}

	// No pending frame, so we have to add new blocks to the channel

	// If we have no saved blocks, we will not be able to create valid frames
	if len(s.blocks) == 0 {
		return nil, txID{}, io.EOF
	}

<<<<<<< HEAD
	// Select range of blocks
	end := len(s.blocks)
	// SYSCOIN 64mb of DA with 1000 blocks @ 15m gas (21k gas transfer per tx worsed case = 1280 blocks and 70 bytes per tx for DA)
	if end > 1000 {
		end = 1000
	}
	blocks := s.blocks[:end]
	s.blocks = s.blocks[end:]

	chID, frames, leftOverBlocks, err := blocksToFrames(blocks, maxSize)
	// If the range of blocks serialized to be too large, restore
	// blocks that could not be included inside the channel
	if len(leftOverBlocks) != 0 {
		s.blocks = append(leftOverBlocks, s.blocks...)
	}
	// TODO: Ensure that len(frames) < math.MaxUint16. Should not happen though. One tricky part
	// is ensuring that s.blocks is properly restored.
	if err != nil {
		s.log.Warn("Failed to create channel from blocks", "err", err)
=======
	if err := s.ensurePendingChannel(l1Head); err != nil {
>>>>>>> 1214d486
		return nil, txID{}, err
	}

	if err := s.addBlocks(); err != nil {
		return nil, txID{}, err
	}

	if err := s.pendingChannel.OutputFrames(); err != nil {
		return nil, txID{}, fmt.Errorf("creating frames with channel builder: %w", err)
	}

	return s.nextTxData()
}

func (s *channelManager) ensurePendingChannel(l1Head eth.L1BlockRef) error {
	if s.pendingChannel != nil {
		return nil
	}

	cb, err := newChannelBuilder(s.cfg)
	if err != nil {
		return fmt.Errorf("creating new channel: %w", err)
	}
	s.pendingChannel = cb
	s.log.Info("Created channel", "chID", cb.ID(), "l1Head", l1Head)

	return nil
}

// addBlocks adds blocks from the blocks queue to the pending channel until
// either the queue got exhausted or the channel is full.
func (s *channelManager) addBlocks() error {
	var blocksAdded int
	var _chFullErr *ChannelFullError // throw away, just for type checking
	for i, block := range s.blocks {
		if err := s.pendingChannel.AddBlock(block); errors.As(err, &_chFullErr) {
			// current block didn't get added because channel is already full
			break
		} else if err != nil {
			return fmt.Errorf("adding block[%d] to channel builder: %w", i, err)
		}
		blocksAdded += 1
		// current block got added but channel is now full
		if s.pendingChannel.IsFull() {
			break
		}
	}

	s.log.Debug("Added blocks to channel",
		"blocks_added", blocksAdded,
		"channel_full", s.pendingChannel.IsFull(),
		"blocks_pending", len(s.blocks)-blocksAdded,
		"input_bytes", s.pendingChannel.InputBytes(),
	)
	if blocksAdded == len(s.blocks) {
		// all blocks processed, reuse slice
		s.blocks = s.blocks[:0]
	} else {
		// remove processed blocks
		s.blocks = s.blocks[blocksAdded:]
	}
	return nil
}

// AddL2Block saves an L2 block to the internal state. It returns ErrReorg
// if the block does not extend the last block loaded into the state.
// If no blocks were added yet, the parent hash check is skipped.
func (s *channelManager) AddL2Block(block *types.Block) error {
	if s.tip != (common.Hash{}) && s.tip != block.ParentHash() {
		return ErrReorg
	}
	s.blocks = append(s.blocks, block)
	s.tip = block.Hash()

	return nil
}<|MERGE_RESOLUTION|>--- conflicted
+++ resolved
@@ -182,16 +182,6 @@
 	return data, id, nil
 }
 
-<<<<<<< HEAD
-// TxData returns the next tx.data that should be submitted to L1.
-// It is very simple & currently ignores the l1Head provided (this will change).
-// It may buffer very large channels as well.
-// SYSCOIN
-func (s *channelManager) TxData(l1Head eth.L1BlockRef, maxSize uint64) ([]byte, txID, error) {
-	// Note: l1Head is not actually used in this function.
-	channelPending := s.pendingChannel != (derive.ChannelID{})
-	s.log.Debug("Requested tx data", "l1Head", l1Head, "channel_pending", channelPending, "block_count", len(s.blocks))
-=======
 // TxData returns the next tx data that should be submitted to L1.
 //
 // It currently only uses one frame per transaction. If the pending channel is
@@ -203,7 +193,6 @@
 func (s *channelManager) TxData(l1Head eth.L1BlockRef) ([]byte, txID, error) {
 	dataPending := s.pendingChannel != nil && s.pendingChannel.HasFrame()
 	s.log.Debug("Requested tx data", "l1Head", l1Head, "data_pending", dataPending, "blocks_pending", len(s.blocks))
->>>>>>> 1214d486
 
 	// Short circuit if there is a pending frame.
 	if dataPending {
@@ -217,29 +206,7 @@
 		return nil, txID{}, io.EOF
 	}
 
-<<<<<<< HEAD
-	// Select range of blocks
-	end := len(s.blocks)
-	// SYSCOIN 64mb of DA with 1000 blocks @ 15m gas (21k gas transfer per tx worsed case = 1280 blocks and 70 bytes per tx for DA)
-	if end > 1000 {
-		end = 1000
-	}
-	blocks := s.blocks[:end]
-	s.blocks = s.blocks[end:]
-
-	chID, frames, leftOverBlocks, err := blocksToFrames(blocks, maxSize)
-	// If the range of blocks serialized to be too large, restore
-	// blocks that could not be included inside the channel
-	if len(leftOverBlocks) != 0 {
-		s.blocks = append(leftOverBlocks, s.blocks...)
-	}
-	// TODO: Ensure that len(frames) < math.MaxUint16. Should not happen though. One tricky part
-	// is ensuring that s.blocks is properly restored.
-	if err != nil {
-		s.log.Warn("Failed to create channel from blocks", "err", err)
-=======
 	if err := s.ensurePendingChannel(l1Head); err != nil {
->>>>>>> 1214d486
 		return nil, txID{}, err
 	}
 

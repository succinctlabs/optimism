FROM golang:1.18.0-alpine3.15 as builder

RUN apk add --no-cache make gcc musl-dev linux-headers git jq bash

# build op-batcher with local monorepo go modules
COPY ./op-batcher/docker.go.work /app/go.work
COPY ./op-bindings /app/op-bindings
COPY ./op-node /app/op-node
COPY ./op-proposer /app/op-proposer
COPY ./op-service /app/op-service
COPY ./op-batcher /app/op-batcher
<<<<<<< HEAD
COPY ./op-geth /app/op-geth
=======
COPY ./.git /app/.git
>>>>>>> 8d8219f5

WORKDIR /app/op-batcher

RUN make op-batcher

FROM alpine:3.15

COPY --from=builder /app/op-batcher/bin/op-batcher /usr/local/bin

ENTRYPOINT ["op-batcher"]<|MERGE_RESOLUTION|>--- conflicted
+++ resolved
@@ -9,11 +9,8 @@
 COPY ./op-proposer /app/op-proposer
 COPY ./op-service /app/op-service
 COPY ./op-batcher /app/op-batcher
-<<<<<<< HEAD
 COPY ./op-geth /app/op-geth
-=======
 COPY ./.git /app/.git
->>>>>>> 8d8219f5
 
 WORKDIR /app/op-batcher
 

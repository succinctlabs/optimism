package op_batcher

import (
	"context"
	"crypto/ecdsa"
	"errors"
	"fmt"
	"io"
	"math/big"
	"strings"
	"sync"
	"time"

	"github.com/ethereum-optimism/optimism/op-batcher/sequencer"
	"github.com/ethereum-optimism/optimism/op-node/eth"
	"github.com/ethereum-optimism/optimism/op-proposer/txmgr"
	"github.com/ethereum/go-ethereum/accounts"
	"github.com/ethereum/go-ethereum/common"
	"github.com/ethereum/go-ethereum/crypto"
	"github.com/ethereum/go-ethereum/log"
	hdwallet "github.com/miguelmota/go-ethereum-hdwallet"
)

// BatchSubmitter encapsulates a service responsible for submitting L2 tx
// batches to L1 for availability.
type BatchSubmitter struct {
	txMgr *TransactionManager
	addr  common.Address
	cfg   sequencer.Config
	wg    sync.WaitGroup
	done  chan struct{}
	log   log.Logger

	ctx    context.Context
	cancel context.CancelFunc

	// lastStoredBlock is the last block loaded into `state`. If it is empty it should be set to the l2 safe head.
	lastStoredBlock eth.BlockID

	state *channelManager
}

// NewBatchSubmitter initializes the BatchSubmitter, gathering any resources
// that will be needed during operation.
func NewBatchSubmitter(cfg Config, l log.Logger) (*BatchSubmitter, error) {
	ctx := context.Background()

	var err error
	var sequencerPrivKey *ecdsa.PrivateKey
	var addr common.Address

	if cfg.PrivateKey != "" && cfg.Mnemonic != "" {
		return nil, errors.New("cannot specify both a private key and a mnemonic")
	}

	if cfg.PrivateKey == "" {
		// Parse wallet private key that will be used to submit L2 txs to the batch
		// inbox address.
		wallet, err := hdwallet.NewFromMnemonic(cfg.Mnemonic)
		if err != nil {
			return nil, err
		}

		acc := accounts.Account{
			URL: accounts.URL{
				Path: cfg.SequencerHDPath,
			},
		}
		addr, err = wallet.Address(acc)
		if err != nil {
			return nil, err
		}

		sequencerPrivKey, err = wallet.PrivateKey(acc)
		if err != nil {
			return nil, err
		}
	} else {
		sequencerPrivKey, err = crypto.HexToECDSA(strings.TrimPrefix(cfg.PrivateKey, "0x"))
		if err != nil {
			return nil, err
		}

		addr = crypto.PubkeyToAddress(sequencerPrivKey.PublicKey)
	}

	batchInboxAddress, err := parseAddress(cfg.SequencerBatchInboxAddress)
	if err != nil {
		return nil, err
	}

	// Connect to L1 and L2 providers. Perform these last since they are the
	// most expensive.
	l1Client, err := dialEthClientWithTimeout(ctx, cfg.L1EthRpc)
	if err != nil {
		return nil, err
	}

	l2Client, err := dialEthClientWithTimeout(ctx, cfg.L2EthRpc)
	if err != nil {
		return nil, err
	}

	rollupClient, err := dialRollupClientWithTimeout(ctx, cfg.RollupRpc)
	if err != nil {
		return nil, err
	}

	// SYSCOIN
	syscoinClient, err := dialSyscoinClientWithTimeout(ctx, cfg.SyscoinRpc)
	if err != nil {
		return nil, err
	}
	podaClient, err := dialPoDAClientWithTimeout(ctx, cfg.PoDARpc)
	if err != nil {
		return nil, err
	}

	chainID, err := l1Client.ChainID(ctx)
	if err != nil {
		return nil, err
	}

	sequencerBalance, err := l1Client.BalanceAt(ctx, addr, nil)
	if err != nil {
		return nil, err
	}

	log.Info("starting batch submitter", "submitter_addr", addr, "submitter_bal", sequencerBalance)
	txManagerConfig := txmgr.Config{
		Log:                       l,
		Name:                      "Batch Submitter",
		ResubmissionTimeout:       cfg.ResubmissionTimeout,
		ReceiptQueryInterval:      time.Second,
		NumConfirmations:          cfg.NumConfirmations,
		SafeAbortNonceTooLowCount: cfg.SafeAbortNonceTooLowCount,
	}

	batcherCfg := sequencer.Config{
		Log:               l,
		Name:              "Batch Submitter",
		L1Client:          l1Client,
		L2Client:          l2Client,
		RollupNode:        rollupClient,
		SyscoinNode:       syscoinClient,
		PoDANode:          podaClient,
		MinL1TxSize:       cfg.MinL1TxSize,
		MaxL1TxSize:       cfg.MaxL1TxSize,
		BatchInboxAddress: batchInboxAddress,
		ChannelTimeout:    cfg.ChannelTimeout,
		ChainID:           chainID,
		PrivKey:           sequencerPrivKey,
		PollInterval:      cfg.PollInterval,
	}

	ctx, cancel := context.WithCancel(context.Background())
	return &BatchSubmitter{
		cfg:   batcherCfg,
		addr:  addr,
		txMgr: NewTransactionManger(l, txManagerConfig, batchInboxAddress, chainID, sequencerPrivKey, l1Client),
		done:  make(chan struct{}),
		log:   l,
		state: new(channelManager),
		// TODO: this context only exists because the even loop doesn't reach done
		// if the tx manager is blocking forever due to e.g. insufficient balance.
		ctx:    ctx,
		cancel: cancel,
	}, nil
}

func (l *BatchSubmitter) Start() error {
	l.wg.Add(1)
	go l.loop()
	return nil
}

func (l *BatchSubmitter) Stop() {
	l.cancel()
	close(l.done)
	l.wg.Wait()
}

// loadBlocksIntoState loads all blocks since the previous stored block
// It does the following:
// 1. Fetch the sync status of the sequencer
// 2. Check if the sync status is valid or if we are all the way up to date
// 3. Check if it needs to initialize state OR it is lagging (todo: lagging just means race condition?)
// 4. Load all new blocks into the local state.
func (l *BatchSubmitter) loadBlocksIntoState(ctx context.Context) {
	start, end, err := l.calculateL2BlockRangeToStore(ctx)
	if err != nil {
		l.log.Trace("was not able to calculate L2 block range", "err", err)
		return
	}

	// Add all blocks to "state"
	for i := start.Number + 1; i < end.Number+1; i++ {
		id, err := l.loadBlockIntoState(ctx, i)
		if errors.Is(err, ErrReorg) {
			l.log.Warn("Found L2 reorg", "block_number", i)
			l.state.Clear()
			l.lastStoredBlock = eth.BlockID{}
			return
		} else if err != nil {
			l.log.Warn("failed to load block into state", "err", err)
			return
		}
		l.lastStoredBlock = id
	}
}

// loadBlockIntoState fetches & stores a single block into `state`. It returns the block it loaded.
func (l *BatchSubmitter) loadBlockIntoState(ctx context.Context, blockNumber uint64) (eth.BlockID, error) {
	ctx, cancel := context.WithTimeout(ctx, networkTimeout)
	block, err := l.cfg.L2Client.BlockByNumber(ctx, new(big.Int).SetUint64(blockNumber))
	cancel()
	if err != nil {
		return eth.BlockID{}, err
	}
	if err := l.state.AddL2Block(block); err != nil {
		return eth.BlockID{}, err
	}
	id := eth.ToBlockID(block)
	l.log.Info("added L2 block to local state", "block", id, "tx_count", len(block.Transactions()), "time", block.Time())
	return id, nil
}

// calculateL2BlockRangeToStore determines the range (start,end] that should be loaded into the local state.
// It also takes care of initializing some local state (i.e. will modify l.lastStoredBlock in certain conditions)
func (l *BatchSubmitter) calculateL2BlockRangeToStore(ctx context.Context) (eth.BlockID, eth.BlockID, error) {
	childCtx, cancel := context.WithTimeout(ctx, networkTimeout)
	defer cancel()
	syncStatus, err := l.cfg.RollupNode.SyncStatus(childCtx)
	// Ensure that we have the sync status
	if err != nil {
		return eth.BlockID{}, eth.BlockID{}, fmt.Errorf("failed to get sync status: %w", err)
	}
	if syncStatus.HeadL1 == (eth.L1BlockRef{}) {
		return eth.BlockID{}, eth.BlockID{}, errors.New("empty sync status")
	}

	// Check last stored to see if it needs to be set on startup OR set if is lagged behind.
	// It lagging implies that the op-node processed some batches that where submitted prior to the current instance of the batcher being alive.
	if l.lastStoredBlock == (eth.BlockID{}) {
		l.log.Info("Starting batch-submitter work at safe-head", "safe", syncStatus.SafeL2)
		l.lastStoredBlock = syncStatus.SafeL2.ID()
	} else if l.lastStoredBlock.Number <= syncStatus.SafeL2.Number {
		l.log.Warn("last submitted block lagged behind L2 safe head: batch submission will continue from the safe head now", "last", l.lastStoredBlock, "safe", syncStatus.SafeL2)
		l.lastStoredBlock = syncStatus.SafeL2.ID()
	}

	// Check if we should even attempt to load any blocks. TODO: May not need this check
	if syncStatus.SafeL2.Number >= syncStatus.UnsafeL2.Number {
		return eth.BlockID{}, eth.BlockID{}, errors.New("L2 safe head ahead of L2 unsafe head")
	}

	return l.lastStoredBlock, syncStatus.UnsafeL2.ID(), nil
}

// The following things occur:
// New L2 block (reorg or not)
// L1 transaction is confirmed
//
// What the batcher does:
// Ensure that channels are created & submitted as frames for an L2 range
//
// Error conditions:
// Submitted batch, but it is not valid
// Missed L2 block somehow.

func (l *BatchSubmitter) loop() {
	defer l.wg.Done()

	ticker := time.NewTicker(l.cfg.PollInterval)
	defer ticker.Stop()
	for {
		select {
		case <-ticker.C:
<<<<<<< HEAD
			// Do the simplest thing of one channel per range of blocks since the iteration of this loop.
			// The channel is closed at the end of this loop (to avoid lifecycle management of the channel).
			ctx, cancel := context.WithTimeout(l.ctx, time.Second*10)
			syncStatus, err := l.cfg.RollupNode.SyncStatus(ctx)
			cancel()
			if err != nil {
				l.log.Warn("issue fetching L2 head", "err", err)
				continue
			}
			if syncStatus.HeadL1 == (eth.L1BlockRef{}) {
				l.log.Info("Rollup node has no L1 head info yet")
				continue
			}
			l.log.Info("Got new L2 sync status", "safe_head", syncStatus.SafeL2, "unsafe_head", syncStatus.UnsafeL2, "last_submitted", l.lastSubmittedBlock, "l1_head", syncStatus.HeadL1)
			if syncStatus.SafeL2.Number >= syncStatus.UnsafeL2.Number {
				l.log.Trace("No unsubmitted blocks from sequencer")
				continue
			}
			// If we just started, start at safe-head
			if l.lastSubmittedBlock == (eth.BlockID{}) {
				l.log.Info("Starting batch-submitter work at safe-head", "safe", syncStatus.SafeL2)
				l.lastSubmittedBlock = syncStatus.SafeL2.ID()
			}
			// If it's lagging behind, catch it up.
			if l.lastSubmittedBlock.Number < syncStatus.SafeL2.Number {
				l.log.Warn("last submitted block lagged behind L2 safe head: batch submission will continue from the safe head now", "last", l.lastSubmittedBlock, "safe", syncStatus.SafeL2)
				l.lastSubmittedBlock = syncStatus.SafeL2.ID()
			}
			if ch, err := derive.NewChannelOut(); err != nil {
				l.log.Error("Error creating channel", "err", err)
				continue
			} else {
				l.ch = ch
			}
			prevID := l.lastSubmittedBlock
			maxBlocksPerChannel := uint64(100)
			// Hacky min() here to ensure that we don't batch submit more than 100 blocks per channel.
			// TODO: use proper channel size here instead.
			upToBlockNumber := syncStatus.UnsafeL2.Number
			if l.lastSubmittedBlock.Number+1+maxBlocksPerChannel < upToBlockNumber {
				upToBlockNumber = l.lastSubmittedBlock.Number + 1 + maxBlocksPerChannel
			}
			for i := l.lastSubmittedBlock.Number + 1; i <= upToBlockNumber; i++ {
				ctx, cancel := context.WithTimeout(l.ctx, time.Second*10)
				block, err := l.cfg.L2Client.BlockByNumber(ctx, new(big.Int).SetUint64(i))
				cancel()
				if err != nil {
					l.log.Error("issue fetching L2 block", "err", err)
					continue mainLoop
				}
				if block.ParentHash() != prevID.Hash {
					l.log.Error("detected a reorg in L2 chain vs previous submitted information, resetting to safe head now", "safe_head", syncStatus.SafeL2)
					l.lastSubmittedBlock = syncStatus.SafeL2.ID()
					continue mainLoop
				}
				if err := l.ch.AddBlock(block); err != nil {
					l.log.Error("issue adding L2 Block to the channel", "err", err, "channel_id", l.ch.ID())
					continue mainLoop
				}
				prevID = eth.BlockID{Hash: block.Hash(), Number: block.NumberU64()}
				l.log.Info("added L2 block to channel", "block", prevID, "channel_id", l.ch.ID(), "tx_count", len(block.Transactions()), "time", block.Time())
			}
			if err := l.ch.Close(); err != nil {
				l.log.Error("issue getting adding L2 Block", "err", err)
				continue
			}
			// Hand role do-while loop to fully pull all frames out of the channel
			VHs := make([]common.Hash, 0)
=======
			l.loadBlocksIntoState(l.ctx)

			// Empty the state after loading into it on every iteration.
>>>>>>> 8109aab6
			for {
				// Collect the output frame
				data, _, err := l.state.TxData(eth.L1BlockRef{})
				if err == io.EOF {
					break // local for loop
				} else if err != nil {
<<<<<<< HEAD
					l.log.Error("error outputting frame", "err", err)
					continue mainLoop
				}
				// post data.Bytes() into SYS RPC to get version hash
				vh, err := l.cfg.SyscoinNode.CreatePoDA(ctx, data.Bytes())
				if err != nil {
					l.log.Error("unable to create PoDA tx", "err", err)
					continue mainLoop
				}
				VHs = append(VHs, vh)
				// If `ch.OutputFrame` returned io.EOF we don't need to submit any more frames for this channel.
				if done {
					break // local do-while loop
				}
			}
			vhBytes := make([]byte, 0)
			for _, vh := range VHs {
				// wait for VH to confirm (MTP > 0)
				podaCreateStatus, err := l.cfg.SyscoinNode.IsPoDAConfirmed(ctx, vh)
				if err != nil {
					l.log.Error("unable to check for PoDA confirmation", "err", err)
					continue mainLoop
				}
				if podaCreateStatus == false {
					l.log.Error("PoDA not confirmed", "err", err)
					continue mainLoop
				}
				vhBytes = append(vhBytes, vh.Bytes()...)
			}
			// Query for the submitter's current nonce.
			walletAddr := crypto.PubkeyToAddress(l.cfg.PrivKey.PublicKey)
			ctx, cancel = context.WithTimeout(l.ctx, time.Second*10)
			nonce, err := l.cfg.L1Client.NonceAt(ctx, walletAddr, nil)
			cancel()
			if err != nil {
				l.log.Error("unable to get current nonce", "err", err)
				continue mainLoop
			}
			// Create the transaction
			ctx, cancel = context.WithTimeout(l.ctx, time.Second*10)
			// call the appendSequencerBatch in the batch inbox contract, append the function sig infront of array of VH 32 byte array
			sig := crypto.Keccak256([]byte(appendSequencerBatchMethodName))[:4]
			calldata := append(sig, vhBytes...)
			tx, err := l.CraftTx(ctx, calldata, nonce)
			cancel()
			if err != nil {
				l.log.Error("unable to craft tx", "err", err)
				continue mainLoop
			}

			// Construct the a closure that will update the txn with the current gas prices.
			updateGasPrice := func(ctx context.Context) (*types.Transaction, error) {
				l.log.Debug("updating batch tx gas price")
				return l.UpdateGasPrice(ctx, tx, uint64(len(VHs))*1800)
			}

			// Wait until one of our submitted transactions confirms. If no
			// receipt is received it's likely our gas price was too low.
			// TODO: does the tx manager nicely replace the tx?
			//  (submit a new one, that's within the channel timeout, but higher fee than previously submitted tx? Or use a cheap cancel tx?)
			ctx, cancel = context.WithTimeout(l.ctx, time.Second*time.Duration(l.cfg.ChannelTimeout))
			receipt, err := l.txMgr.Send(ctx, updateGasPrice, l.cfg.L1Client.SendTransaction)
			cancel()
			if err != nil {
				l.log.Warn("unable to publish tx", "err", err)
				continue mainLoop
			}

			// The transaction was successfully submitted.
			l.log.Info("tx successfully published", "tx_hash", receipt.TxHash, "channel_id", l.ch.ID())

			// TODO: if we exit to the mainLoop early on an error,
			// it would be nice if we can determine which blocks are still readable from the partially submitted data.
			// We can open a channel-in-reader, parse the data up to which we managed to submit it,
			// and then take the block hash (if we remember which blocks we put in the channel)
			//
			// Now we just continue batch submission from the end of the channel.
			l.lastSubmittedBlock = prevID
=======
					l.log.Error("unable to get tx data", "err", err)
					break
				}
				// Drop receipt + error for now
				if _, err := l.txMgr.SendTransaction(l.ctx, data); err != nil {
					l.log.Error("Failed to send transaction", "err", err)
				}
			}
>>>>>>> 8109aab6

		case <-l.done:
			return
		}
	}
}<|MERGE_RESOLUTION|>--- conflicted
+++ resolved
@@ -276,101 +276,27 @@
 	for {
 		select {
 		case <-ticker.C:
-<<<<<<< HEAD
-			// Do the simplest thing of one channel per range of blocks since the iteration of this loop.
-			// The channel is closed at the end of this loop (to avoid lifecycle management of the channel).
-			ctx, cancel := context.WithTimeout(l.ctx, time.Second*10)
-			syncStatus, err := l.cfg.RollupNode.SyncStatus(ctx)
-			cancel()
-			if err != nil {
-				l.log.Warn("issue fetching L2 head", "err", err)
-				continue
-			}
-			if syncStatus.HeadL1 == (eth.L1BlockRef{}) {
-				l.log.Info("Rollup node has no L1 head info yet")
-				continue
-			}
-			l.log.Info("Got new L2 sync status", "safe_head", syncStatus.SafeL2, "unsafe_head", syncStatus.UnsafeL2, "last_submitted", l.lastSubmittedBlock, "l1_head", syncStatus.HeadL1)
-			if syncStatus.SafeL2.Number >= syncStatus.UnsafeL2.Number {
-				l.log.Trace("No unsubmitted blocks from sequencer")
-				continue
-			}
-			// If we just started, start at safe-head
-			if l.lastSubmittedBlock == (eth.BlockID{}) {
-				l.log.Info("Starting batch-submitter work at safe-head", "safe", syncStatus.SafeL2)
-				l.lastSubmittedBlock = syncStatus.SafeL2.ID()
-			}
-			// If it's lagging behind, catch it up.
-			if l.lastSubmittedBlock.Number < syncStatus.SafeL2.Number {
-				l.log.Warn("last submitted block lagged behind L2 safe head: batch submission will continue from the safe head now", "last", l.lastSubmittedBlock, "safe", syncStatus.SafeL2)
-				l.lastSubmittedBlock = syncStatus.SafeL2.ID()
-			}
-			if ch, err := derive.NewChannelOut(); err != nil {
-				l.log.Error("Error creating channel", "err", err)
-				continue
-			} else {
-				l.ch = ch
-			}
-			prevID := l.lastSubmittedBlock
-			maxBlocksPerChannel := uint64(100)
-			// Hacky min() here to ensure that we don't batch submit more than 100 blocks per channel.
-			// TODO: use proper channel size here instead.
-			upToBlockNumber := syncStatus.UnsafeL2.Number
-			if l.lastSubmittedBlock.Number+1+maxBlocksPerChannel < upToBlockNumber {
-				upToBlockNumber = l.lastSubmittedBlock.Number + 1 + maxBlocksPerChannel
-			}
-			for i := l.lastSubmittedBlock.Number + 1; i <= upToBlockNumber; i++ {
-				ctx, cancel := context.WithTimeout(l.ctx, time.Second*10)
-				block, err := l.cfg.L2Client.BlockByNumber(ctx, new(big.Int).SetUint64(i))
-				cancel()
-				if err != nil {
-					l.log.Error("issue fetching L2 block", "err", err)
-					continue mainLoop
-				}
-				if block.ParentHash() != prevID.Hash {
-					l.log.Error("detected a reorg in L2 chain vs previous submitted information, resetting to safe head now", "safe_head", syncStatus.SafeL2)
-					l.lastSubmittedBlock = syncStatus.SafeL2.ID()
-					continue mainLoop
-				}
-				if err := l.ch.AddBlock(block); err != nil {
-					l.log.Error("issue adding L2 Block to the channel", "err", err, "channel_id", l.ch.ID())
-					continue mainLoop
-				}
-				prevID = eth.BlockID{Hash: block.Hash(), Number: block.NumberU64()}
-				l.log.Info("added L2 block to channel", "block", prevID, "channel_id", l.ch.ID(), "tx_count", len(block.Transactions()), "time", block.Time())
-			}
-			if err := l.ch.Close(); err != nil {
-				l.log.Error("issue getting adding L2 Block", "err", err)
-				continue
-			}
-			// Hand role do-while loop to fully pull all frames out of the channel
+			// SYSCOIN
 			VHs := make([]common.Hash, 0)
-=======
 			l.loadBlocksIntoState(l.ctx)
 
 			// Empty the state after loading into it on every iteration.
->>>>>>> 8109aab6
 			for {
 				// Collect the output frame
 				data, _, err := l.state.TxData(eth.L1BlockRef{})
 				if err == io.EOF {
 					break // local for loop
 				} else if err != nil {
-<<<<<<< HEAD
-					l.log.Error("error outputting frame", "err", err)
-					continue mainLoop
+					l.log.Error("unable to get tx data", "err", err)
+					break
 				}
 				// post data.Bytes() into SYS RPC to get version hash
 				vh, err := l.cfg.SyscoinNode.CreatePoDA(ctx, data.Bytes())
 				if err != nil {
 					l.log.Error("unable to create PoDA tx", "err", err)
-					continue mainLoop
+					break
 				}
 				VHs = append(VHs, vh)
-				// If `ch.OutputFrame` returned io.EOF we don't need to submit any more frames for this channel.
-				if done {
-					break // local do-while loop
-				}
 			}
 			vhBytes := make([]byte, 0)
 			for _, vh := range VHs {
@@ -378,11 +304,11 @@
 				podaCreateStatus, err := l.cfg.SyscoinNode.IsPoDAConfirmed(ctx, vh)
 				if err != nil {
 					l.log.Error("unable to check for PoDA confirmation", "err", err)
-					continue mainLoop
+					break
 				}
 				if podaCreateStatus == false {
 					l.log.Error("PoDA not confirmed", "err", err)
-					continue mainLoop
+					break
 				}
 				vhBytes = append(vhBytes, vh.Bytes()...)
 			}
@@ -393,7 +319,7 @@
 			cancel()
 			if err != nil {
 				l.log.Error("unable to get current nonce", "err", err)
-				continue mainLoop
+				break
 			}
 			// Create the transaction
 			ctx, cancel = context.WithTimeout(l.ctx, time.Second*10)
@@ -404,7 +330,7 @@
 			cancel()
 			if err != nil {
 				l.log.Error("unable to craft tx", "err", err)
-				continue mainLoop
+				break
 			}
 
 			// Construct the a closure that will update the txn with the current gas prices.
@@ -421,30 +347,11 @@
 			receipt, err := l.txMgr.Send(ctx, updateGasPrice, l.cfg.L1Client.SendTransaction)
 			cancel()
 			if err != nil {
-				l.log.Warn("unable to publish tx", "err", err)
-				continue mainLoop
-			}
-
-			// The transaction was successfully submitted.
-			l.log.Info("tx successfully published", "tx_hash", receipt.TxHash, "channel_id", l.ch.ID())
-
-			// TODO: if we exit to the mainLoop early on an error,
-			// it would be nice if we can determine which blocks are still readable from the partially submitted data.
-			// We can open a channel-in-reader, parse the data up to which we managed to submit it,
-			// and then take the block hash (if we remember which blocks we put in the channel)
-			//
-			// Now we just continue batch submission from the end of the channel.
-			l.lastSubmittedBlock = prevID
-=======
-					l.log.Error("unable to get tx data", "err", err)
-					break
-				}
-				// Drop receipt + error for now
-				if _, err := l.txMgr.SendTransaction(l.ctx, data); err != nil {
-					l.log.Error("Failed to send transaction", "err", err)
-				}
-			}
->>>>>>> 8109aab6
+				l.log.Error("Failed to send transaction", "err", err)
+			} else {
+				// The transaction was successfully submitted.
+				l.log.Info("tx successfully published", "tx_hash", receipt.TxHash, "channel_id", l.ch.ID())
+			}
 
 		case <-l.done:
 			return

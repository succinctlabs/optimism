--- conflicted
+++ resolved
@@ -15,10 +15,7 @@
 
 	hdwallet "github.com/ethereum-optimism/go-ethereum-hdwallet"
 	"github.com/ethereum/go-ethereum/accounts"
-<<<<<<< HEAD
-=======
 	"github.com/ethereum/go-ethereum/accounts/abi/bind"
->>>>>>> 8d8219f5
 	"github.com/ethereum/go-ethereum/common"
 	"github.com/ethereum/go-ethereum/crypto"
 	"github.com/ethereum/go-ethereum/ethclient"
@@ -220,13 +217,8 @@
 		RollupClient:      rollupClient,
 		AllowNonFinalized: cfg.AllowNonFinalized,
 		L2OOAddr:          l2ooAddress,
-<<<<<<< HEAD
-		ChainID:           chainID,
-		PrivKey:           l2OutputPrivKey,
-=======
 		From:              from,
 		SignerFn:          signer(chainID),
->>>>>>> 8d8219f5
 	})
 	if err != nil {
 		return nil, err

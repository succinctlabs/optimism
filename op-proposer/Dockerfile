FROM --platform=$BUILDPLATFORM golang:1.19.0-alpine3.15 as builder

ARG VERSION=v0.0.0

RUN apk add --no-cache make gcc musl-dev linux-headers git jq bash

# build op-proposer with the shared go.mod & go.sum files
COPY ./op-proposer /app/op-proposer
COPY ./op-bindings /app/op-bindings
COPY ./op-node /app/op-node
COPY ./op-service /app/op-service
COPY ./op-signer /app/op-signer
<<<<<<< HEAD
COPY ./op-geth /app/op-geth
#COPY ./.git /app/.git
=======
COPY ./go.mod /app/go.mod
COPY ./go.sum /app/go.sum
#COPY ./.git /app/.git
COPY ./op-geth /app/op-geth
>>>>>>> 2503762d

WORKDIR /app/op-proposer

RUN go mod download

ARG TARGETOS TARGETARCH

RUN make op-proposer VERSION="$VERSION" GOOS=$TARGETOS GOARCH=$TARGETARCH

FROM alpine:3.15

COPY --from=builder /app/op-proposer/bin/op-proposer /usr/local/bin

CMD ["op-proposer"]<|MERGE_RESOLUTION|>--- conflicted
+++ resolved
@@ -10,15 +10,10 @@
 COPY ./op-node /app/op-node
 COPY ./op-service /app/op-service
 COPY ./op-signer /app/op-signer
-<<<<<<< HEAD
-COPY ./op-geth /app/op-geth
-#COPY ./.git /app/.git
-=======
 COPY ./go.mod /app/go.mod
 COPY ./go.sum /app/go.sum
 #COPY ./.git /app/.git
 COPY ./op-geth /app/op-geth
->>>>>>> 2503762d
 
 WORKDIR /app/op-proposer
 

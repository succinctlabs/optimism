--- conflicted
+++ resolved
@@ -44,13 +44,6 @@
 // TestTxGasSameAsBlockGasLimit tests that op-geth rejects transactions that attempt to use the full block gas limit.
 // The L1 Info deposit always takes gas so the effective gas limit is lower than the full block gas limit.
 func TestTxGasSameAsBlockGasLimit(t *testing.T) {
-<<<<<<< HEAD
-	if erigonL2Nodes {
-		// Erigon does not discard txes that exceed the block gas limit, and
-		// instead retains them to re-evaluate with the next block whose gas
-		// limit may have increased.
-		t.Skip("erigon does not discard txes which exceed the gas limit")
-=======
 	if externalL2Nodes != "" {
 		// Some clients, such as Erigon will not discard txes that exceed the
 		// block gas limit, and instead retains them to re-evaluate with the
@@ -58,7 +51,6 @@
 		// tests for external clients which exhibit this behavior, but currently
 		// we are disabling it for all external clients.
 		t.Skip("external client may not discard txes which exceed the gas limit")
->>>>>>> 4aa04232
 	}
 	InitParallel(t)
 	cfg := DefaultSystemConfig(t)

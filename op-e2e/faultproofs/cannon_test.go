package faultproofs

import (
	"context"
	"testing"

	op_e2e "github.com/ethereum-optimism/optimism/op-e2e"
	"github.com/ethereum-optimism/optimism/op-e2e/e2eutils/challenger"
	"github.com/ethereum-optimism/optimism/op-e2e/e2eutils/disputegame"
	"github.com/ethereum-optimism/optimism/op-e2e/e2eutils/wait"
	"github.com/ethereum/go-ethereum/common"
	"github.com/stretchr/testify/require"
)

<<<<<<< HEAD
func TestCannonPoisonedPostState(t *testing.T) {
	op_e2e.InitParallel(t, op_e2e.UsesCannon, op_e2e.UseExecutor(0))
=======
func TestCannonDisputeGame(t *testing.T) {
	op_e2e.InitParallel(t, op_e2e.UsesCannon, op_e2e.UseExecutor(1))

	tests := []struct {
		name             string
		defendClaimCount int64
	}{
		{"StepFirst", 0},
		{"StepMiddle", 28},
		{"StepInExtension", 2},
	}
	for _, test := range tests {
		test := test
		t.Run(test.name, func(t *testing.T) {
			op_e2e.InitParallel(t, op_e2e.UseExecutor(1))

			ctx := context.Background()
			sys, l1Client := startFaultDisputeSystem(t)
			t.Cleanup(sys.Close)

			disputeGameFactory := disputegame.NewFactoryHelper(t, ctx, sys)
			game := disputeGameFactory.StartCannonGame(ctx, common.Hash{0x01, 0xaa})
			require.NotNil(t, game)
			game.LogGameData(ctx)

			game.StartChallenger(ctx, "sequencer", "Challenger", challenger.WithPrivKey(sys.Cfg.Secrets.Alice))

			game.DefendRootClaim(
				ctx,
				func(parentClaimIdx int64) {
					if parentClaimIdx+1 == test.defendClaimCount {
						game.Defend(ctx, parentClaimIdx, common.Hash{byte(parentClaimIdx)})
					} else {
						game.Attack(ctx, parentClaimIdx, common.Hash{byte(parentClaimIdx)})
					}
				})

			sys.TimeTravelClock.AdvanceTime(game.GameDuration(ctx))
			require.NoError(t, wait.ForNextBlock(ctx, l1Client))

			game.WaitForInactivity(ctx, 10, true)
			game.LogGameData(ctx)
			require.EqualValues(t, disputegame.StatusChallengerWins, game.Status(ctx))
		})
	}
}

func TestCannonDefendStep(t *testing.T) {
	op_e2e.InitParallel(t, op_e2e.UsesCannon, op_e2e.UseExecutor(1))
>>>>>>> b7325840

	ctx := context.Background()
	sys, l1Client := startFaultDisputeSystem(t)
	t.Cleanup(sys.Close)

	disputeGameFactory := disputegame.NewFactoryHelper(t, ctx, sys)
<<<<<<< HEAD
	game, correctTrace := disputeGameFactory.StartCannonGameWithCorrectRoot(ctx, "sequencer",
		challenger.WithPrivKey(sys.Cfg.Secrets.Mallory),
	)
	require.NotNil(t, game)
	game.LogGameData(ctx)

	// Honest first attack at "honest" level
	correctTrace.Attack(ctx, 0)

	// Honest defense at "dishonest" level
	correctTrace.Defend(ctx, 1)

	// Dishonest attack at "honest" level - honest move would be to ignore
	game.Attack(ctx, 2, common.Hash{0x03, 0xaa})

	// Honest attack at "dishonest" level - honest move would be to ignore
	correctTrace.Attack(ctx, 3)

	// Start the honest challenger
	game.StartChallenger(ctx, "sequencer", "Honest", challenger.WithPrivKey(sys.Cfg.Secrets.Bob))

	// Start dishonest challenger that posts correct claims
	// It participates in the subgame root the honest claim index 4
	func() {
		claimCount := int64(5)
		depth := game.MaxDepth(ctx)
		for {
			game.LogGameData(ctx)
			claimCount++
			// Wait for the challenger to counter
			game.WaitForClaimCount(ctx, claimCount)

			// Respond with our own move
			correctTrace.Defend(ctx, claimCount-1)
			claimCount++
			game.WaitForClaimCount(ctx, claimCount)

			// Defender moves last. If we're at max depth, then we're done
			pos := game.GetClaimPosition(ctx, claimCount-1)
			if int64(pos.Depth()) == depth {
				break
			}
		}
	}()

	// Wait for the challenger to drive the subgame at 4 to the leaf node, which should be countered
	game.WaitForClaimAtMaxDepth(ctx, true)

	// Time travel past when the game will be resolvable.
=======
	game := disputeGameFactory.StartCannonGame(ctx, common.Hash{0x01, 0xaa})
	require.NotNil(t, game)
	game.LogGameData(ctx)

	game.StartChallenger(ctx, "sequencer", "Challenger", challenger.WithPrivKey(sys.Cfg.Secrets.Alice))

	correctTrace := game.CreateHonestActor(ctx, "sequencer", challenger.WithPrivKey(sys.Cfg.Secrets.Mallory))

	game.DefendRootClaim(ctx, func(parentClaimIdx int64) {
		// Post invalid claims for most steps to get down into the early part of the trace
		if parentClaimIdx < 27 {
			game.Attack(ctx, parentClaimIdx, common.Hash{byte(parentClaimIdx)})
		} else {
			// Post our own counter but using the correct hash in low levels to force a defense step
			correctTrace.Attack(ctx, parentClaimIdx)
		}
	})

>>>>>>> b7325840
	sys.TimeTravelClock.AdvanceTime(game.GameDuration(ctx))
	require.NoError(t, wait.ForNextBlock(ctx, l1Client))

	game.WaitForInactivity(ctx, 10, true)
	game.LogGameData(ctx)
	require.EqualValues(t, disputegame.StatusChallengerWins, game.Status(ctx))
}

<<<<<<< HEAD
=======
func TestCannonProposedOutputRootInvalid(t *testing.T) {
	op_e2e.InitParallel(t, op_e2e.UsesCannon, op_e2e.UseExecutor(0))
	// honestStepsFail attempts to perform both an attack and defend step using the correct trace.
	honestStepsFail := func(ctx context.Context, game *disputegame.CannonGameHelper, correctTrace *disputegame.HonestHelper, parentClaimIdx int64) {
		// Attack step should fail
		correctTrace.StepFails(ctx, parentClaimIdx, true)
		// Defending should fail too
		correctTrace.StepFails(ctx, parentClaimIdx, false)
	}
	tests := []struct {
		// name is the name of the test
		name string

		// outputRoot is the invalid output root to propose
		outputRoot common.Hash

		// performMove is called to respond to each claim posted by the honest op-challenger.
		// It should either attack or defend the claim at parentClaimIdx
		performMove func(ctx context.Context, game *disputegame.CannonGameHelper, correctTrace *disputegame.HonestHelper, parentClaimIdx int64)

		// performStep is called once the maximum game depth is reached. It should perform a step to counter the
		// claim at parentClaimIdx. Since the proposed output root is invalid, the step call should always revert.
		performStep func(ctx context.Context, game *disputegame.CannonGameHelper, correctTrace *disputegame.HonestHelper, parentClaimIdx int64)
	}{
		{
			name:       "AttackWithCorrectTrace",
			outputRoot: common.Hash{0xab},
			performMove: func(ctx context.Context, game *disputegame.CannonGameHelper, correctTrace *disputegame.HonestHelper, parentClaimIdx int64) {
				// Attack everything but oddly using the correct hash.
				correctTrace.Attack(ctx, parentClaimIdx)
			},
			performStep: honestStepsFail,
		},
		{
			name:       "DefendWithCorrectTrace",
			outputRoot: common.Hash{0xab},
			performMove: func(ctx context.Context, game *disputegame.CannonGameHelper, correctTrace *disputegame.HonestHelper, parentClaimIdx int64) {
				// Can only attack the root claim
				if parentClaimIdx == 0 {
					correctTrace.Attack(ctx, parentClaimIdx)
					return
				}
				// Otherwise, defend everything using the correct hash.
				correctTrace.Defend(ctx, parentClaimIdx)
			},
			performStep: honestStepsFail,
		},
	}

	for _, test := range tests {
		test := test
		t.Run(test.name, func(t *testing.T) {
			op_e2e.InitParallel(t, op_e2e.UseExecutor(0))

			ctx := context.Background()
			sys, l1Client, game, correctTrace := setupDisputeGameForInvalidOutputRoot(t, test.outputRoot)
			t.Cleanup(sys.Close)

			// Now maliciously play the game and it should be impossible to win
			game.ChallengeRootClaim(ctx,
				func(parentClaimIdx int64) {
					test.performMove(ctx, game, correctTrace, parentClaimIdx)
				},
				func(parentClaimIdx int64) {
					test.performStep(ctx, game, correctTrace, parentClaimIdx)
				})

			// Time travel past when the game will be resolvable.
			sys.TimeTravelClock.AdvanceTime(game.GameDuration(ctx))
			require.NoError(t, wait.ForNextBlock(ctx, l1Client))

			game.WaitForInactivity(ctx, 10, true)
			game.LogGameData(ctx)
			require.EqualValues(t, disputegame.StatusDefenderWins, game.Status(ctx))
		})
	}
}

>>>>>>> b7325840
func TestCannonChallengeWithCorrectRoot(t *testing.T) {
	op_e2e.InitParallel(t, op_e2e.UsesCannon, op_e2e.UseExecutor(0))
	ctx := context.Background()
	sys, l1Client := startFaultDisputeSystem(t)
	t.Cleanup(sys.Close)

	disputeGameFactory := disputegame.NewFactoryHelper(t, ctx, sys)
	game, correctTrace := disputeGameFactory.StartCannonGameWithCorrectRoot(ctx, "sequencer",
		challenger.WithPrivKey(sys.Cfg.Secrets.Mallory),
	)
	require.NotNil(t, game)
	game.LogGameData(ctx)

	game.StartChallenger(ctx, "sequencer", "Challenger",
		challenger.WithPrivKey(sys.Cfg.Secrets.Alice),
	)

	game.DefendRootClaim(ctx, func(parentClaimIdx int64) {
		// Defend everything because we have the same trace as the honest proposer
		correctTrace.Defend(ctx, parentClaimIdx)
	})

	sys.TimeTravelClock.AdvanceTime(game.GameDuration(ctx))
	require.NoError(t, wait.ForNextBlock(ctx, l1Client))

	game.WaitForInactivity(ctx, 10, true)
	game.LogGameData(ctx)
	require.EqualValues(t, disputegame.StatusChallengerWins, game.Status(ctx))
}<|MERGE_RESOLUTION|>--- conflicted
+++ resolved
@@ -8,229 +8,9 @@
 	"github.com/ethereum-optimism/optimism/op-e2e/e2eutils/challenger"
 	"github.com/ethereum-optimism/optimism/op-e2e/e2eutils/disputegame"
 	"github.com/ethereum-optimism/optimism/op-e2e/e2eutils/wait"
-	"github.com/ethereum/go-ethereum/common"
 	"github.com/stretchr/testify/require"
 )
 
-<<<<<<< HEAD
-func TestCannonPoisonedPostState(t *testing.T) {
-	op_e2e.InitParallel(t, op_e2e.UsesCannon, op_e2e.UseExecutor(0))
-=======
-func TestCannonDisputeGame(t *testing.T) {
-	op_e2e.InitParallel(t, op_e2e.UsesCannon, op_e2e.UseExecutor(1))
-
-	tests := []struct {
-		name             string
-		defendClaimCount int64
-	}{
-		{"StepFirst", 0},
-		{"StepMiddle", 28},
-		{"StepInExtension", 2},
-	}
-	for _, test := range tests {
-		test := test
-		t.Run(test.name, func(t *testing.T) {
-			op_e2e.InitParallel(t, op_e2e.UseExecutor(1))
-
-			ctx := context.Background()
-			sys, l1Client := startFaultDisputeSystem(t)
-			t.Cleanup(sys.Close)
-
-			disputeGameFactory := disputegame.NewFactoryHelper(t, ctx, sys)
-			game := disputeGameFactory.StartCannonGame(ctx, common.Hash{0x01, 0xaa})
-			require.NotNil(t, game)
-			game.LogGameData(ctx)
-
-			game.StartChallenger(ctx, "sequencer", "Challenger", challenger.WithPrivKey(sys.Cfg.Secrets.Alice))
-
-			game.DefendRootClaim(
-				ctx,
-				func(parentClaimIdx int64) {
-					if parentClaimIdx+1 == test.defendClaimCount {
-						game.Defend(ctx, parentClaimIdx, common.Hash{byte(parentClaimIdx)})
-					} else {
-						game.Attack(ctx, parentClaimIdx, common.Hash{byte(parentClaimIdx)})
-					}
-				})
-
-			sys.TimeTravelClock.AdvanceTime(game.GameDuration(ctx))
-			require.NoError(t, wait.ForNextBlock(ctx, l1Client))
-
-			game.WaitForInactivity(ctx, 10, true)
-			game.LogGameData(ctx)
-			require.EqualValues(t, disputegame.StatusChallengerWins, game.Status(ctx))
-		})
-	}
-}
-
-func TestCannonDefendStep(t *testing.T) {
-	op_e2e.InitParallel(t, op_e2e.UsesCannon, op_e2e.UseExecutor(1))
->>>>>>> b7325840
-
-	ctx := context.Background()
-	sys, l1Client := startFaultDisputeSystem(t)
-	t.Cleanup(sys.Close)
-
-	disputeGameFactory := disputegame.NewFactoryHelper(t, ctx, sys)
-<<<<<<< HEAD
-	game, correctTrace := disputeGameFactory.StartCannonGameWithCorrectRoot(ctx, "sequencer",
-		challenger.WithPrivKey(sys.Cfg.Secrets.Mallory),
-	)
-	require.NotNil(t, game)
-	game.LogGameData(ctx)
-
-	// Honest first attack at "honest" level
-	correctTrace.Attack(ctx, 0)
-
-	// Honest defense at "dishonest" level
-	correctTrace.Defend(ctx, 1)
-
-	// Dishonest attack at "honest" level - honest move would be to ignore
-	game.Attack(ctx, 2, common.Hash{0x03, 0xaa})
-
-	// Honest attack at "dishonest" level - honest move would be to ignore
-	correctTrace.Attack(ctx, 3)
-
-	// Start the honest challenger
-	game.StartChallenger(ctx, "sequencer", "Honest", challenger.WithPrivKey(sys.Cfg.Secrets.Bob))
-
-	// Start dishonest challenger that posts correct claims
-	// It participates in the subgame root the honest claim index 4
-	func() {
-		claimCount := int64(5)
-		depth := game.MaxDepth(ctx)
-		for {
-			game.LogGameData(ctx)
-			claimCount++
-			// Wait for the challenger to counter
-			game.WaitForClaimCount(ctx, claimCount)
-
-			// Respond with our own move
-			correctTrace.Defend(ctx, claimCount-1)
-			claimCount++
-			game.WaitForClaimCount(ctx, claimCount)
-
-			// Defender moves last. If we're at max depth, then we're done
-			pos := game.GetClaimPosition(ctx, claimCount-1)
-			if int64(pos.Depth()) == depth {
-				break
-			}
-		}
-	}()
-
-	// Wait for the challenger to drive the subgame at 4 to the leaf node, which should be countered
-	game.WaitForClaimAtMaxDepth(ctx, true)
-
-	// Time travel past when the game will be resolvable.
-=======
-	game := disputeGameFactory.StartCannonGame(ctx, common.Hash{0x01, 0xaa})
-	require.NotNil(t, game)
-	game.LogGameData(ctx)
-
-	game.StartChallenger(ctx, "sequencer", "Challenger", challenger.WithPrivKey(sys.Cfg.Secrets.Alice))
-
-	correctTrace := game.CreateHonestActor(ctx, "sequencer", challenger.WithPrivKey(sys.Cfg.Secrets.Mallory))
-
-	game.DefendRootClaim(ctx, func(parentClaimIdx int64) {
-		// Post invalid claims for most steps to get down into the early part of the trace
-		if parentClaimIdx < 27 {
-			game.Attack(ctx, parentClaimIdx, common.Hash{byte(parentClaimIdx)})
-		} else {
-			// Post our own counter but using the correct hash in low levels to force a defense step
-			correctTrace.Attack(ctx, parentClaimIdx)
-		}
-	})
-
->>>>>>> b7325840
-	sys.TimeTravelClock.AdvanceTime(game.GameDuration(ctx))
-	require.NoError(t, wait.ForNextBlock(ctx, l1Client))
-
-	game.WaitForInactivity(ctx, 10, true)
-	game.LogGameData(ctx)
-	require.EqualValues(t, disputegame.StatusChallengerWins, game.Status(ctx))
-}
-
-<<<<<<< HEAD
-=======
-func TestCannonProposedOutputRootInvalid(t *testing.T) {
-	op_e2e.InitParallel(t, op_e2e.UsesCannon, op_e2e.UseExecutor(0))
-	// honestStepsFail attempts to perform both an attack and defend step using the correct trace.
-	honestStepsFail := func(ctx context.Context, game *disputegame.CannonGameHelper, correctTrace *disputegame.HonestHelper, parentClaimIdx int64) {
-		// Attack step should fail
-		correctTrace.StepFails(ctx, parentClaimIdx, true)
-		// Defending should fail too
-		correctTrace.StepFails(ctx, parentClaimIdx, false)
-	}
-	tests := []struct {
-		// name is the name of the test
-		name string
-
-		// outputRoot is the invalid output root to propose
-		outputRoot common.Hash
-
-		// performMove is called to respond to each claim posted by the honest op-challenger.
-		// It should either attack or defend the claim at parentClaimIdx
-		performMove func(ctx context.Context, game *disputegame.CannonGameHelper, correctTrace *disputegame.HonestHelper, parentClaimIdx int64)
-
-		// performStep is called once the maximum game depth is reached. It should perform a step to counter the
-		// claim at parentClaimIdx. Since the proposed output root is invalid, the step call should always revert.
-		performStep func(ctx context.Context, game *disputegame.CannonGameHelper, correctTrace *disputegame.HonestHelper, parentClaimIdx int64)
-	}{
-		{
-			name:       "AttackWithCorrectTrace",
-			outputRoot: common.Hash{0xab},
-			performMove: func(ctx context.Context, game *disputegame.CannonGameHelper, correctTrace *disputegame.HonestHelper, parentClaimIdx int64) {
-				// Attack everything but oddly using the correct hash.
-				correctTrace.Attack(ctx, parentClaimIdx)
-			},
-			performStep: honestStepsFail,
-		},
-		{
-			name:       "DefendWithCorrectTrace",
-			outputRoot: common.Hash{0xab},
-			performMove: func(ctx context.Context, game *disputegame.CannonGameHelper, correctTrace *disputegame.HonestHelper, parentClaimIdx int64) {
-				// Can only attack the root claim
-				if parentClaimIdx == 0 {
-					correctTrace.Attack(ctx, parentClaimIdx)
-					return
-				}
-				// Otherwise, defend everything using the correct hash.
-				correctTrace.Defend(ctx, parentClaimIdx)
-			},
-			performStep: honestStepsFail,
-		},
-	}
-
-	for _, test := range tests {
-		test := test
-		t.Run(test.name, func(t *testing.T) {
-			op_e2e.InitParallel(t, op_e2e.UseExecutor(0))
-
-			ctx := context.Background()
-			sys, l1Client, game, correctTrace := setupDisputeGameForInvalidOutputRoot(t, test.outputRoot)
-			t.Cleanup(sys.Close)
-
-			// Now maliciously play the game and it should be impossible to win
-			game.ChallengeRootClaim(ctx,
-				func(parentClaimIdx int64) {
-					test.performMove(ctx, game, correctTrace, parentClaimIdx)
-				},
-				func(parentClaimIdx int64) {
-					test.performStep(ctx, game, correctTrace, parentClaimIdx)
-				})
-
-			// Time travel past when the game will be resolvable.
-			sys.TimeTravelClock.AdvanceTime(game.GameDuration(ctx))
-			require.NoError(t, wait.ForNextBlock(ctx, l1Client))
-
-			game.WaitForInactivity(ctx, 10, true)
-			game.LogGameData(ctx)
-			require.EqualValues(t, disputegame.StatusDefenderWins, game.Status(ctx))
-		})
-	}
-}
-
->>>>>>> b7325840
 func TestCannonChallengeWithCorrectRoot(t *testing.T) {
 	op_e2e.InitParallel(t, op_e2e.UsesCannon, op_e2e.UseExecutor(0))
 	ctx := context.Background()

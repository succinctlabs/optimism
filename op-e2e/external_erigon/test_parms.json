{
  "skip_tests":{
    "TestTxGasSameAsBlockGasLimit":"Erigon does not discard txes which exceed the gas limit immediately, but instead retains them in case the gas limit changes",
    "TestVerifyL2OutputRoot":"This test depends on debug_dbGet, a custom geth RPC which is not generally suported by other eth clients",
    "TestVerifyL2OutputRootDetached":"This test depends on debug_dbGet, a custom geth RPC which is not generally suported by other eth clients",
    "TestVerifyL2OutputRootEmptyBlock":"This test depends debug_dbGet, a custom geth RPC which is not generally suported by other eth clients",
    "TestVerifyL2OutputRootEmptyBlockDetached":"This test depends debug_dbGet, a custom geth RPC which is not generally suported by other eth clients",
    "TestPendingGasLimit":"This test requires changes that neither Geth nor Erigon support as CLI flags",
    "TestCannonDefendStep":"The current fraud prover depends on debug_dbGet, a custom geth RPC which is not generally supported by other eth clients",
    "TestMultipleCannonGames":"The current fraud prover depends on debug_dbGet, a custom geth RPC which is not generally supported by other eth clients",
    "TestCannonDisputeGame":"The current fraud prover depends on debug_dbGet, a custom geth RPC which is not generally supported by other eth clients",
    "TestCannonProposedOutputRootInvalid":"The current fraud prover depends on debug_dbGet, a custom geth RPC which is not generally supported by other eth clients",
    "TestCannonChallengeWithCorrectRoot":"The current fraud prover depends on debug_dbGet, a custom geth RPC which is not generally supported by other eth clients",
<<<<<<< HEAD
    "TestPreregolith/UnusedGasConsumed_RegolithNotScheduled": "TODO This is a new failure that should be investigated",
    "TestPreregolith/UnusedGasConsumed_RegolithNotYetActive": "TODO This is a new failure that should be investigated"
=======
    "TestChallengerCompleteExhaustiveDisputeGame": "TODO, this should be investigated, is probably the debug_dbGet though",
    "TestCannonPoisonedPostState": "TODO, this should be investigated, is probably the debug_dbGet though",
    "TestMissingGasLimit": "TODO This is a new failure that should be investigated",
    "TestGethOnlyPendingBlockIsLatest": "TODO This is a new failure that should be investigated",
    "TestPreregolith": "TODO This is a new failure that should be investigated",
    "TestRegolith": "TODO This is a new failure that should be investigated"
>>>>>>> 9d3c64db
  }
}<|MERGE_RESOLUTION|>--- conflicted
+++ resolved
@@ -11,16 +11,9 @@
     "TestCannonDisputeGame":"The current fraud prover depends on debug_dbGet, a custom geth RPC which is not generally supported by other eth clients",
     "TestCannonProposedOutputRootInvalid":"The current fraud prover depends on debug_dbGet, a custom geth RPC which is not generally supported by other eth clients",
     "TestCannonChallengeWithCorrectRoot":"The current fraud prover depends on debug_dbGet, a custom geth RPC which is not generally supported by other eth clients",
-<<<<<<< HEAD
-    "TestPreregolith/UnusedGasConsumed_RegolithNotScheduled": "TODO This is a new failure that should be investigated",
-    "TestPreregolith/UnusedGasConsumed_RegolithNotYetActive": "TODO This is a new failure that should be investigated"
-=======
     "TestChallengerCompleteExhaustiveDisputeGame": "TODO, this should be investigated, is probably the debug_dbGet though",
     "TestCannonPoisonedPostState": "TODO, this should be investigated, is probably the debug_dbGet though",
-    "TestMissingGasLimit": "TODO This is a new failure that should be investigated",
-    "TestGethOnlyPendingBlockIsLatest": "TODO This is a new failure that should be investigated",
-    "TestPreregolith": "TODO This is a new failure that should be investigated",
-    "TestRegolith": "TODO This is a new failure that should be investigated"
->>>>>>> 9d3c64db
+    "TestPreregolith/UnusedGasConsumed_RegolithNotScheduled": "Erigon doesn't reject building the block when the gas exceeds the block gas limit; instead, it discards transactions until they fit within the block",
+    "TestPreregolith/UnusedGasConsumed_RegolithNotYetActive": "Erigon doesn't reject building the block when the gas exceeds the block gas limit; instead, it discards transactions until they fit within the block"
   }
 }
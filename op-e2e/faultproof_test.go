--- conflicted
+++ resolved
@@ -212,14 +212,9 @@
 	cfg.DeployConfig.SequencerWindowSize = 4
 	cfg.DeployConfig.FinalizationPeriodSeconds = 2
 	cfg.SupportL1TimeTravel = true
-<<<<<<< HEAD
-	sys, err := cfg.Start(t)
-	require.Nil(t, err, "Error starting up system")
-=======
 	cfg.DeployConfig.L2OutputOracleSubmissionInterval = 1
 	cfg.NonFinalizedProposals = true // Submit output proposals asap
-	sys, err := cfg.Start()
+	sys, err := cfg.Start(t)
 	require.NoError(t, err, "Error starting up system")
->>>>>>> e02b7e87
 	return sys, sys.Clients["l1"]
 }
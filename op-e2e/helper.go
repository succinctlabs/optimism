package op_e2e

import (
	"os"
	"testing"

	"github.com/ethereum/go-ethereum/log"
)

var verboseGethNodes bool
<<<<<<< HEAD
var erigonL2Nodes bool

func init() {
	flag.BoolVar(&verboseGethNodes, "gethlogs", true, "Enable logs on geth nodes")
	flag.BoolVar(&erigonL2Nodes, "erigon", false, "Enable tests with erigon")
	flag.Parse()
	if os.Getenv("OP_E2E_DISABLE_PARALLEL") == "true" {
		enableParallelTesting = false
	}
}
=======
var externalL2Nodes string

var enableParallelTesting bool = os.Getenv("OP_E2E_DISABLE_PARALLEL") != "true"
>>>>>>> 4aa04232

func InitParallel(t *testing.T) {
	t.Helper()
	if enableParallelTesting {
		t.Parallel()
	}
	if !verboseGethNodes {
		log.Root().SetHandler(log.DiscardHandler())
	}
}<|MERGE_RESOLUTION|>--- conflicted
+++ resolved
@@ -8,22 +8,9 @@
 )
 
 var verboseGethNodes bool
-<<<<<<< HEAD
-var erigonL2Nodes bool
-
-func init() {
-	flag.BoolVar(&verboseGethNodes, "gethlogs", true, "Enable logs on geth nodes")
-	flag.BoolVar(&erigonL2Nodes, "erigon", false, "Enable tests with erigon")
-	flag.Parse()
-	if os.Getenv("OP_E2E_DISABLE_PARALLEL") == "true" {
-		enableParallelTesting = false
-	}
-}
-=======
 var externalL2Nodes string
 
 var enableParallelTesting bool = os.Getenv("OP_E2E_DISABLE_PARALLEL") != "true"
->>>>>>> 4aa04232
 
 func InitParallel(t *testing.T) {
 	t.Helper()
